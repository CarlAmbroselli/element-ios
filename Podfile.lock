--- conflicted
+++ resolved
@@ -124,15 +124,9 @@
   - KeychainAccess (~> 4.2.2)
   - KTCenterFlowLayout (~> 1.3.1)
   - MatomoTracker (~> 7.4.1)
-<<<<<<< HEAD
   - MatrixKit (from `https://github.com/matrix-org/matrix-ios-kit.git`, branch `develop`)
   - MatrixSDK (from `https://github.com/matrix-org/matrix-ios-sdk.git`, branch `develop`)
   - MatrixSDK/JingleCallStack (from `https://github.com/matrix-org/matrix-ios-sdk.git`, branch `develop`)
-=======
-  - MatrixKit (= 0.15.6)
-  - MatrixSDK
-  - MatrixSDK/JingleCallStack
->>>>>>> fd99c457
   - OLMKit
   - ReadMoreTextView (~> 3.0.1)
   - Reusable (~> 4.1)
@@ -193,10 +187,10 @@
 
 CHECKOUT OPTIONS:
   MatrixKit:
-    :commit: 6f6dbae1ee16f2f3f62c383354af1f7ca5b01f84
+    :commit: dae868f96bb3b116f0fe0ce74cd1feca0049f59e
     :git: https://github.com/matrix-org/matrix-ios-kit.git
   MatrixSDK:
-    :commit: a2183ba4efc9c62152841c6a1510dda6f1a0a50a
+    :commit: 3404e154108f38f9eaed8e161c3a66cd9f74198d
     :git: https://github.com/matrix-org/matrix-ios-sdk.git
 
 SPEC CHECKSUMS:
@@ -239,10 +233,6 @@
   zxcvbn-ios: fef98b7c80f1512ff0eec47ac1fa399fc00f7e3c
   ZXingObjC: fdbb269f25dd2032da343e06f10224d62f537bdb
 
-<<<<<<< HEAD
-PODFILE CHECKSUM: 1ecddefcf5fbf65bfbf2cfdf2969280673692536
-=======
-PODFILE CHECKSUM: c1f1d1137ebacb6c74706cb28d5c10f26d6fe655
->>>>>>> fd99c457
+PODFILE CHECKSUM: 83b17e47b31a75c05ad3ce7418fd5f7a7a3a8122
 
 COCOAPODS: 1.10.1