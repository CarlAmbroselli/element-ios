--- conflicted
+++ resolved
@@ -122,10 +122,7 @@
   - FLEX (~> 4.5.0)
   - FlowCommoniOS (~> 1.12.0)
   - GBDeviceInfo (~> 6.6.0)
-<<<<<<< HEAD
   - Introspect (~> 0.1)
-=======
->>>>>>> a14d82fb
   - KeychainAccess (~> 4.2.2)
   - KTCenterFlowLayout (~> 1.3.1)
   - MatomoTracker (~> 7.4.1)
@@ -229,10 +226,6 @@
   zxcvbn-ios: fef98b7c80f1512ff0eec47ac1fa399fc00f7e3c
   ZXingObjC: fdbb269f25dd2032da343e06f10224d62f537bdb
 
-<<<<<<< HEAD
-PODFILE CHECKSUM: 56547a5087a419eb4461b0fb59380381194392dc
-=======
-PODFILE CHECKSUM: 675c24e5fcaf580998f32fde709fc3be1b2bde22
->>>>>>> a14d82fb
+PODFILE CHECKSUM: 62cc1ccaaa8e126900f2d3a1d9def9ce814a3216
 
 COCOAPODS: 1.11.2