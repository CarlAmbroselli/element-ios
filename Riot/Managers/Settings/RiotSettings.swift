/*
 Copyright 2018 New Vector Ltd
 
 Licensed under the Apache License, Version 2.0 (the "License");
 you may not use this file except in compliance with the License.
 You may obtain a copy of the License at
 
 http://www.apache.org/licenses/LICENSE-2.0
 
 Unless required by applicable law or agreed to in writing, software
 distributed under the License is distributed on an "AS IS" BASIS,
 WITHOUT WARRANTIES OR CONDITIONS OF ANY KIND, either express or implied.
 See the License for the specific language governing permissions and
 limitations under the License.
 */

import Foundation

/// Store Riot specific app settings.
@objcMembers
final class RiotSettings: NSObject {
    
    // MARK: - Constants
    
    private enum UserDefaultsKeys {
        static let homeserverUrlString = "homeserverurl"
        static let identityServerUrlString = "identityserverurl"
        static let enableCrashReport = "enableCrashReport"
        static let enableRageShake = "enableRageShake"
        static let createConferenceCallsWithJitsi = "createConferenceCallsWithJitsi"
        static let userInterfaceTheme = "userInterfaceTheme"
        static let notificationsShowDecryptedContent = "showDecryptedContent"
        static let pinRoomsWithMissedNotifications = "pinRoomsWithMissedNotif"
        static let pinRoomsWithUnreadMessages = "pinRoomsWithUnread"
        static let allowStunServerFallback = "allowStunServerFallback"
        static let hideVerifyThisSessionAlert = "hideVerifyThisSessionAlert"
        static let hideReviewSessionsAlert = "hideReviewSessionsAlert"
        static let matrixApps = "matrixApps"
        static let showNSFWPublicRooms = "showNSFWPublicRooms"
        static let settingsScreenShowChangePassword = "settingsScreenShowChangePassword"
        static let settingsScreenShowInviteFriends = "settingsScreenShowInviteFriends"
        static let settingsScreenShowEnableStunServerFallback = "settingsScreenShowEnableStunServerFallback"
        static let settingsSecurityScreenShowSessions = "settingsSecurityScreenShowSessions"
        static let settingsSecurityScreenShowSetupBackup = "settingsSecurityScreenShowSetupBackup"
        static let settingsSecurityScreenShowRestoreBackup = "settingsSecurityScreenShowRestoreBackup"
        static let settingsSecurityScreenShowDeleteBackup = "settingsSecurityScreenShowDeleteBackup"
        static let settingsSecurityScreenShowCryptographyInfo = "settingsSecurityScreenShowCryptographyInfo"
        static let settingsSecurityScreenShowCryptographyExport = "settingsSecurityScreenShowCryptographyExport"
        static let settingsSecurityScreenShowAdvancedUnverifiedDevices = "settingsSecurityScreenShowAdvancedBlacklistUnverifiedDevices"
<<<<<<< HEAD
        static let roomCreationScreenAllowEncryptionConfiguration = "roomCreationScreenAllowEncryptionConfiguration"
        static let roomCreationScreenRoomIsEncrypted = "roomCreationScreenRoomIsEncrypted"
        static let roomCreationScreenAllowRoomTypeConfiguration = "roomCreationScreenAllowRoomTypeConfiguration"
        static let roomCreationScreenRoomIsPublic = "roomCreationScreenRoomIsPublic"
=======
        static let allowInviteExernalUsers = "allowInviteExernalUsers"
>>>>>>> 39fe762a
    }
    
    static let shared = RiotSettings()
    
    /// UserDefaults to be used on reads and writes.
    private lazy var defaults: UserDefaults = {
        guard let userDefaults = UserDefaults(suiteName: BuildSettings.applicationGroupIdentifier) else {
            fatalError("[RiotSettings] Fail to load shared UserDefaults")
        }
        return userDefaults
    }()
    
    // MARK: - Public
    
    func reset() {
        defaults.removeObject(forKey: UserDefaultsKeys.settingsScreenShowChangePassword)
        defaults.removeObject(forKey: UserDefaultsKeys.settingsScreenShowInviteFriends)
        defaults.removeObject(forKey: UserDefaultsKeys.settingsScreenShowEnableStunServerFallback)
        defaults.removeObject(forKey: UserDefaultsKeys.settingsSecurityScreenShowSessions)
        defaults.removeObject(forKey: UserDefaultsKeys.settingsSecurityScreenShowSetupBackup)
        defaults.removeObject(forKey: UserDefaultsKeys.settingsSecurityScreenShowRestoreBackup)
        defaults.removeObject(forKey: UserDefaultsKeys.settingsSecurityScreenShowDeleteBackup)
        defaults.removeObject(forKey: UserDefaultsKeys.settingsSecurityScreenShowCryptographyInfo)
        defaults.removeObject(forKey: UserDefaultsKeys.settingsSecurityScreenShowCryptographyExport)
        defaults.removeObject(forKey: UserDefaultsKeys.settingsSecurityScreenShowAdvancedUnverifiedDevices)
        defaults.removeObject(forKey: UserDefaultsKeys.allowInviteExernalUsers)
    }
    
    // MARK: Servers
    
    var homeserverUrlString: String {
        get {
            return defaults.string(forKey: UserDefaultsKeys.homeserverUrlString) ?? BuildSettings.serverConfigDefaultHomeserverUrlString
        } set {
            defaults.set(newValue, forKey: UserDefaultsKeys.homeserverUrlString)
        }
    }
    
    var identityServerUrlString: String {
        get {
            return defaults.string(forKey: UserDefaultsKeys.identityServerUrlString) ?? BuildSettings.serverConfigDefaultIdentityServerUrlString
        } set {
            defaults.set(newValue, forKey: UserDefaultsKeys.identityServerUrlString)
        }
    }
    
    // MARK: Notifications
    
    /// Indicate if `showDecryptedContentInNotifications` settings has been set once.
    var isShowDecryptedContentInNotificationsHasBeenSetOnce: Bool {
        return defaults.object(forKey: UserDefaultsKeys.notificationsShowDecryptedContent) != nil
    }
    
    /// Indicate if UserDefaults suite has been migrated once.
    var isUserDefaultsMigrated: Bool {
        return defaults.object(forKey: UserDefaultsKeys.notificationsShowDecryptedContent) != nil
    }
    
    func migrate() {
        //  read all values from standard
        let dictionary = UserDefaults.standard.dictionaryRepresentation()
        
        //  write values to suite
        //  remove redundant values from standard
        for (key, value) in dictionary {
            defaults.set(value, forKey: key)
            UserDefaults.standard.removeObject(forKey: key)
        }
    }
    
    /// Indicate if encrypted messages content should be displayed in notifications.
    var showDecryptedContentInNotifications: Bool {
        get {
            return defaults.bool(forKey: UserDefaultsKeys.notificationsShowDecryptedContent)
        } set {
            defaults.set(newValue, forKey: UserDefaultsKeys.notificationsShowDecryptedContent)
        }
    }
    
    /// Indicate if rooms with missed notifications should be displayed first on home screen.
    var pinRoomsWithMissedNotificationsOnHome: Bool {
        get {
            return defaults.bool(forKey: UserDefaultsKeys.pinRoomsWithMissedNotifications)
        } set {
            defaults.set(newValue, forKey: UserDefaultsKeys.pinRoomsWithMissedNotifications)
        }
    }
    
    /// Indicate if rooms with unread messages should be displayed first on home screen.
    var pinRoomsWithUnreadMessagesOnHome: Bool {
        get {
            return defaults.bool(forKey: UserDefaultsKeys.pinRoomsWithUnreadMessages)
        } set {
            defaults.set(newValue, forKey: UserDefaultsKeys.pinRoomsWithUnreadMessages)
        }
    }
    
    /// Indicate to show Not Safe For Work public rooms.
    var showNSFWPublicRooms: Bool {
        get {
            return defaults.bool(forKey: UserDefaultsKeys.showNSFWPublicRooms)
        } set {
            defaults.set(newValue, forKey: UserDefaultsKeys.showNSFWPublicRooms)
        }
    }
    
    // MARK: User interface
    
    var userInterfaceTheme: String? {
        get {
            return defaults.string(forKey: UserDefaultsKeys.userInterfaceTheme)
        } set {
            defaults.set(newValue, forKey: UserDefaultsKeys.userInterfaceTheme)
        }
    }
    
    // MARK: Other
    
    /// Indicate if `enableCrashReport` settings has been set once.
    var isEnableCrashReportHasBeenSetOnce: Bool {
        return defaults.object(forKey: UserDefaultsKeys.enableCrashReport) != nil
    }
    
    var enableCrashReport: Bool {
        get {
            return defaults.bool(forKey: UserDefaultsKeys.enableCrashReport)
        } set {
            defaults.set(newValue, forKey: UserDefaultsKeys.enableCrashReport)
        }
    }
    
    var enableRageShake: Bool {
        get {
            return defaults.bool(forKey: UserDefaultsKeys.enableRageShake)
        } set {
            defaults.set(newValue, forKey: UserDefaultsKeys.enableRageShake)
        }
    }
    
    // MARK: Labs
    
    var createConferenceCallsWithJitsi: Bool {
        get {
            return defaults.bool(forKey: UserDefaultsKeys.createConferenceCallsWithJitsi)
        } set {
            defaults.set(newValue, forKey: UserDefaultsKeys.createConferenceCallsWithJitsi)
        }
    }

    // MARK: Calls

    /// Indicate if `allowStunServerFallback` settings has been set once.
    var isAllowStunServerFallbackHasBeenSetOnce: Bool {
        return defaults.object(forKey: UserDefaultsKeys.allowStunServerFallback) != nil
    }

    var allowStunServerFallback: Bool {
        get {
            return defaults.bool(forKey: UserDefaultsKeys.allowStunServerFallback)
        } set {
            defaults.set(newValue, forKey: UserDefaultsKeys.allowStunServerFallback)
        }
    }
    
    // MARK: Key verification
    
    var hideVerifyThisSessionAlert: Bool {
        get {
            return defaults.bool(forKey: UserDefaultsKeys.hideVerifyThisSessionAlert)
        } set {
            defaults.set(newValue, forKey: UserDefaultsKeys.hideVerifyThisSessionAlert)
        }
    }
    
    var hideReviewSessionsAlert: Bool {
        get {
            return defaults.bool(forKey: UserDefaultsKeys.hideReviewSessionsAlert)
        } set {
            defaults.set(newValue, forKey: UserDefaultsKeys.hideReviewSessionsAlert)
        }
    }
    
    var matrixApps: Bool {
        get {
            return defaults.bool(forKey: UserDefaultsKeys.matrixApps)
        } set {
            defaults.set(newValue, forKey: UserDefaultsKeys.matrixApps)
        }
    }
    
<<<<<<< HEAD
    // MARK: - Room Creation Screen

    var roomCreationScreenAllowEncryptionConfiguration: Bool {
        get {
            guard defaults.object(forKey: UserDefaultsKeys.roomCreationScreenAllowEncryptionConfiguration) != nil else {
                return BuildSettings.roomCreationScreenAllowEncryptionConfiguration
            }
            return defaults.bool(forKey: UserDefaultsKeys.roomCreationScreenAllowEncryptionConfiguration)
        } set {
            defaults.set(newValue, forKey: UserDefaultsKeys.roomCreationScreenAllowEncryptionConfiguration)
        }
    }
    var roomCreationScreenRoomIsEncrypted: Bool {
        get {
            guard defaults.object(forKey: UserDefaultsKeys.roomCreationScreenRoomIsEncrypted) != nil else {
                return BuildSettings.roomCreationScreenRoomIsEncrypted
            }
            return defaults.bool(forKey: UserDefaultsKeys.roomCreationScreenRoomIsEncrypted)
        } set {
            defaults.set(newValue, forKey: UserDefaultsKeys.roomCreationScreenRoomIsEncrypted)
        }
    }
    var roomCreationScreenAllowRoomTypeConfiguration: Bool {
        get {
            guard defaults.object(forKey: UserDefaultsKeys.roomCreationScreenAllowRoomTypeConfiguration) != nil else {
                return BuildSettings.roomCreationScreenAllowRoomTypeConfiguration
            }
            return defaults.bool(forKey: UserDefaultsKeys.roomCreationScreenAllowRoomTypeConfiguration)
        } set {
            defaults.set(newValue, forKey: UserDefaultsKeys.roomCreationScreenAllowRoomTypeConfiguration)
        }
    }
    var roomCreationScreenRoomIsPublic: Bool {
        get {
            guard defaults.object(forKey: UserDefaultsKeys.roomCreationScreenRoomIsPublic) != nil else {
                return BuildSettings.roomCreationScreenRoomIsPublic
            }
            return defaults.bool(forKey: UserDefaultsKeys.roomCreationScreenRoomIsPublic)
        } set {
            defaults.set(newValue, forKey: UserDefaultsKeys.roomCreationScreenRoomIsPublic)
=======
    // MARK: Features

    var allowInviteExernalUsers: Bool {
        get {
            guard defaults.object(forKey: UserDefaultsKeys.allowInviteExernalUsers) != nil else {
                return BuildSettings.allowInviteExernalUsers
            }
            return defaults.bool(forKey: UserDefaultsKeys.allowInviteExernalUsers)
        } set {
            defaults.set(newValue, forKey: UserDefaultsKeys.allowInviteExernalUsers)
>>>>>>> 39fe762a
        }
    }

    // MARK: General Settings
    
    var settingsScreenShowChangePassword: Bool {
        get {
            guard defaults.object(forKey: UserDefaultsKeys.settingsScreenShowChangePassword) != nil else {
                return BuildSettings.settingsScreenShowChangePassword
            }
            return defaults.bool(forKey: UserDefaultsKeys.settingsScreenShowChangePassword)
        } set {
            defaults.set(newValue, forKey: UserDefaultsKeys.settingsScreenShowChangePassword)
        }
    }
    var settingsScreenShowInviteFriends: Bool {
        get {
            guard defaults.object(forKey: UserDefaultsKeys.settingsScreenShowInviteFriends) != nil else {
                return BuildSettings.settingsScreenShowInviteFriends
            }
            return defaults.bool(forKey: UserDefaultsKeys.settingsScreenShowInviteFriends)
        } set {
            defaults.set(newValue, forKey: UserDefaultsKeys.settingsScreenShowInviteFriends)
        }
    }
    var settingsScreenShowEnableStunServerFallback: Bool {
        get {
            guard defaults.object(forKey: UserDefaultsKeys.settingsScreenShowInviteFriends) != nil else {
                return BuildSettings.settingsScreenShowEnableStunServerFallback
            }
            return defaults.bool(forKey: UserDefaultsKeys.settingsScreenShowEnableStunServerFallback)
        } set {
            defaults.set(newValue, forKey: UserDefaultsKeys.settingsScreenShowEnableStunServerFallback)
        }
    }
    var settingsSecurityScreenShowSessions: Bool {
        get {
            guard defaults.object(forKey: UserDefaultsKeys.settingsSecurityScreenShowSessions) != nil else {
                return BuildSettings.settingsSecurityScreenShowSessions
            }
            return defaults.bool(forKey: UserDefaultsKeys.settingsSecurityScreenShowSessions)
        } set {
            defaults.set(newValue, forKey: UserDefaultsKeys.settingsSecurityScreenShowSessions)
        }
    }
    var settingsSecurityScreenShowSetupBackup: Bool {
        get {
            guard defaults.object(forKey: UserDefaultsKeys.settingsSecurityScreenShowSetupBackup) != nil else {
                return BuildSettings.settingsSecurityScreenShowSetupBackup
            }
            return defaults.bool(forKey: UserDefaultsKeys.settingsSecurityScreenShowSetupBackup)
        } set {
            defaults.set(newValue, forKey: UserDefaultsKeys.settingsSecurityScreenShowSetupBackup)
        }
    }
    var settingsSecurityScreenShowRestoreBackup: Bool {
        get {
            guard defaults.object(forKey: UserDefaultsKeys.settingsSecurityScreenShowRestoreBackup) != nil else {
                return BuildSettings.settingsSecurityScreenShowRestoreBackup
            }
            return defaults.bool(forKey: UserDefaultsKeys.settingsSecurityScreenShowRestoreBackup)
        } set {
            defaults.set(newValue, forKey: UserDefaultsKeys.settingsSecurityScreenShowRestoreBackup)
        }
    }
    var settingsSecurityScreenShowDeleteBackup: Bool {
        get {
            guard defaults.object(forKey: UserDefaultsKeys.settingsSecurityScreenShowDeleteBackup) != nil else {
                return BuildSettings.settingsSecurityScreenShowDeleteBackup
            }
            return defaults.bool(forKey: UserDefaultsKeys.settingsSecurityScreenShowDeleteBackup)
        } set {
            defaults.set(newValue, forKey: UserDefaultsKeys.settingsSecurityScreenShowDeleteBackup)
        }
    }
    var settingsSecurityScreenShowCryptographyInfo: Bool {
        get {
            guard defaults.object(forKey: UserDefaultsKeys.settingsSecurityScreenShowCryptographyInfo) != nil else {
                return BuildSettings.settingsSecurityScreenShowCryptographyInfo
            }
            return defaults.bool(forKey: UserDefaultsKeys.settingsSecurityScreenShowCryptographyInfo)
        } set {
            defaults.set(newValue, forKey: UserDefaultsKeys.settingsSecurityScreenShowCryptographyInfo)
        }
    }
    var settingsSecurityScreenShowCryptographyExport: Bool {
        get {
            guard defaults.object(forKey: UserDefaultsKeys.settingsSecurityScreenShowCryptographyExport) != nil else {
                return BuildSettings.settingsSecurityScreenShowCryptographyExport
            }
            return defaults.bool(forKey: UserDefaultsKeys.settingsSecurityScreenShowCryptographyExport)
        } set {
            defaults.set(newValue, forKey: UserDefaultsKeys.settingsSecurityScreenShowCryptographyExport)
        }
    }
    var settingsSecurityScreenShowAdvancedUnverifiedDevices: Bool {
        get {
            guard defaults.object(forKey: UserDefaultsKeys.settingsSecurityScreenShowAdvancedUnverifiedDevices) != nil else {
                return BuildSettings.settingsSecurityScreenShowAdvancedUnverifiedDevices
            }
            return defaults.bool(forKey: UserDefaultsKeys.settingsSecurityScreenShowAdvancedUnverifiedDevices)
        } set {
            defaults.set(newValue, forKey: UserDefaultsKeys.settingsSecurityScreenShowAdvancedUnverifiedDevices)
        }
    }
}<|MERGE_RESOLUTION|>--- conflicted
+++ resolved
@@ -47,14 +47,11 @@
         static let settingsSecurityScreenShowCryptographyInfo = "settingsSecurityScreenShowCryptographyInfo"
         static let settingsSecurityScreenShowCryptographyExport = "settingsSecurityScreenShowCryptographyExport"
         static let settingsSecurityScreenShowAdvancedUnverifiedDevices = "settingsSecurityScreenShowAdvancedBlacklistUnverifiedDevices"
-<<<<<<< HEAD
         static let roomCreationScreenAllowEncryptionConfiguration = "roomCreationScreenAllowEncryptionConfiguration"
         static let roomCreationScreenRoomIsEncrypted = "roomCreationScreenRoomIsEncrypted"
         static let roomCreationScreenAllowRoomTypeConfiguration = "roomCreationScreenAllowRoomTypeConfiguration"
         static let roomCreationScreenRoomIsPublic = "roomCreationScreenRoomIsPublic"
-=======
         static let allowInviteExernalUsers = "allowInviteExernalUsers"
->>>>>>> 39fe762a
     }
     
     static let shared = RiotSettings()
@@ -245,7 +242,6 @@
         }
     }
     
-<<<<<<< HEAD
     // MARK: - Room Creation Screen
 
     var roomCreationScreenAllowEncryptionConfiguration: Bool {
@@ -286,7 +282,9 @@
             return defaults.bool(forKey: UserDefaultsKeys.roomCreationScreenRoomIsPublic)
         } set {
             defaults.set(newValue, forKey: UserDefaultsKeys.roomCreationScreenRoomIsPublic)
-=======
+        }
+    }
+
     // MARK: Features
 
     var allowInviteExernalUsers: Bool {
@@ -297,7 +295,6 @@
             return defaults.bool(forKey: UserDefaultsKeys.allowInviteExernalUsers)
         } set {
             defaults.set(newValue, forKey: UserDefaultsKeys.allowInviteExernalUsers)
->>>>>>> 39fe762a
         }
     }
 
