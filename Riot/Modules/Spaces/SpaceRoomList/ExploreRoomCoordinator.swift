// File created from FlowTemplate
// $ createRootCoordinator.sh Spaces/SpaceRoomList ExploreRoom ShowSpaceExploreRoom
/*
 Copyright 2021 New Vector Ltd
 
 Licensed under the Apache License, Version 2.0 (the "License");
 you may not use this file except in compliance with the License.
 You may obtain a copy of the License at
 
 http://www.apache.org/licenses/LICENSE-2.0
 
 Unless required by applicable law or agreed to in writing, software
 distributed under the License is distributed on an "AS IS" BASIS,
 WITHOUT WARRANTIES OR CONDITIONS OF ANY KIND, either express or implied.
 See the License for the specific language governing permissions and
 limitations under the License.
 */

import UIKit

@objcMembers
final class ExploreRoomCoordinator: NSObject, ExploreRoomCoordinatorType {
    
    // MARK: - Properties
    
    // MARK: Private
    
    private let navigationRouter: NavigationRouterType
    private let session: MXSession
    private let spaceId: String
    // We need to stack the ID of visited space and subspaces so we know what is the current space ID when navigating to a room
    private var spaceIdStack: [String]
    private weak var roomDetailCoordinator: SpaceChildRoomDetailCoordinator?
    private weak var currentExploreRoomCoordinator: SpaceExploreRoomCoordinator?

    private var pollEditFormCoordinator: PollEditFormCoordinator?

    private lazy var slidingModalPresenter: SlidingModalPresenter = {
        return SlidingModalPresenter()
    }()

    // MARK: Public

    // Must be used only internally
    var childCoordinators: [Coordinator] = []
    
    weak var delegate: ExploreRoomCoordinatorDelegate?
    
    // MARK: - Setup
    
    init(session: MXSession, spaceId: String) {
        self.navigationRouter = NavigationRouter(navigationController: RiotNavigationController())
        self.session = session
        self.spaceId = spaceId
        self.spaceIdStack = [spaceId]
    }
    
    // MARK: - Public methods
    
    func start() {

        let rootCoordinator = self.createShowSpaceExploreRoomCoordinator(session: self.session, spaceId: self.spaceId, spaceName: self.session.spaceService.getSpace(withId: self.spaceId)?.summary?.displayname)

        rootCoordinator.start()

        self.add(childCoordinator: rootCoordinator)
        self.currentExploreRoomCoordinator = rootCoordinator

        self.navigationRouter.setRootModule(rootCoordinator)
    }
    
    func toPresentable() -> UIViewController {
        return self.navigationRouter.toPresentable()
    }
    
    // MARK: - Private methods
    
    private func pushSpace(with item: SpaceExploreRoomListItemViewData) {
        let coordinator = self.createShowSpaceExploreRoomCoordinator(session: self.session, spaceId: item.childInfo.childRoomId, spaceName: item.childInfo.name)
        coordinator.start()
        
        self.add(childCoordinator: coordinator)
        self.currentExploreRoomCoordinator = coordinator

        self.spaceIdStack.append(item.childInfo.childRoomId)
        
        self.navigationRouter.push(coordinator.toPresentable(), animated: true) {
            self.remove(childCoordinator: coordinator)
            self.spaceIdStack.removeLast()
        }
    }
    
    private func presentRoom(with item: SpaceExploreRoomListItemViewData, from sourceView: UIView?) {
        if let currentCoordinator = self.roomDetailCoordinator {
            self.remove(childCoordinator: currentCoordinator)
        }
        
        let summary = self.session.roomSummary(withRoomId: item.childInfo.childRoomId)
        let isJoined = summary?.isJoined ?? false

        if isJoined {
            self.navigateTo(roomWith: item.childInfo.childRoomId)
        } else {
            self.showRoomPreview(with: item, from: sourceView)
        }
    }

    private func showRoomPreview(with item: SpaceExploreRoomListItemViewData, from sourceView: UIView?) {
        let coordinator = self.createShowSpaceRoomDetailCoordinator(session: self.session, childInfo: item.childInfo)
        coordinator.start()
        self.add(childCoordinator: coordinator)
        self.roomDetailCoordinator = coordinator
        
        if UIDevice.current.isPhone {
            slidingModalPresenter.present(coordinator.toSlidingPresentable(), from: self.navigationRouter.toPresentable(), animated: true, completion: nil)
        } else {
            let viewController = coordinator.toPresentable()
            viewController.modalPresentationStyle = .popover
            if let sourceView = sourceView, let popoverPresentationController = viewController.popoverPresentationController {
                popoverPresentationController.sourceView = sourceView
                popoverPresentationController.sourceRect = sourceView.bounds
            }

            self.navigationRouter.present(viewController, animated: true)
        }
    }

    private func createShowSpaceExploreRoomCoordinator(session: MXSession, spaceId: String, spaceName: String?) -> SpaceExploreRoomCoordinator {
        let coordinator = SpaceExploreRoomCoordinator(parameters: SpaceExploreRoomCoordinatorParameters(session: session, spaceId: spaceId, spaceName: spaceName, showCancelMenuItem: self.navigationRouter.modules.isEmpty))
        coordinator.delegate = self
        return coordinator
    }
    
    private func createShowSpaceRoomDetailCoordinator(session: MXSession, childInfo: MXSpaceChildInfo) -> SpaceChildRoomDetailCoordinator {
        let coordinator = SpaceChildRoomDetailCoordinator(parameters: SpaceChildRoomDetailCoordinatorParameters(session: session, childInfo: childInfo))
        coordinator.delegate = self
        return coordinator
    }
    
    private func navigateTo(roomWith roomId: String, showSettingsInitially: Bool = false, animated: Bool = true) {
        let roomDataSourceManager = MXKRoomDataSourceManager.sharedManager(forMatrixSession: self.session)
        roomDataSourceManager?.roomDataSource(forRoom: roomId, create: true, onComplete: { [weak self] roomDataSource in
            
            let storyboard = UIStoryboard(name: "Main", bundle: Bundle.main)
            guard let roomViewController = storyboard.instantiateViewController(withIdentifier: "RoomViewControllerStoryboardId") as? RoomViewController else {
                return
            }
            
            self?.navigationRouter.push(roomViewController, animated: animated, popCompletion: nil)
            roomViewController.parentSpaceId = self?.spaceIdStack.last
            roomViewController.showSettingsInitially = showSettingsInitially
            roomViewController.displayRoom(roomDataSource)
            roomViewController.navigationItem.leftItemsSupplementBackButton = true
            roomViewController.showMissedDiscussionsBadge = false
            roomViewController.delegate = self
        })
    }
    
    private func presentRoomCreation() {
        let space = session.spaceService.getSpace(withId: spaceIdStack.last ?? "")
        let createRoomCoordinator = CreateRoomCoordinator(session: self.session, parentSpace: space)
        createRoomCoordinator.delegate = self
        let presentable = createRoomCoordinator.toPresentable()
        presentable.presentationController?.delegate = self
        toPresentable().present(presentable, animated: true, completion: nil)
        createRoomCoordinator.start()
        self.add(childCoordinator: createRoomCoordinator)
    }
    
    private func popToLastSpaceScreen(animated: Bool) {
        if let lastSpaceScreen = self.currentExploreRoomCoordinator?.toPresentable() {
            self.navigationRouter.popToModule(lastSpaceScreen, animated: animated)
        } else {
            self.navigationRouter.popToRootModule(animated: animated)
        }
    }
    
<<<<<<< HEAD
    private func pushInviteScreen(forRoomWithId roomId: String) {
        guard let room = session.room(withRoomId: roomId) else {
            MXLog.error("[ExploreRoomCoordinator] pushInviteScreen: room not found.")
            return
        }
        
        let coordinator = ContactsPickerCoordinator(session: session, room: room, currentSearchText: nil, actualParticipants: nil, invitedParticipants: nil, userParticipant: nil, navigationRouter: navigationRouter)
        coordinator.delegate = self
        coordinator.start()
        childCoordinators.append(coordinator)
=======
    private func startEditPollCoordinator(room: MXRoom, startEvent: MXEvent? = nil) {
        guard #available(iOS 14.0, *) else {
            return
        }
        
        let parameters = PollEditFormCoordinatorParameters(room: room, pollStartEvent: startEvent)
        let coordinator = PollEditFormCoordinator(parameters: parameters)
        
        coordinator.completion = { [weak self, weak coordinator] in
            guard let self = self, let coordinator = coordinator else {
                return
            }
            
            self.navigationRouter.dismissModule(animated: true, completion: nil)
            self.remove(childCoordinator: coordinator)
        }
        
        add(childCoordinator: coordinator)
        
        navigationRouter.present(coordinator, animated: true)
        coordinator.start()
>>>>>>> 483b8770
    }
}

// MARK: - ShowSpaceExploreRoomCoordinatorDelegate
extension ExploreRoomCoordinator: SpaceExploreRoomCoordinatorDelegate {
    func spaceExploreRoomCoordinator(_ coordinator: SpaceExploreRoomCoordinatorType, didSelect item: SpaceExploreRoomListItemViewData, from sourceView: UIView?) {
        if item.childInfo.roomType == .space {
            self.pushSpace(with: item)
        } else if item.childInfo.roomType == .room {
            self.presentRoom(with: item, from: sourceView)
        }
    }

    func spaceExploreRoomCoordinatorDidCancel(_ coordinator: SpaceExploreRoomCoordinatorType) {
        self.delegate?.exploreRoomCoordinatorDidComplete(self)
    }
    
    func spaceExploreRoomCoordinatorDidAddRoom(_ coordinator: SpaceExploreRoomCoordinatorType) {
        self.presentRoomCreation()
    }
    
    func spaceExploreRoomCoordinatorDidAddRoom(_ viewModel: SpaceExploreRoomCoordinatorType, openSettingsOf item: SpaceExploreRoomListItemViewData) {
        self.navigateTo(roomWith: item.childInfo.childRoomId, showSettingsInitially: true, animated: true)
    }
    
    func spaceExploreRoomCoordinatorDidAddRoom(_ viewModel: SpaceExploreRoomCoordinatorType, inviteTo item: SpaceExploreRoomListItemViewData) {
        self.pushInviteScreen(forRoomWithId: item.childInfo.childRoomId)
    }
}

// MARK: - ShowSpaceChildRoomDetailCoordinator
extension ExploreRoomCoordinator: SpaceChildRoomDetailCoordinatorDelegate {
    func spaceChildRoomDetailCoordinator(_ coordinator: SpaceChildRoomDetailCoordinatorType, didOpenRoomWith roomId: String) {
        self.navigationRouter.toPresentable().dismiss(animated: true) {
            if let lastCoordinator = self.roomDetailCoordinator {
                self.remove(childCoordinator: lastCoordinator)
            }
            self.navigateTo(roomWith: roomId)
        }
    }
    
    func spaceChildRoomDetailCoordinatorDidCancel(_ coordinator: SpaceChildRoomDetailCoordinatorType) {
        if UIDevice.current.isPhone {
            slidingModalPresenter.dismiss(animated: true) {
                if let roomDetailCoordinator = self.roomDetailCoordinator {
                    self.remove(childCoordinator: roomDetailCoordinator)
                }
            }
        } else {
            self.roomDetailCoordinator?.toPresentable().dismiss(animated: true, completion: {
                if let roomDetailCoordinator = self.roomDetailCoordinator {
                    self.remove(childCoordinator: roomDetailCoordinator)
                }
            })
        }
    }
}

// MARK: - CreateRoomCoordinatorDelegate
extension ExploreRoomCoordinator: CreateRoomCoordinatorDelegate {
    
    func createRoomCoordinator(_ coordinator: CreateRoomCoordinatorType, didCreateNewRoom room: MXRoom) {
        self.currentExploreRoomCoordinator?.reloadRooms()
        coordinator.toPresentable().dismiss(animated: true) {
            self.remove(childCoordinator: coordinator)
            self.navigateTo(roomWith: room.roomId)
        }
    }
    
    func createRoomCoordinator(_ coordinator: CreateRoomCoordinatorType, didAddRoomsWithId roomIds: [String]) {
        self.currentExploreRoomCoordinator?.reloadRooms()
        coordinator.toPresentable().dismiss(animated: true) {
            self.remove(childCoordinator: coordinator)
        }
    }

    func createRoomCoordinatorDidCancel(_ coordinator: CreateRoomCoordinatorType) {
        coordinator.toPresentable().dismiss(animated: true) {
            self.remove(childCoordinator: coordinator)
        }
    }
    
}

// MARK: - UIAdaptivePresentationControllerDelegate
extension ExploreRoomCoordinator: UIAdaptivePresentationControllerDelegate {
    
    func presentationControllerDidDismiss(_ presentationController: UIPresentationController) {
        guard let lastCoordinator = childCoordinators.last else {
            return
        }
        self.remove(childCoordinator: lastCoordinator)
    }
    
}

// MARK: - RoomViewControllerDelegate
extension ExploreRoomCoordinator: RoomViewControllerDelegate {
    func roomViewControllerShowRoomDetails(_ roomViewController: RoomViewController) {
        // TODO:
    }
    
    func roomViewController(_ roomViewController: RoomViewController, showMemberDetails roomMember: MXRoomMember) {
        // TODO:
    }
    
    func roomViewController(_ roomViewController: RoomViewController, showRoomWithId roomID: String, eventId eventID: String?) {
        self.navigateTo(roomWith: roomID)
    }
    
    func roomViewController(_ roomViewController: RoomViewController, moveToRoomWithId roomID: String) {
        self.currentExploreRoomCoordinator?.reloadRooms()
        self.popToLastSpaceScreen(animated: false)
        self.navigateTo(roomWith: roomID, showSettingsInitially: true, animated: false)
    }
    
    func roomViewController(_ roomViewController: RoomViewController, startChatWithUserId userId: String, completion: @escaping () -> Void) {
        // TODO:
    }
    
    func roomViewController(_ roomViewController: RoomViewController, showCompleteSecurityFor session: MXSession) {
        // TODO:
    }
    
    func roomViewControllerDidLeaveRoom(_ roomViewController: RoomViewController) {
        self.popToLastSpaceScreen(animated: true)
    }
    
    func roomViewControllerPreviewDidTapCancel(_ roomViewController: RoomViewController) {
        // TODO:
    }
    
    func roomViewController(_ roomViewController: RoomViewController, handleUniversalLinkWith parameters: UniversalLinkParameters) -> Bool {
        // TODO:
        return true
    }
    
    func roomViewController(_ roomViewController: RoomViewController, didRequestEditForPollWithStart startEvent: MXEvent) {
        startEditPollCoordinator(room: roomViewController.roomDataSource.room, startEvent: startEvent)
    }
    
    func roomViewControllerDidRequestLocationSharingFormPresentation(_ roomViewController: RoomViewController) {
        // TODO:
    }
    
    func roomViewController(_ roomViewController: RoomViewController, didRequestLocationPresentationFor event: MXEvent, bubbleData: MXKRoomBubbleCellDataStoring) {
        // TODO:
    }

    func roomViewController(_ roomViewController: RoomViewController, locationShareActivityViewControllerFor event: MXEvent) -> UIActivityViewController? {
        guard let location = event.location else {
            return nil
        }
        
        return LocationSharingCoordinator.shareLocationActivityController(CLLocationCoordinate2D(latitude: location.latitude, longitude: location.longitude))
    }

    func roomViewController(_ roomViewController: RoomViewController, canEditPollWithEventIdentifier eventIdentifier: String) -> Bool {
        guard #available(iOS 14.0, *) else {
            return false
        }
        
        return TimelinePollProvider.shared.timelinePollCoordinatorForEventIdentifier(eventIdentifier)?.canEditPoll() ?? false
    }

    func roomViewController(_ roomViewController: RoomViewController, endPollWithEventIdentifier eventIdentifier: String) {
        guard #available(iOS 14.0, *) else {
            return
        }
        
        TimelinePollProvider.shared.timelinePollCoordinatorForEventIdentifier(eventIdentifier)?.endPoll()
    }
    
    func roomViewControllerDidRequestPollCreationFormPresentation(_ roomViewController: RoomViewController) {
        startEditPollCoordinator(room: roomViewController.roomDataSource.room)
    }
    
    func roomViewController(_ roomViewController: RoomViewController, canEndPollWithEventIdentifier eventIdentifier: String) -> Bool {
        guard #available(iOS 14.0, *) else {
            return false
        }
        
        return TimelinePollProvider.shared.timelinePollCoordinatorForEventIdentifier(eventIdentifier)?.canEndPoll() ?? false
    }
    
}

// MARK: - ContactsPickerCoordinatorDelegate
extension ExploreRoomCoordinator: ContactsPickerCoordinatorDelegate {
    func contactsPickerCoordinatorDidStartLoading(_ coordinator: ContactsPickerCoordinatorType) {
    }
    
    func contactsPickerCoordinatorDidEndLoading(_ coordinator: ContactsPickerCoordinatorType) {
    }
    
    func contactsPickerCoordinatorDidClose(_ coordinator: ContactsPickerCoordinatorType) {
        childCoordinators.removeLast()
    }
    
}<|MERGE_RESOLUTION|>--- conflicted
+++ resolved
@@ -175,18 +175,18 @@
         }
     }
     
-<<<<<<< HEAD
     private func pushInviteScreen(forRoomWithId roomId: String) {
         guard let room = session.room(withRoomId: roomId) else {
             MXLog.error("[ExploreRoomCoordinator] pushInviteScreen: room not found.")
             return
         }
         
-        let coordinator = ContactsPickerCoordinator(session: session, room: room, currentSearchText: nil, actualParticipants: nil, invitedParticipants: nil, userParticipant: nil, navigationRouter: navigationRouter)
+        let coordinator = ContactsPickerCoordinator(session: session, room: room, initialSearchText: nil, actualParticipants: nil, invitedParticipants: nil, userParticipant: nil, navigationRouter: navigationRouter)
         coordinator.delegate = self
         coordinator.start()
         childCoordinators.append(coordinator)
-=======
+    }
+
     private func startEditPollCoordinator(room: MXRoom, startEvent: MXEvent? = nil) {
         guard #available(iOS 14.0, *) else {
             return
@@ -208,7 +208,6 @@
         
         navigationRouter.present(coordinator, animated: true)
         coordinator.start()
->>>>>>> 483b8770
     }
 }
 
@@ -398,13 +397,13 @@
 
 // MARK: - ContactsPickerCoordinatorDelegate
 extension ExploreRoomCoordinator: ContactsPickerCoordinatorDelegate {
-    func contactsPickerCoordinatorDidStartLoading(_ coordinator: ContactsPickerCoordinatorType) {
-    }
-    
-    func contactsPickerCoordinatorDidEndLoading(_ coordinator: ContactsPickerCoordinatorType) {
-    }
-    
-    func contactsPickerCoordinatorDidClose(_ coordinator: ContactsPickerCoordinatorType) {
+    func contactsPickerCoordinatorDidStartLoading(_ coordinator: ContactsPickerCoordinatorProtocol) {
+    }
+    
+    func contactsPickerCoordinatorDidEndLoading(_ coordinator: ContactsPickerCoordinatorProtocol) {
+    }
+    
+    func contactsPickerCoordinatorDidClose(_ coordinator: ContactsPickerCoordinatorProtocol) {
         childCoordinators.removeLast()
     }
     
