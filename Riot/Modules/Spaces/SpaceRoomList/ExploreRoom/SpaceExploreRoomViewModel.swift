// File created from ScreenTemplate
// $ createScreen.sh Spaces/SpaceRoomList/ExploreRoom ShowSpaceExploreRoom
/*
 Copyright 2021 New Vector Ltd
 
 Licensed under the Apache License, Version 2.0 (the "License");
 you may not use this file except in compliance with the License.
 You may obtain a copy of the License at
 
 http://www.apache.org/licenses/LICENSE-2.0
 
 Unless required by applicable law or agreed to in writing, software
 distributed under the License is distributed on an "AS IS" BASIS,
 WITHOUT WARRANTIES OR CONDITIONS OF ANY KIND, either express or implied.
 See the License for the specific language governing permissions and
 limitations under the License.
 */

import Foundation
import MatrixSDK

final class SpaceExploreRoomViewModel: SpaceExploreRoomViewModelType {
    
    // MARK: - Properties
    
    // MARK: Private

    private let session: MXSession
    private let spaceId: String
    private let spaceName: String?

    private var currentOperation: MXHTTPOperation?
    private var nextBatch: String?
    private var rootSpaceChildInfo: MXSpaceChildInfo?
    
<<<<<<< HEAD
    private var spaceRoom: MXRoom?
    private var powerLevels: MXRoomPowerLevels?
    private var oneSelfPowerLevel: Int?

=======
    private var canJoin: Bool = false {
        didSet {
            self.update(viewState: .canJoin(self.canJoin))
        }
    }
>>>>>>> 483b8770
    private var itemDataList: [SpaceExploreRoomListItemViewData] = [] {
        didSet {
            self.updateFilteredItemList()
        }
    }
    private var searchKeyword: String? {
        didSet {
            self.updateFilteredItemList()
        }
    }
    private var filteredItemDataList: [SpaceExploreRoomListItemViewData] = [] {
        didSet {
            if self.filteredItemDataList.isEmpty {
                if self.itemDataList.isEmpty {
                    self.update(viewState: .emptySpace)
                } else {
                    self.update(viewState: .emptyFilterResult)
                }
            } else {
                self.update(viewState: .loaded(self.filteredItemDataList, self.nextBatch != nil && (self.searchKeyword ?? "").isEmpty))
            }
        }
    }
    
    private var spaceGraphObserver: Any?
    
    // MARK: Public

    weak var viewDelegate: SpaceExploreRoomViewModelViewDelegate?
    weak var coordinatorDelegate: SpaceExploreRoomViewModelCoordinatorDelegate?
    private(set) var showCancelMenuItem: Bool

    // MARK: - Setup
    
    init(parameters: SpaceExploreRoomCoordinatorParameters) {
        self.session = parameters.session
        self.spaceId = parameters.spaceId
        self.spaceName = parameters.spaceName
        self.showCancelMenuItem = parameters.showCancelMenuItem
    }
    
    deinit {
        self.cancelOperations()

    }
    
    // MARK: - Public
    
    func process(viewAction: SpaceExploreRoomViewAction) {
        switch viewAction {
        case .loadData:
            self.loadData()
        case .reloadData:
            self.nextBatch = nil
            self.loadData()
        case .complete(let selectedItem, let sourceView):
            self.coordinatorDelegate?.spaceExploreRoomViewModel(self, didSelect: selectedItem, from: sourceView)
        case .cancel:
            self.cancelOperations()
            self.coordinatorDelegate?.spaceExploreRoomViewModelDidCancel(self)
        case .searchChanged(let newText):
            self.searchKeyword = newText
        case .addRoom:
            self.coordinatorDelegate?.spaceExploreRoomViewModelDidAddRoom(self)
<<<<<<< HEAD
        case .inviteTo(let item):
            self.coordinatorDelegate?.spaceExploreRoomViewModel(self, inviteTo: item)
        case .revertSuggestion(let item):
            setChild(withRoomId: item.childInfo.childRoomId, suggested: !item.childInfo.suggested)
        case .settings(let item):
            self.coordinatorDelegate?.spaceExploreRoomViewModel(self, openSettingsOf: item)
        case .removeChild(let item):
            removeChild(withRoomId: item.childInfo.childRoomId)
        case .join(let item):
            joinRoom(withRoomId: item.childInfo.childRoomId)
=======
        case .join:
            self.joinSpace()
>>>>>>> 483b8770
        }
    }
    
    @available(iOS 13.0, *)
    func contextMenu(for itemData: SpaceExploreRoomListItemViewData) -> UIMenu {
        let canSendSpaceStateEvents: Bool
        if let powerLevels = self.powerLevels, let oneSelfPowerLevel = self.oneSelfPowerLevel {
            let minimumPowerLevel = powerLevels.minimumPowerLevel(forNotifications: kMXEventTypeStringRoomJoinRules, defaultPower: powerLevels.stateDefault)
            canSendSpaceStateEvents = oneSelfPowerLevel >= minimumPowerLevel
        } else {
            canSendSpaceStateEvents = false
        }
        
        let roomSummary = session.roomSummary(withRoomId: itemData.childInfo.childRoomId)
        let isJoined = roomSummary?.isJoined ?? false

        if itemData.childInfo.roomType == .space {
            return contextMenu(forSpace: itemData, isJoined: isJoined, canSendSpaceStateEvents: canSendSpaceStateEvents)
        } else {
            return contextMenu(forRoom: itemData, isJoined: isJoined, canSendSpaceStateEvents: canSendSpaceStateEvents)
        }
    }

    // MARK: - Private
    
    private func loadData() {
        guard self.currentOperation == nil else {
            return
        }
        
        if let spaceName = self.spaceName {
            self.update(viewState: .spaceNameFound(spaceName))
        }

        if self.nextBatch == nil {
            self.update(viewState: .loading)
        }
        
<<<<<<< HEAD
        self.spaceRoom = self.session.spaceService.getSpace(withId: self.spaceId)?.room
        if let spaceRoom = self.spaceRoom {
            spaceRoom.state { roomState in
                self.powerLevels = roomState?.powerLevels
                self.oneSelfPowerLevel = self.powerLevels?.powerLevelOfUser(withUserID: self.session.myUserId)
                
            }
        }

=======
        self.canJoin = self.session.room(withRoomId: spaceId) == nil
        
>>>>>>> 483b8770
        self.currentOperation = self.session.spaceService.getSpaceChildrenForSpace(withId: self.spaceId, suggestedOnly: false, limit: nil, maxDepth: 1, paginationToken: self.nextBatch, completion: { [weak self] response in
            guard let self = self else {
                return
            }
            
            switch response {
            case .success(let spaceSummary):
                let appendData = self.nextBatch != nil
                self.nextBatch = spaceSummary.nextBatch
                
                // The MXSpaceChildInfo of the root space is available only in the first batch
                if let rootSpaceInfo = spaceSummary.spaceInfo {
                    self.rootSpaceChildInfo = rootSpaceInfo
                }
                
                let batchedItemDataList: [SpaceExploreRoomListItemViewData] = spaceSummary.childInfos.compactMap({ childInfo in
                    guard let rootSpaceInfo = self.rootSpaceChildInfo, rootSpaceInfo.childrenIds.contains(childInfo.childRoomId) else {
                        return nil
                    }
                    
                    let avatarViewData = AvatarViewData(matrixItemId: childInfo.childRoomId,
                                                        displayName: childInfo.displayName,
                                                        avatarUrl: childInfo.avatarUrl,
                                                        mediaManager: self.session.mediaManager,
                                                        fallbackImage: .matrixItem(childInfo.childRoomId, childInfo.name))
                    return SpaceExploreRoomListItemViewData(childInfo: childInfo, avatarViewData: avatarViewData)
                }).sorted(by: { item1, item2 in
                    return !item2.childInfo.suggested || item1.childInfo.suggested
                })
                
                if appendData {
                    self.itemDataList.append(contentsOf: batchedItemDataList)
                } else {
                    self.itemDataList = batchedItemDataList
                }
            case .failure(let error):
                self.update(viewState: .error(error))
            }
            
            self.currentOperation = nil
        })
    }
    
    private func update(viewState: SpaceExploreRoomViewState) {
        self.viewDelegate?.spaceExploreRoomViewModel(self, didUpdateViewState: viewState)
    }
    
    private func cancelOperations() {
        self.currentOperation?.cancel()
        if let observer = self.spaceGraphObserver {
            NotificationCenter.default.removeObserver(observer)
        }
    }
    
    private func updateFilteredItemList() {
        guard let searchKeyword = self.searchKeyword?.lowercased(), !searchKeyword.isEmpty else {
            self.filteredItemDataList = self.itemDataList
            return
        }
        
        self.filteredItemDataList = self.itemDataList.filter({ itemData in
            return (itemData.childInfo.name?.lowercased().contains(searchKeyword) ?? false) || (itemData.childInfo.topic?.lowercased().contains(searchKeyword) ?? false)
        })
    }
    
<<<<<<< HEAD
    private func setChild(withRoomId roomId: String, suggested: Bool) {
        guard let space = session.spaceService.getSpace(withId: spaceId) else {
            return
        }
        
        self.update(viewState: .loading)
        space.setChild(withRoomId: roomId, suggested: suggested) { [weak self] response in
            guard let self = self else { return }
            
            switch response {
            case .success:
                self.itemDataList = self.itemDataList.compactMap({ item in
                    if item.childInfo.childRoomId != roomId {
                        return item
                    }
                    
                    let childInfo = MXSpaceChildInfo(
                        childRoomId: item.childInfo.childRoomId,
                        isKnown: item.childInfo.isKnown,
                        roomTypeString: item.childInfo.roomTypeString,
                        roomType: item.childInfo.roomType,
                        name: item.childInfo.name,
                        topic: item.childInfo.topic,
                        canonicalAlias: item.childInfo.canonicalAlias,
                        avatarUrl: item.childInfo.avatarUrl,
                        activeMemberCount: item.childInfo.activeMemberCount,
                        autoJoin: item.childInfo.autoJoin,
                        suggested: suggested,
                        childrenIds: item.childInfo.childrenIds)
                    return SpaceExploreRoomListItemViewData(childInfo: childInfo, avatarViewData: item.avatarViewData)
                })
                self.update(viewState: .loaded(self.filteredItemDataList, self.nextBatch != nil && (self.searchKeyword ?? "").isEmpty))
            case .failure(let error):
                self.update(viewState: .error(error))
            }
        }
    }
    
    private func removeChild(withRoomId roomId: String) {
        guard let space = session.spaceService.getSpace(withId: spaceId) else {
            return
        }
        
        self.update(viewState: .loading)
        space.removeChild(roomId: roomId) { [weak self] response in
            guard let self = self else { return }
            
            switch response {
            case .success:
                self.itemDataList = self.itemDataList.filter { $0.childInfo.childRoomId != roomId }
                self.update(viewState: .loaded(self.filteredItemDataList, self.nextBatch != nil && (self.searchKeyword ?? "").isEmpty))
            case .failure(let error):
                self.update(viewState: .error(error))
            }
        }
    }
    
    private func joinRoom(withRoomId roomId: String) {
        self.update(viewState: .loading)
        self.session.joinRoom(roomId) { [weak self] response in
            guard let self = self else { return }
            switch response {
            case .success:
                self.update(viewState: .loaded(self.filteredItemDataList, self.nextBatch != nil && (self.searchKeyword ?? "").isEmpty))
            case .failure(let error):
                self.update(viewState: .error(error))
            }
        }
    }

    
    // MARK: - ContextMenu
    
    @available(iOS 13.0, *)
    private func contextMenu(forRoom itemData: SpaceExploreRoomListItemViewData, isJoined: Bool, canSendSpaceStateEvents: Bool) -> UIMenu {
        return UIMenu(children: [
            inviteAction(for: itemData, isJoined: isJoined),
            suggestAction(for: itemData, canSendSpaceStateEvents: canSendSpaceStateEvents),
            isJoined ? settingsAction(for: itemData, isJoined: isJoined) :joinAction(for: itemData, isJoined: isJoined),
            removeAction(for: itemData, canSendSpaceStateEvents: canSendSpaceStateEvents)
        ])
    }
    
    @available(iOS 13.0, *)
    private func contextMenu(forSpace itemData: SpaceExploreRoomListItemViewData, isJoined: Bool, canSendSpaceStateEvents: Bool) -> UIMenu {
        return UIMenu(children: [
            inviteAction(for: itemData, isJoined: isJoined),
            suggestAction(for: itemData, canSendSpaceStateEvents: canSendSpaceStateEvents),
            isJoined ? settingsAction(for: itemData, isJoined: isJoined) :joinAction(for: itemData, isJoined: isJoined),
            removeAction(for: itemData, canSendSpaceStateEvents: canSendSpaceStateEvents)
        ])
    }
    
    @available(iOS 13.0, *)
    private func inviteAction(for itemData: SpaceExploreRoomListItemViewData, isJoined: Bool) -> UIAction {
        let action = UIAction(title: VectorL10n.invite, image: Asset.Images.spaceInviteUser.image) { action in
            self.process(viewAction: .inviteTo(itemData))
        }
        if !isJoined {
            action.attributes = .disabled
        }
        return action
    }
    
    @available(iOS 13.0, *)
    private func suggestAction(for itemData: SpaceExploreRoomListItemViewData, canSendSpaceStateEvents: Bool) -> UIAction {
        let action = UIAction(title: itemData.childInfo.suggested ? VectorL10n.spacesSuggestedRoom : VectorL10n.suggest) { action in
            self.process(viewAction: .revertSuggestion(itemData))
        }
        action.state = itemData.childInfo.suggested ? .on : .off
        if !canSendSpaceStateEvents {
            action.attributes = .disabled
        }
        return action
    }
    
    @available(iOS 13.0, *)
    private func settingsAction(for itemData: SpaceExploreRoomListItemViewData, isJoined: Bool) -> UIAction {
        let action = UIAction(title: VectorL10n.roomDetailsSettings, image: Asset.Images.settingsIcon.image) { action in
            self.process(viewAction: .settings(itemData))
        }
        if !isJoined {
            action.attributes = .disabled
        }
        return action
    }
    
    @available(iOS 13.0, *)
    private func joinAction(for itemData: SpaceExploreRoomListItemViewData, isJoined: Bool) -> UIAction {
        let action = UIAction(title: VectorL10n.join) { action in
            self.process(viewAction: .join(itemData))
        }
        if !isJoined {
            action.attributes = .disabled
        }
        return action
    }
    
    @available(iOS 13.0, *)
    private func removeAction(for itemData: SpaceExploreRoomListItemViewData, canSendSpaceStateEvents: Bool) -> UIAction {
        let action = UIAction(title: VectorL10n.remove, image: Asset.Images.roomContextMenuDelete.image) { action in
            self.process(viewAction: .removeChild(itemData))
        }
        action.attributes = .destructive
        if !canSendSpaceStateEvents {
            action.attributes = .disabled
        }
        return action
    }
=======
    private func joinSpace() {
        self.update(viewState: .loading)
        
        self.currentOperation = session.joinRoom(spaceId) { [weak self] response in
            switch response {
            case .success:
                self?.spaceGraphObserver = NotificationCenter.default.addObserver(forName: MXSpaceService.didBuildSpaceGraph, object: nil, queue: OperationQueue.main, using: { [weak self] notification in
                    guard let self = self else { return }
                    
                    self.currentOperation = nil
                    if let observer = self.spaceGraphObserver {
                        NotificationCenter.default.removeObserver(observer)
                    }
                    self.canJoin = false
                    self.update(viewState: .loaded(self.filteredItemDataList, self.nextBatch != nil && (self.searchKeyword ?? "").isEmpty))
                })
            case .failure(let error):
                self?.update(viewState: .error(error))
            }
        }
    }
>>>>>>> 483b8770
}<|MERGE_RESOLUTION|>--- conflicted
+++ resolved
@@ -33,18 +33,16 @@
     private var nextBatch: String?
     private var rootSpaceChildInfo: MXSpaceChildInfo?
     
-<<<<<<< HEAD
     private var spaceRoom: MXRoom?
     private var powerLevels: MXRoomPowerLevels?
     private var oneSelfPowerLevel: Int?
 
-=======
     private var canJoin: Bool = false {
         didSet {
             self.update(viewState: .canJoin(self.canJoin))
         }
     }
->>>>>>> 483b8770
+
     private var itemDataList: [SpaceExploreRoomListItemViewData] = [] {
         didSet {
             self.updateFilteredItemList()
@@ -109,7 +107,6 @@
             self.searchKeyword = newText
         case .addRoom:
             self.coordinatorDelegate?.spaceExploreRoomViewModelDidAddRoom(self)
-<<<<<<< HEAD
         case .inviteTo(let item):
             self.coordinatorDelegate?.spaceExploreRoomViewModel(self, inviteTo: item)
         case .revertSuggestion(let item):
@@ -120,10 +117,8 @@
             removeChild(withRoomId: item.childInfo.childRoomId)
         case .join(let item):
             joinRoom(withRoomId: item.childInfo.childRoomId)
-=======
-        case .join:
+        case .joinOpenedSpace:
             self.joinSpace()
->>>>>>> 483b8770
         }
     }
     
@@ -162,7 +157,6 @@
             self.update(viewState: .loading)
         }
         
-<<<<<<< HEAD
         self.spaceRoom = self.session.spaceService.getSpace(withId: self.spaceId)?.room
         if let spaceRoom = self.spaceRoom {
             spaceRoom.state { roomState in
@@ -172,10 +166,8 @@
             }
         }
 
-=======
         self.canJoin = self.session.room(withRoomId: spaceId) == nil
         
->>>>>>> 483b8770
         self.currentOperation = self.session.spaceService.getSpaceChildrenForSpace(withId: self.spaceId, suggestedOnly: false, limit: nil, maxDepth: 1, paginationToken: self.nextBatch, completion: { [weak self] response in
             guard let self = self else {
                 return
@@ -241,7 +233,6 @@
         })
     }
     
-<<<<<<< HEAD
     private func setChild(withRoomId roomId: String, suggested: Bool) {
         guard let space = session.spaceService.getSpace(withId: spaceId) else {
             return
@@ -391,7 +382,7 @@
         }
         return action
     }
-=======
+
     private func joinSpace() {
         self.update(viewState: .loading)
         
@@ -413,5 +404,4 @@
             }
         }
     }
->>>>>>> 483b8770
 }