--- conflicted
+++ resolved
@@ -247,12 +247,7 @@
         session.spaceService.rootSpaceSummaries.forEach { summary in
             let avatarViewData = AvatarViewData(matrixItemId: summary.roomId, displayName: summary.displayname, avatarUrl: summary.avatar, mediaManager: session.mediaManager, fallbackImage: .matrixItem(summary.roomId, summary.displayname))
             let notificationState = session.spaceService.notificationCounter.notificationState(forSpaceWithId: summary.roomId)
-<<<<<<< HEAD
-            let viewData = SpaceListItemViewData(spaceId: summary.roomId,
-                                                 title: summary.displayname,
-=======
             let viewData = SpaceListItemViewData(spaceId: summary.roomId, title: summary.displayname,
->>>>>>> e003b661
                                                  avatarViewData: avatarViewData,
                                                  isInvite: summary.membership == .invite,
                                                  notificationCount: notificationState?.groupMissedDiscussionsCount ?? 0,
