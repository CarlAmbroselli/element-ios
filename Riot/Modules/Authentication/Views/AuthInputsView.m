--- conflicted
+++ resolved
@@ -1654,36 +1654,24 @@
                                                                       identityService = [self.delegate authInputsViewThirdPartyIdValidationIdentityService:self];
                                                                   }
                                                                   
-<<<<<<< HEAD
                                                                   NSString *identityServer = identityService.identityServer;
-=======
-                                                                  NSURL *identServerURL = [NSURL URLWithString:restClient.identityServer];
-                                                                  NSDictionary *parameters;
-                                                                  parameters = @{
-                                                                                 @"auth": @{
-                                                                                         @"session":self->currentSession.session,
-                                                                                         @"threepid_creds": @{
-                                                                                                 @"client_secret": self->submittedMSISDN.clientSecret,
-                                                                                                 @"id_server": identServerURL.host,
-                                                                                                 @"sid": self->submittedMSISDN.sid
-                                                                                                 },
-                                                                                         @"type": kMXLoginFlowTypeMSISDN
-                                                                                         },
-                                                                                 @"username": self.userLoginTextField.text,
-                                                                                 @"password": self.passWordTextField.text
-                                                                                 };
->>>>>>> 089ae6b5
                                                                   
                                                                   if (identityServer)
                                                                   {
                                                                       NSURL *identServerURL = [NSURL URLWithString:identityServer];
                                                                       NSDictionary *parameters;
                                                                       parameters = @{
-                                                                                     @"auth": @{@"session":self->currentSession.session, @"threepid_creds": @{@"client_secret": self->submittedMSISDN.clientSecret, @"id_server": identServerURL.host, @"sid": self->submittedMSISDN.sid}, @"type": kMXLoginFlowTypeMSISDN},
+                                                                                     @"auth": @{
+                                                                                             @"session":self->currentSession.session,
+                                                                                             @"threepid_creds": @{
+                                                                                                     @"client_secret": self->submittedMSISDN.clientSecret,
+                                                                                                     @"id_server": identServerURL.host,
+                                                                                                     @"sid": self->submittedMSISDN.sid
+                                                                                                     },
+                                                                                             @"type": kMXLoginFlowTypeMSISDN
+                                                                                             },
                                                                                      @"username": self.userLoginTextField.text,
-                                                                                     @"password": self.passWordTextField.text,
-                                                                                     @"bind_msisdn": @(YES),
-                                                                                     @"bind_email": @([self isFlowCompleted:kMXLoginFlowTypeEmailIdentity])
+                                                                                     @"password": self.passWordTextField.text
                                                                                      };
                                                                       
                                                                       callback(parameters, nil);
