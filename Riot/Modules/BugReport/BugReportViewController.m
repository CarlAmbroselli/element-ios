/*
 Copyright 2017 Vector Creations Ltd

 Licensed under the Apache License, Version 2.0 (the "License");
 you may not use this file except in compliance with the License.
 You may obtain a copy of the License at

 http://www.apache.org/licenses/LICENSE-2.0

 Unless required by applicable law or agreed to in writing, software
 distributed under the License is distributed on an "AS IS" BASIS,
 WITHOUT WARRANTIES OR CONDITIONS OF ANY KIND, either express or implied.
 See the License for the specific language governing permissions and
 limitations under the License.
 */

#import "BugReportViewController.h"

#import "Riot-Swift.h"

#import "GBDeviceInfo_iOS.h"

@interface BugReportViewController ()
{
    MXBugReportRestClient *bugReportRestClient;

    // The temporary file used to store the screenshot
    NSURL *screenShotFile;
    
    // Observe kThemeServiceDidChangeThemeNotification to handle user interface theme change.
    id kThemeServiceDidChangeThemeNotificationObserver;
}

@property (nonatomic) BOOL sendLogs;
@property (nonatomic) BOOL sendScreenshot;
@property (nonatomic) BOOL isSendingLogs;

@property (weak, nonatomic) IBOutlet UIView *overlayView;

@end

@implementation BugReportViewController

#pragma mark - Class methods

+ (UINib *)nib
{
    return [UINib nibWithNibName:NSStringFromClass([BugReportViewController class])
                          bundle:[NSBundle bundleForClass:[BugReportViewController class]]];
}

+ (instancetype)bugReportViewController
{
    return [[[self class] alloc] initWithNibName:NSStringFromClass([BugReportViewController class])
                                          bundle:[NSBundle bundleForClass:[BugReportViewController class]]];
}

#pragma mark -

- (void)showInViewController:(UIViewController *)viewController
{
    self.providesPresentationContextTransitionStyle = YES;
    self.definesPresentationContext = YES;
    self.modalPresentationStyle = UIModalPresentationOverFullScreen;
    self.modalTransitionStyle = UIModalTransitionStyleCrossDissolve;

    [viewController presentViewController:self animated:YES completion:nil];
}

- (void)viewDidLoad
{
    [super viewDidLoad];

    _logsDescriptionLabel.text = NSLocalizedStringFromTable(@"bug_report_logs_description", @"Vector", nil);
    _sendLogsLabel.text = NSLocalizedStringFromTable(@"bug_report_send_logs", @"Vector", nil);
    _sendScreenshotLabel.text = NSLocalizedStringFromTable(@"bug_report_send_screenshot", @"Vector", nil);

    _containerView.layer.cornerRadius = 20;

    _bugReportDescriptionTextView.layer.borderWidth = 1.0f;
    _bugReportDescriptionTextView.text = nil;
    _bugReportDescriptionTextView.delegate = self;

    if (_reportCrash)
    {
        _titleLabel.text = NSLocalizedStringFromTable(@"bug_crash_report_title", @"Vector", nil);
        _descriptionLabel.text = NSLocalizedStringFromTable(@"bug_crash_report_description", @"Vector", nil);
    }
    else
    {
        _titleLabel.text = NSLocalizedStringFromTable(@"bug_report_title", @"Vector", nil);
        _descriptionLabel.text = NSLocalizedStringFromTable(@"bug_report_description", @"Vector", nil);
    }
    
    [_cancelButton setTitle:[NSBundle mxk_localizedStringForKey:@"cancel"] forState:UIControlStateNormal];
    [_cancelButton setTitle:[NSBundle mxk_localizedStringForKey:@"cancel"] forState:UIControlStateHighlighted];
    [_sendButton setTitle:NSLocalizedStringFromTable(@"bug_report_send", @"Vector", nil) forState:UIControlStateNormal];
    [_sendButton setTitle:NSLocalizedStringFromTable(@"bug_report_send", @"Vector", nil) forState:UIControlStateHighlighted];
    [_backgroundButton setTitle:NSLocalizedStringFromTable(@"bug_report_background_mode", @"Vector", nil) forState:UIControlStateNormal];
    [_backgroundButton setTitle:NSLocalizedStringFromTable(@"bug_report_background_mode", @"Vector", nil) forState:UIControlStateHighlighted];

    // Do not send empty report
    _sendButton.enabled = NO;;
    
    _sendingContainer.hidden = YES;

    self.sendLogs = YES;
    self.sendScreenshot = YES;

    // Hide the screenshot button if there is no screenshot
    if (!_screenshot)
    {
        _sendScreenshotContainer.hidden = YES;
        _sendScreenshotContainerHeightConstraint.constant = 0;
    }

    // Listen to sendLogs tap
    UITapGestureRecognizer *sendLogsTapGesture = [[UITapGestureRecognizer alloc] initWithTarget:self action:@selector(onSendLogsTap:)];
    [sendLogsTapGesture setNumberOfTouchesRequired:1];
    [_sendLogsContainer addGestureRecognizer:sendLogsTapGesture];
    _sendLogsContainer.userInteractionEnabled = YES;

    // Listen to sendScreenshot tap
    UITapGestureRecognizer *sendScreenshotTapGesture = [[UITapGestureRecognizer alloc] initWithTarget:self action:@selector(onSendScreenshotTap:)];
    [sendScreenshotTapGesture setNumberOfTouchesRequired:1];
    [_sendScreenshotContainer addGestureRecognizer:sendScreenshotTapGesture];
    _sendScreenshotContainer.userInteractionEnabled = YES;

    // Add an accessory view in order to retrieve keyboard view
    _bugReportDescriptionTextView.inputAccessoryView = [[UIView alloc] initWithFrame:CGRectZero];

    // Observe user interface theme change.
    kThemeServiceDidChangeThemeNotificationObserver = [[NSNotificationCenter defaultCenter] addObserverForName:kThemeServiceDidChangeThemeNotification object:nil queue:[NSOperationQueue mainQueue] usingBlock:^(NSNotification *notif) {
        
        [self userInterfaceThemeDidChange];
        
    }];
    [self userInterfaceThemeDidChange];
    
    UIGestureRecognizer *recognizer = [[UITapGestureRecognizer alloc] initWithTarget:self action:@selector(backgroundViewTapped)];
    [self.view addGestureRecognizer:recognizer];
}

- (void)userInterfaceThemeDidChange
{
    [ThemeService.shared.theme applyStyleOnNavigationBar:self.navigationController.navigationBar];

    self.activityIndicator.backgroundColor = ThemeService.shared.theme.overlayBackgroundColor;
    
    self.overlayView.backgroundColor = ThemeService.shared.theme.overlayBackgroundColor;
    self.overlayView.alpha = 1.0;
    
    self.containerView.backgroundColor = ThemeService.shared.theme.backgroundColor;
    self.sendingContainer.backgroundColor = ThemeService.shared.theme.backgroundColor;
    
    self.bugReportDescriptionTextView.keyboardAppearance = ThemeService.shared.theme.keyboardAppearance;
    
    self.titleLabel.textColor = ThemeService.shared.theme.textPrimaryColor;
    self.sendingLabel.textColor = ThemeService.shared.theme.textPrimaryColor;
    self.descriptionLabel.textColor = ThemeService.shared.theme.textPrimaryColor;
    self.bugReportDescriptionTextView.textColor = ThemeService.shared.theme.textPrimaryColor;
    self.bugReportDescriptionTextView.tintColor = ThemeService.shared.theme.tintColor;
    self.logsDescriptionLabel.textColor = ThemeService.shared.theme.textPrimaryColor;
    self.sendLogsLabel.textColor = ThemeService.shared.theme.textPrimaryColor;
    self.sendScreenshotLabel.textColor = ThemeService.shared.theme.textPrimaryColor;
    
    self.sendButton.tintColor = ThemeService.shared.theme.tintColor;
    self.cancelButton.tintColor = ThemeService.shared.theme.tintColor;
    self.backgroundButton.tintColor = ThemeService.shared.theme.tintColor;
    
    _bugReportDescriptionTextView.layer.borderColor = ThemeService.shared.theme.headerBackgroundColor.CGColor;
    
    self.sendLogsButtonImage.tintColor = ThemeService.shared.theme.tintColor;
    self.sendScreenshotButtonImage.tintColor = ThemeService.shared.theme.tintColor;

    [self setNeedsStatusBarAppearanceUpdate];
}

- (UIStatusBarStyle)preferredStatusBarStyle
{
    return ThemeService.shared.theme.statusBarStyle;
}

- (void)destroy
{
    if (kThemeServiceDidChangeThemeNotificationObserver)
    {
        [[NSNotificationCenter defaultCenter] removeObserver:kThemeServiceDidChangeThemeNotificationObserver];
        kThemeServiceDidChangeThemeNotificationObserver = nil;
    }
    
    [super destroy];
}

- (void)dismissViewControllerAnimated:(BOOL)flag completion:(void (^)(void))completion
{
    [super dismissViewControllerAnimated:flag completion:completion];
    
    [self destroy];
}

- (void)dealloc
{
    _bugReportDescriptionTextView.inputAccessoryView = nil;
}

-(void)viewWillDisappear:(BOOL)animated
{
    [super viewWillDisappear:animated];

    [self dismissKeyboard];

    if (screenShotFile)
    {
        [[NSFileManager defaultManager] removeItemAtURL:screenShotFile error:nil];
        screenShotFile = nil;
    }
}

- (void)setSendLogs:(BOOL)sendLogs
{
    _sendLogs = sendLogs;
    if (_sendLogs)
    {
        _sendLogsButtonImage.image = [UIImage imageNamed:@"selection_tick"];
    }
    else
    {
        _sendLogsButtonImage.image = [UIImage imageNamed:@"selection_untick"];
    }
}

- (void)setSendScreenshot:(BOOL)sendScreenshot
{
    _sendScreenshot = sendScreenshot;
    if (_sendScreenshot)
    {
        _sendScreenshotButtonImage.image = [UIImage imageNamed:@"selection_tick"];
    }
    else
    {
        _sendScreenshotButtonImage.image = [UIImage imageNamed:@"selection_untick"];
    }
}

- (void)setIsSendingLogs:(BOOL)isSendingLogs
{
    _isSendingLogs = isSendingLogs;
    
    _sendButton.hidden = isSendingLogs;
    _sendingContainer.hidden = !isSendingLogs;
    _backgroundButton.hidden = !isSendingLogs;
}

#pragma mark - MXKViewController
- (void)dismissKeyboard
{
    // Hide the keyboard
    [_bugReportDescriptionTextView resignFirstResponder];
}

- (void)onKeyboardShowAnimationComplete
{
    self.keyboardView = _bugReportDescriptionTextView.inputAccessoryView.superview;
}

-(void)setKeyboardHeight:(CGFloat)keyboardHeight
{
    // In portrait in 6/7 and 6+/7+, make the height of the popup smaller to be able to
    // display Cancel and Send buttons.
    // Do nothing in landscape or in 5 in portrait and in landscape. There will be not enough
    // room to display bugReportDescriptionTextView.
    if (self.view.frame.size.height > 568)
    {
        self.scrollViewBottomConstraint.constant = keyboardHeight;
    }
    else
    {
        self.scrollViewBottomConstraint.constant = 0;
    }

    [self.view layoutIfNeeded];
}

#pragma mark - UITextViewDelegate

- (void)textViewDidChange:(UITextView *)textView
{
    _sendButton.enabled = (_bugReportDescriptionTextView.text.length != 0);
}

#pragma mark - User actions

- (IBAction)onSendButtonPress:(id)sender
{
    self.isSendingLogs = YES;

    // Setup data to send
    bugReportRestClient = [[MXBugReportRestClient alloc] initWithBugReportEndpoint:BuildSettings.bugReportEndpointUrlString];

    // App info
    bugReportRestClient.appName = BuildSettings.bugReportApplicationId;
    bugReportRestClient.version = [AppDelegate theDelegate].appVersion;
    bugReportRestClient.build = [AppDelegate theDelegate].build;

    // Device info
    bugReportRestClient.deviceModel = [GBDeviceInfo deviceInfo].modelString;
    bugReportRestClient.deviceOS = [NSString stringWithFormat:@"%@ %@", [[UIDevice currentDevice] systemName], [[UIDevice currentDevice] systemVersion]];

    // User info (TODO: handle multi-account and find a way to expose them in rageshake API)
    NSMutableDictionary *userInfo = [NSMutableDictionary dictionary];
    MXKAccount *mainAccount = [MXKAccountManager sharedManager].accounts.firstObject;
    if (mainAccount.mxSession.myUser.userId)
    {
        userInfo[@"user_id"] = mainAccount.mxSession.myUser.userId;
    }
    if (mainAccount.mxSession.matrixRestClient.credentials.deviceId)
    {
        userInfo[@"device_id"] = mainAccount.mxSession.matrixRestClient.credentials.deviceId;
    }

    userInfo[@"locale"] = [NSLocale preferredLanguages][0];
    userInfo[@"default_app_language"] = [[NSBundle mainBundle] preferredLocalizations][0]; // The language chosen by the OS
    userInfo[@"app_language"] = [NSBundle mxk_language] ? [NSBundle mxk_language] : userInfo[@"default_app_language"]; // The language chosen by the user

    // Application settings
    userInfo[@"lazy_loading"] = [MXKAppSettings standardAppSettings].syncWithLazyLoadOfRoomMembers ? @"ON" : @"OFF";

    NSDate *currentDate = [NSDate date];
    NSDateFormatter *dateFormatter = [[NSDateFormatter alloc] init];
    [dateFormatter setDateFormat:@"yyyy-MM-dd HH:mm:ss"];
    userInfo[@"local_time"] = [dateFormatter stringFromDate:currentDate];

    [dateFormatter setTimeZone:[NSTimeZone timeZoneWithName:@"UTC"]];
    userInfo[@"utc_time"] = [dateFormatter stringFromDate:currentDate];

    bugReportRestClient.others = userInfo;

    // Screenshot
    NSArray<NSURL*> *files;
    if (_screenshot && _sendScreenshot)
    {
        // Store the screenshot into a temporary file
        NSData *screenShotData = UIImagePNGRepresentation(_screenshot);
        screenShotFile = [NSURL fileURLWithPath:[NSTemporaryDirectory() stringByAppendingPathComponent:@"screenshot.png"]];
        [screenShotData writeToURL:screenShotFile atomically:YES];

        files = @[screenShotFile];
    }

    // Prepare labels to attach to the GitHub issue
    NSMutableArray<NSString*> *gitHubLabels = [NSMutableArray array];
    if (_reportCrash)
    {
        // Label the GH issue as "crash"
        [gitHubLabels addObject:@"crash"];
    }

    // Add a Github label giving information about the version
    if (bugReportRestClient.version && bugReportRestClient.build)
    {
        NSString *build = bugReportRestClient.build;
        NSString *versionLabel = bugReportRestClient.version;

        // If this is not the app store version, be more accurate on the build origin
        if ([build isEqualToString:NSLocalizedStringFromTable(@"settings_config_no_build_info", @"Vector", nil)])
        {
            // This is a debug session from Xcode
            versionLabel = [versionLabel stringByAppendingString:@"-debug"];
        }
        else if (build && ![build containsString:@"master"])
        {
            // This is a Jenkins build. Add the branch and the build number
            NSString *buildString = [build stringByReplacingOccurrencesOfString:@" " withString:@"-"];
            versionLabel = [[versionLabel stringByAppendingString:@"-"] stringByAppendingString:buildString];
        }

        [gitHubLabels addObject:versionLabel];
    }

    NSMutableString *bugReportDescription = [NSMutableString stringWithString:_bugReportDescriptionTextView.text];

    if (_reportCrash)
    {
        // Append the crash dump to the user description in order to ease triaging of GH issues
        NSString *crashLogFile = [MXLogger crashLog];
        NSString *crashLog =  [NSString stringWithContentsOfFile:crashLogFile encoding:NSUTF8StringEncoding error:nil];
        [bugReportDescription appendFormat:@"\n\n\n--------------------------------------------------------------------------------\n\n%@", crashLog];
    }

    // starting a background task to have a bit of extra time in case of user forgets about the report and sends the app to background
    __block UIBackgroundTaskIdentifier operationBackgroundId = [[UIApplication sharedApplication] beginBackgroundTaskWithExpirationHandler:^{
            [[UIApplication sharedApplication] endBackgroundTask:operationBackgroundId];
            operationBackgroundId = UIBackgroundTaskInvalid;
        }];
    
    // Submit
    [bugReportRestClient sendBugReport:bugReportDescription sendLogs:_sendLogs sendCrashLog:_reportCrash sendFiles:files attachGitHubLabels:gitHubLabels progress:^(MXBugReportState state, NSProgress *progress) {

        switch (state)
        {
            case MXBugReportStateProgressZipping:
                self.sendingLabel.text = NSLocalizedStringFromTable(@"bug_report_progress_zipping", @"Vector", nil);
                break;

            case MXBugReportStateProgressUploading:
                self.sendingLabel.text = NSLocalizedStringFromTable(@"bug_report_progress_uploading", @"Vector", nil);
                break;

            default:
                break;
        }

        self.sendingProgress.progress = progress.fractionCompleted;

    } success:^{

        self->bugReportRestClient = nil;

        if (self.reportCrash)
        {
            // Erase the crash log
            [MXLogger deleteCrashLog];
        }

        [self dismissViewControllerAnimated:YES completion:nil];
        
        if (operationBackgroundId != UIBackgroundTaskInvalid)
        {
            [[UIApplication sharedApplication] endBackgroundTask:operationBackgroundId];
            operationBackgroundId = UIBackgroundTaskInvalid;
        }

    } failure:^(NSError *error) {

        if (self.presentingViewController)
        {
            self->bugReportRestClient = nil;

            [[AppDelegate theDelegate] showErrorAsAlert:error];

            self.isSendingLogs = NO;
        }
        else
        {
            [[[UIApplication sharedApplication].windows firstObject].rootViewController presentViewController:self animated:YES completion:^{
                self->bugReportRestClient = nil;

                [[AppDelegate theDelegate] showErrorAsAlert:error];

                self.isSendingLogs = NO;
            }];
        }
        
        if (operationBackgroundId != UIBackgroundTaskInvalid)
        {
            [[UIApplication sharedApplication] endBackgroundTask:operationBackgroundId];
            operationBackgroundId = UIBackgroundTaskInvalid;
        }
    }];
}

- (IBAction)onCancelButtonPressed:(id)sender
{
    if (bugReportRestClient)
    {
        // If the submission is in progress, cancel the sending and come back
        // to the bug report screen
        [bugReportRestClient cancel];
        bugReportRestClient = nil;

        self.isSendingLogs = NO;
    }
    else
    {
        if (_reportCrash)
        {
            // Erase the crash log
            [MXLogger deleteCrashLog];
        }

        // Else, lease the bug report screen
        [self dismissViewControllerAnimated:YES completion:nil];
    }
}

- (IBAction)onSendLogsTap:(id)sender
{
    self.sendLogs = !self.sendLogs;
}

- (IBAction)onSendScreenshotTap:(id)sender
{
    self.sendScreenshot = !self.sendScreenshot;
}

<<<<<<< HEAD
- (IBAction)onBackgroundTap:(id)sender
{
    [self dismissViewControllerAnimated:YES completion:^{}];
=======
- (void)backgroundViewTapped {
    // Dismiss keyboard if user taps on background view: https://github.com/vector-im/element-ios/issues/3819
    [self.bugReportDescriptionTextView resignFirstResponder];
>>>>>>> 66bc2847
}

@end<|MERGE_RESOLUTION|>--- conflicted
+++ resolved
@@ -494,15 +494,15 @@
     self.sendScreenshot = !self.sendScreenshot;
 }
 
-<<<<<<< HEAD
 - (IBAction)onBackgroundTap:(id)sender
 {
     [self dismissViewControllerAnimated:YES completion:^{}];
-=======
-- (void)backgroundViewTapped {
+}
+
+- (void)backgroundViewTapped
+{
     // Dismiss keyboard if user taps on background view: https://github.com/vector-im/element-ios/issues/3819
     [self.bugReportDescriptionTextView resignFirstResponder];
->>>>>>> 66bc2847
 }
 
 @end