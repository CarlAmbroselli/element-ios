// File created from FlowTemplate
// $ createRootCoordinator.sh TabBar TabBar
/*
 Copyright 2020 New Vector Ltd
 
 Licensed under the Apache License, Version 2.0 (the "License");
 you may not use this file except in compliance with the License.
 You may obtain a copy of the License at
 
 http://www.apache.org/licenses/LICENSE-2.0
 
 Unless required by applicable law or agreed to in writing, software
 distributed under the License is distributed on an "AS IS" BASIS,
 WITHOUT WARRANTIES OR CONDITIONS OF ANY KIND, either express or implied.
 See the License for the specific language governing permissions and
 limitations under the License.
 */

import UIKit

/// TabBarCoordinator input parameters
class TabBarCoordinatorParameters {
    
    let userSessionsService: UserSessionsService
    let appNavigator: AppNavigatorProtocol
    
    init(userSessionsService: UserSessionsService, appNavigator: AppNavigatorProtocol) {
        self.userSessionsService = userSessionsService
        self.appNavigator = appNavigator
    }
}

@objcMembers
final class TabBarCoordinator: NSObject, TabBarCoordinatorType {
    
    // MARK: - Properties
    
    // MARK: Private
    
    private let parameters: TabBarCoordinatorParameters
    
    /// Completion called when `popToHomeAnimated:` has been completed.
    private var popToHomeViewControllerCompletion: (() -> Void)?
    
    // TODO: Move MasterTabBarController navigation code here
    // and if possible use a simple: `private let tabBarController: UITabBarController`
    private var masterTabBarController: MasterTabBarController!
    
    // TODO: Embed UINavigationController in each tab like recommended by Apple and remove these properties. UITabBarViewController shoud not be embed in a UINavigationController (https://github.com/vector-im/riot-ios/issues/3086).
    private let navigationRouter: NavigationRouterType
    private let masterNavigationController: UINavigationController
    
    private var currentSpaceId: String?
    private var homeViewControllerWrapperViewController: HomeViewControllerWithBannerWrapperViewController?
    
    // MARK: Public

    // Must be used only internally
    var childCoordinators: [Coordinator] = []
    
    weak var delegate: TabBarCoordinatorDelegate?
    
    weak var splitViewMasterPresentableDelegate: SplitViewMasterPresentableDelegate?
    
    // MARK: - Setup
        
    init(parameters: TabBarCoordinatorParameters) {
        self.parameters = parameters
        
        let masterNavigationController = RiotNavigationController()
        self.navigationRouter = NavigationRouter(navigationController: masterNavigationController)
        self.masterNavigationController = masterNavigationController
    }    
    
    // MARK: - Public methods
    
    func start() {
        self.start(with: nil)
    }
        
    func start(with spaceId: String?) {
        self.currentSpaceId = spaceId
        
        // If start has been done once do setup view controllers again
        if self.masterTabBarController == nil {
            let masterTabBarController = self.createMasterTabBarController()
            masterTabBarController.masterTabBarDelegate = self
            self.masterTabBarController = masterTabBarController
            self.navigationRouter.setRootModule(masterTabBarController)
            
            // Add existing Matrix sessions if any
            for userSession in self.parameters.userSessionsService.userSessions {
                self.addMatrixSessionToMasterTabBarController(userSession.matrixSession)
            }
            
            if BuildSettings.enableSideMenu {
                self.setupSideMenuGestures()
            }
            
            self.registerUserSessionsServiceNotifications()
        }
                
        self.updateMasterTabBarController(with: spaceId)
        
        self.registerUserSessionsServiceNotifications()
        
        if let homeViewController = homeViewControllerWrapperViewController {
            let versionCheckCoordinator = VersionCheckCoordinator(rootViewController: masterTabBarController,
                                                              bannerPresenter: homeViewController,
                                                              themeService: ThemeService.shared())
            versionCheckCoordinator.start()
            add(childCoordinator: versionCheckCoordinator)
        }
    }
    
    func toPresentable() -> UIViewController {
        return self.navigationRouter.toPresentable()
    }
    
    func releaseSelectedItems() {
        self.masterTabBarController.releaseSelectedItem()
    }
    
    func popToHome(animated: Bool, completion: (() -> Void)?) {
        // Force back to the main screen if this is not the one that is displayed
        if masterTabBarController != masterNavigationController.visibleViewController {
            // Listen to the masterNavigationController changes
            // We need to be sure that masterTabBarController is back to the screen
            popToHomeViewControllerCompletion = completion
            masterNavigationController.delegate = self

            if masterNavigationController.viewControllers.last == masterTabBarController {
                self.navigationController(masterNavigationController, didShow: masterTabBarController, animated: false)
            } else {
                masterNavigationController.popToViewController(masterTabBarController, animated: animated)
            }
        } else {
            // Select the Home tab
            masterTabBarController.selectedIndex = Int(TABBAR_HOME_INDEX)
            completion?()
        }
    }
    
    // MARK: - SplitViewMasterPresentable
    
    var collapseDetailViewController: Bool {
        if (masterTabBarController.currentRoomViewController == nil) && (masterTabBarController.currentContactDetailViewController == nil) && (masterTabBarController.currentGroupDetailViewController == nil) {
            // Return YES to indicate that we have handled the collapse by doing nothing; the secondary controller will be discarded.
            return true
        } else {
            return false
        }
    }
    
    func secondViewControllerWhenSeparatedFromPrimary() -> UIViewController? {
        // Return the top view controller of the master navigation controller, if it is a navigation controller itself.
        if let topViewController = masterNavigationController.topViewController as? UINavigationController {
            // Keep the detail scene
            return topViewController
        }
        return nil
    }
    
    // MARK: - Private methods
    
    private func createMasterTabBarController() -> MasterTabBarController {
        let tabBarController = MasterTabBarController()
        
        if BuildSettings.enableSideMenu {
            let sideMenuBarButtonItem: MXKBarButtonItem = MXKBarButtonItem(image: Asset.Images.sideMenuIcon.image, style: .plain) { [weak self] in
                self?.showSideMenu()
            }
            sideMenuBarButtonItem.accessibilityLabel = VectorL10n.sideMenuRevealActionAccessibilityLabel
            
            tabBarController.navigationItem.leftBarButtonItem = sideMenuBarButtonItem
        } else {
            let settingsBarButtonItem: MXKBarButtonItem = MXKBarButtonItem(image: Asset.Images.settingsIcon.image, style: .plain) { [weak self] in
                self?.showSettings()
            }
            settingsBarButtonItem.accessibilityLabel = VectorL10n.settingsTitle
            
            tabBarController.navigationItem.leftBarButtonItem = settingsBarButtonItem
        }
        
        let searchBarButtonItem: MXKBarButtonItem = MXKBarButtonItem(image: Asset.Images.searchIcon.image, style: .plain) { [weak self] in
            self?.showUnifiedSearch()
        }
        searchBarButtonItem.accessibilityLabel = VectorL10n.searchDefaultPlaceholder
        
        tabBarController.navigationItem.rightBarButtonItem = searchBarButtonItem
        
        self.updateTabControllers(for: tabBarController, showCommunities: true)
        
        return tabBarController
    }
    
    private func createHomeViewController() -> UIViewController {
        let homeViewController: HomeViewController = HomeViewController.instantiate()
        homeViewController.tabBarItem.tag = Int(TABBAR_HOME_INDEX)
        homeViewController.tabBarItem.image = homeViewController.tabBarItem.image
        homeViewController.accessibilityLabel = VectorL10n.titleHome
        
        let wrapperViewController = HomeViewControllerWithBannerWrapperViewController(viewController: homeViewController)
        homeViewControllerWrapperViewController = wrapperViewController
        return wrapperViewController
    }
    
    private func createFavouritesViewController() -> FavouritesViewController {
        let favouritesViewController: FavouritesViewController = FavouritesViewController.instantiate()
        favouritesViewController.tabBarItem.tag = Int(TABBAR_FAVOURITES_INDEX)
        favouritesViewController.accessibilityLabel = VectorL10n.titleFavourites
        return favouritesViewController
    }
    
    private func createPeopleViewController() -> PeopleViewController {
        let peopleViewController: PeopleViewController = PeopleViewController.instantiate()
        peopleViewController.tabBarItem.tag = Int(TABBAR_PEOPLE_INDEX)
        peopleViewController.accessibilityLabel = VectorL10n.titlePeople
        return peopleViewController
    }
    
    private func createRoomsViewController() -> RoomsViewController {
        let roomsViewController: RoomsViewController = RoomsViewController.instantiate()
        roomsViewController.tabBarItem.tag = Int(TABBAR_ROOMS_INDEX)
        roomsViewController.accessibilityLabel = VectorL10n.titleRooms
        return roomsViewController
    }
    
    private func createGroupsViewController() -> GroupsViewController {
        let groupsViewController: GroupsViewController = GroupsViewController.instantiate()
        groupsViewController.tabBarItem.tag = Int(TABBAR_GROUPS_INDEX)
        groupsViewController.accessibilityLabel = VectorL10n.titleGroups
        return groupsViewController
    }
    
    private func createUnifiedSearchController() -> UnifiedSearchViewController {
        
        let viewController: UnifiedSearchViewController = UnifiedSearchViewController.instantiate()
        viewController.loadViewIfNeeded()
        
        for userSession in self.parameters.userSessionsService.userSessions {
            viewController.addMatrixSession(userSession.matrixSession)
        }
        
        return viewController
    }
    
    private func createSettingsViewController() -> SettingsViewController {
        let viewController: SettingsViewController = SettingsViewController.instantiate()
        viewController.loadViewIfNeeded()
        return viewController
    }
    
    private func setupSideMenuGestures() {
        let gesture = self.parameters.appNavigator.sideMenu.addScreenEdgePanGesturesToPresent(to: masterTabBarController.view)
        gesture.delegate = self
    }
    
    private func updateMasterTabBarController(with spaceId: String?) {
                
        let currentMatrixSession = self.parameters.userSessionsService.mainUserSession?.matrixSession
        
        self.updateTabControllers(for: self.masterTabBarController, showCommunities: spaceId == nil)
        self.masterTabBarController.filterRooms(withParentId: spaceId, inMatrixSession: currentMatrixSession)
    }
    
    private func updateTabControllers(for tabBarController: MasterTabBarController, showCommunities: Bool) {
        var viewControllers: [UIViewController] = []
                
        let homeViewController = self.createHomeViewController()
        viewControllers.append(homeViewController)
        
        if RiotSettings.shared.homeScreenShowFavouritesTab {
            let favouritesViewController = self.createFavouritesViewController()
            viewControllers.append(favouritesViewController)
        }
        
        if RiotSettings.shared.homeScreenShowPeopleTab {
            let peopleViewController = self.createPeopleViewController()
            viewControllers.append(peopleViewController)
        }
        
        if RiotSettings.shared.homeScreenShowRoomsTab {
            let roomsViewController = self.createRoomsViewController()
            viewControllers.append(roomsViewController)
        }
        
        if RiotSettings.shared.homeScreenShowCommunitiesTab && showCommunities {
            let groupsViewController = self.createGroupsViewController()
            viewControllers.append(groupsViewController)
        }
        
        tabBarController.updateViewControllers(viewControllers)
    }
    
    // MARK: Navigation
    
    private func showSideMenu() {
        self.parameters.appNavigator.sideMenu.show(from: self.masterTabBarController, animated: true)
    }
    
    // FIXME: Should be displayed per tab.
    private func showSettings() {
        let viewController = self.createSettingsViewController()
        
        self.navigationRouter.push(viewController, animated: true, popCompletion: nil)
    }
    
    // FIXME: Should be displayed per tab.
    private func showUnifiedSearch() {
        let viewController = self.createUnifiedSearchController()
        
        self.masterTabBarController.unifiedSearchViewController = viewController
        self.navigationRouter.push(viewController, animated: true, popCompletion: nil)
    }
    
    // FIXME: Should be displayed from a tab.
    private func showContactDetails() {
        // TODO: Implement
    }
    
    // FIXME: Should be displayed from a tab.
    private func showRoomDetails() {
        // TODO: Implement
    }
    
    // FIXME: Should be displayed from a tab.
    private func showGroupDetails() {
        // TODO: Implement
    }
    
    // MARK: UserSessions management
    
    private func registerUserSessionsServiceNotifications() {
        
        // Listen only notifications from the current UserSessionsService instance
        let userSessionService = self.parameters.userSessionsService
        
        NotificationCenter.default.addObserver(self, selector: #selector(userSessionsServiceDidAddUserSession(_:)), name: UserSessionsService.didAddUserSession, object: userSessionService)
        
        NotificationCenter.default.addObserver(self, selector: #selector(userSessionsServiceWillRemoveUserSession(_:)), name: UserSessionsService.willRemoveUserSession, object: userSessionService)
    }
    
    @objc private func userSessionsServiceDidAddUserSession(_ notification: Notification) {
        guard let userSession = notification.userInfo?[UserSessionsService.NotificationUserInfoKey.userSession] as? UserSession else {
            return
        }
        
        self.addMatrixSessionToMasterTabBarController(userSession.matrixSession)
    }
    
    @objc private func userSessionsServiceWillRemoveUserSession(_ notification: Notification) {
        guard let userSession = notification.userInfo?[UserSessionsService.NotificationUserInfoKey.userSession] as? UserSession else {
            return
        }
        
        self.removeMatrixSessionFromMasterTabBarController(userSession.matrixSession)
    }
    
    // TODO: Remove Matrix session handling from the view controller
    private func addMatrixSessionToMasterTabBarController(_ matrixSession: MXSession) {
        MXLog.debug("[TabBarCoordinator] masterTabBarController.addMatrixSession")
        self.masterTabBarController.addMatrixSession(matrixSession)
    }
    
    // TODO: Remove Matrix session handling from the view controller
    private func removeMatrixSessionFromMasterTabBarController(_ matrixSession: MXSession) {
        MXLog.debug("[TabBarCoordinator] masterTabBarController.removeMatrixSession")
        self.masterTabBarController.removeMatrixSession(matrixSession)
    }
}

// MARK: - UINavigationControllerDelegate
extension TabBarCoordinator: UINavigationControllerDelegate {
    
    func navigationController(_ navigationController: UINavigationController, didShow viewController: UIViewController, animated: Bool) {
        
        if viewController == masterTabBarController {
            masterNavigationController.delegate = nil
            
            // For unknown reason, the navigation bar is not restored correctly by [popToViewController:animated:]
            // when a ViewController has hidden it (see MXKAttachmentsViewController).
            // Patch: restore navigation bar by default here.
            masterNavigationController.isNavigationBarHidden = false

            // Release the current selected item (room/contact/...).
            masterTabBarController.releaseSelectedItem()

            if let popToHomeViewControllerCompletion = self.popToHomeViewControllerCompletion {
                let popToHomeViewControllerCompletion2: (() -> Void)? = popToHomeViewControllerCompletion
                self.popToHomeViewControllerCompletion = nil

                DispatchQueue.main.async {
                    popToHomeViewControllerCompletion2?()
                }
            }
        }
        
    }
}

// MARK: - MasterTabBarControllerDelegate
extension TabBarCoordinator: MasterTabBarControllerDelegate {
    
    func masterTabBarControllerDidCompleteAuthentication(_ masterTabBarController: MasterTabBarController!) {
        self.delegate?.tabBarCoordinatorDidCompleteAuthentication(self)
    }
    
    func masterTabBarController(_ masterTabBarController: MasterTabBarController!, wantsToDisplayDetailViewController detailViewController: UIViewController!) {
        
        self.splitViewMasterPresentableDelegate?.splitViewMasterPresentable(self, wantsToDisplay: detailViewController)
    }
<<<<<<< HEAD
    
    func masterTabBarController(_ masterTabBarController: MasterTabBarController!, needsSideMenuIconWithNotification displayNotification: Bool) {
        let image = displayNotification ? Asset.Images.sideMenuNotifIcon.image : Asset.Images.sideMenuIcon.image
        let sideMenuBarButtonItem: MXKBarButtonItem = MXKBarButtonItem(image: image, style: .plain) { [weak self] in
            self?.showSideMenu()
        }
        sideMenuBarButtonItem.accessibilityLabel = VectorL10n.sideMenuRevealActionAccessibilityLabel
        
        self.masterTabBarController.navigationItem.leftBarButtonItem = sideMenuBarButtonItem
=======
}

// MARK: - UIGestureRecognizerDelegate

/**
 Prevent the side menu gesture from clashing with other gestures like the home screen horizontal scroll views.
 Also make sure that it doesn't cancel out UINavigationController backwards swiping
 */
extension TabBarCoordinator: UIGestureRecognizerDelegate {
    public func gestureRecognizer(_ gestureRecognizer: UIGestureRecognizer, shouldRequireFailureOf otherGestureRecognizer: UIGestureRecognizer) -> Bool {
        return false
    }
    
    public func gestureRecognizer(_ gestureRecognizer: UIGestureRecognizer, shouldBeRequiredToFailBy otherGestureRecognizer: UIGestureRecognizer) -> Bool {
        return true
    }
    
    public func gestureRecognizer(_ gestureRecognizer: UIGestureRecognizer, shouldRecognizeSimultaneouslyWith otherGestureRecognizer: UIGestureRecognizer) -> Bool {
        if otherGestureRecognizer.isKind(of: UIScreenEdgePanGestureRecognizer.self) {
            return false
        } else {
            return true
        }
>>>>>>> 84bdf88f
    }
}<|MERGE_RESOLUTION|>--- conflicted
+++ resolved
@@ -410,7 +410,6 @@
         
         self.splitViewMasterPresentableDelegate?.splitViewMasterPresentable(self, wantsToDisplay: detailViewController)
     }
-<<<<<<< HEAD
     
     func masterTabBarController(_ masterTabBarController: MasterTabBarController!, needsSideMenuIconWithNotification displayNotification: Bool) {
         let image = displayNotification ? Asset.Images.sideMenuNotifIcon.image : Asset.Images.sideMenuIcon.image
@@ -420,7 +419,7 @@
         sideMenuBarButtonItem.accessibilityLabel = VectorL10n.sideMenuRevealActionAccessibilityLabel
         
         self.masterTabBarController.navigationItem.leftBarButtonItem = sideMenuBarButtonItem
-=======
+    }
 }
 
 // MARK: - UIGestureRecognizerDelegate
@@ -444,6 +443,5 @@
         } else {
             return true
         }
->>>>>>> 84bdf88f
     }
 }