--- conflicted
+++ resolved
@@ -1263,13 +1263,8 @@
                 else if (eventThreadId && !RiotSettings.shared.enableThreads)
                 {
                     isHTML = YES;
-<<<<<<< HEAD
-                    MXJSONModelSetString(body, event.content[@"body"]);
+                    MXJSONModelSetString(body, event.content[kMXMessageBodyKey]);
                     MXEvent *threadRootEvent = [mxSession.store eventWithEventId:eventThreadId
-=======
-                    MXJSONModelSetString(body, event.content[kMXMessageBodyKey]);
-                    MXEvent *threadRootEvent = [mxSession.store eventWithEventId:eventThreadIdentifier
->>>>>>> 9978dbfa
                                                                           inRoom:event.roomId];
                     
                     NSString *threadRootEventContent;
