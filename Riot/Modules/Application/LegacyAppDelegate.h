--- conflicted
+++ resolved
@@ -224,7 +224,6 @@
  */
 - (BOOL)handleUniversalLinkFragment:(NSString*)fragment;
 
-<<<<<<< HEAD
 /**
  Process the fragment part of a vector.im link.
 
@@ -257,8 +256,6 @@
  */
 @property (nonatomic, readonly) JitsiViewController *jitsiViewController;
 
-=======
->>>>>>> 09b182bf
 #pragma mark - Call status handling
 
 /**
