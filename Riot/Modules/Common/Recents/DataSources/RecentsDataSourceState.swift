--- conflicted
+++ resolved
@@ -43,18 +43,10 @@
          conversationCellDataArray: [MXKRecentCellDataStoring],
          lowPriorityCellDataArray: [MXKRecentCellDataStoring],
          serverNoticeCellDataArray: [MXKRecentCellDataStoring],
-<<<<<<< HEAD
+         suggestedRoomCellDataArray: [MXKRecentCellDataStoring],
          favouriteMissedDiscussionsCount: DiscussionsCount,
          directMissedDiscussionsCount: DiscussionsCount,
          groupMissedDiscussionsCount: DiscussionsCount) {
-=======
-         suggestedRoomCellDataArray: [MXKRecentCellDataStoring],
-         favouriteMissedDiscussionsCount: MissedDiscussionsCount,
-         directMissedDiscussionsCount: MissedDiscussionsCount,
-         groupMissedDiscussionsCount: MissedDiscussionsCount,
-         unsentMessagesDirectDiscussionsCount: UInt,
-         unsentMessagesGroupDiscussionsCount: UInt) {
->>>>>>> 5c537b6e
         self.invitesCellDataArray = invitesCellDataArray
         self.favoriteCellDataArray = favoriteCellDataArray
         self.peopleCellDataArray = peopleCellDataArray
