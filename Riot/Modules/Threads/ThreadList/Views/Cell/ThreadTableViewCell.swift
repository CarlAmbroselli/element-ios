--- conflicted
+++ resolved
@@ -53,26 +53,18 @@
         } else {
             rootMessageAvatarView.avatarImageView.image = nil
         }
-<<<<<<< HEAD
-        configuredSenderId = viewModel.rootMessageSenderUserId
-        configuredRootMessageRedacted = viewModel.rootMessageRedacted
+        configuredSenderId = model.rootMessageSenderUserId
+        configuredRootMessageRedacted = model.rootMessageRedacted
         updateRootMessageSenderColor()
-        rootMessageSenderLabel.text = viewModel.rootMessageSenderDisplayName
-        if let rootMessageText = viewModel.rootMessageText {
+        rootMessageSenderLabel.text = model.rootMessageSenderDisplayName
+        if let rootMessageText = model.rootMessageText {
             updateRootMessageContentAttributes(rootMessageText, color: rootMessageColor)
         } else {
             rootMessageContentLabel.attributedText = nil
         }
-        lastMessageTimeLabel.text = viewModel.lastMessageTime
-        if let summaryViewModel = viewModel.summaryViewModel {
-            summaryView.configure(withViewModel: summaryViewModel)
-=======
-        rootMessageSenderLabel.text = model.rootMessageSenderDisplayName
-        rootMessageContentLabel.text = model.rootMessageText
         lastMessageTimeLabel.text = model.lastMessageTime
         if let summaryModel = model.summaryModel {
             summaryView.configure(withModel: summaryModel)
->>>>>>> a148e54e
         }
     }
 
