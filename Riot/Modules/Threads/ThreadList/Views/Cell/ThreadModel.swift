// 
// Copyright 2021 New Vector Ltd
//
// Licensed under the Apache License, Version 2.0 (the "License");
// you may not use this file except in compliance with the License.
// You may obtain a copy of the License at
//
// http://www.apache.org/licenses/LICENSE-2.0
//
// Unless required by applicable law or agreed to in writing, software
// distributed under the License is distributed on an "AS IS" BASIS,
// WITHOUT WARRANTIES OR CONDITIONS OF ANY KIND, either express or implied.
// See the License for the specific language governing permissions and
// limitations under the License.
//

import Foundation

struct ThreadModel {
<<<<<<< HEAD
    var rootMessageSenderUserId: String?
    var rootMessageSenderAvatar: AvatarViewDataProtocol?
    var rootMessageSenderDisplayName: String?
    var rootMessageText: NSAttributedString?
    var rootMessageRedacted: Bool
    var lastMessageTime: String?
    var summaryViewModel: ThreadSummaryModel?
=======
    let rootMessageSenderAvatar: AvatarViewDataProtocol?
    let rootMessageSenderDisplayName: String?
    let rootMessageText: String?
    let lastMessageTime: String?
    let summaryModel: ThreadSummaryModel?
>>>>>>> a148e54e
}<|MERGE_RESOLUTION|>--- conflicted
+++ resolved
@@ -17,19 +17,11 @@
 import Foundation
 
 struct ThreadModel {
-<<<<<<< HEAD
-    var rootMessageSenderUserId: String?
-    var rootMessageSenderAvatar: AvatarViewDataProtocol?
-    var rootMessageSenderDisplayName: String?
-    var rootMessageText: NSAttributedString?
-    var rootMessageRedacted: Bool
-    var lastMessageTime: String?
-    var summaryViewModel: ThreadSummaryModel?
-=======
+    let rootMessageSenderUserId: String?
     let rootMessageSenderAvatar: AvatarViewDataProtocol?
     let rootMessageSenderDisplayName: String?
-    let rootMessageText: String?
+    let rootMessageText: NSAttributedString?
+    let rootMessageRedacted: Bool
     let lastMessageTime: String?
     let summaryModel: ThreadSummaryModel?
->>>>>>> a148e54e
 }