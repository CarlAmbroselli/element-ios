/*
 Copyright 2015 OpenMarket Ltd
 Copyright 2017 Vector Creations Ltd
 
 Licensed under the Apache License, Version 2.0 (the "License");
 you may not use this file except in compliance with the License.
 You may obtain a copy of the License at
 
 http://www.apache.org/licenses/LICENSE-2.0
 
 Unless required by applicable law or agreed to in writing, software
 distributed under the License is distributed on an "AS IS" BASIS,
 WITHOUT WARRANTIES OR CONDITIONS OF ANY KIND, either express or implied.
 See the License for the specific language governing permissions and
 limitations under the License.
 */

#import "RoomInputToolbarView.h"

<<<<<<< HEAD
#import "ThemeService.h"
#import "GeneratedInterface-Swift.h"

=======
#import "Riot-Swift.h"
>>>>>>> 40178177
#import "GBDeviceInfo_iOS.h"

static const CGFloat kContextBarHeight = 24;
static const CGFloat kActionMenuAttachButtonSpringVelocity = 7;
static const CGFloat kActionMenuAttachButtonSpringDamping = .45;

static const NSTimeInterval kSendModeAnimationDuration = .15;
static const NSTimeInterval kActionMenuAttachButtonAnimationDuration = .4;
static const NSTimeInterval kActionMenuContentAlphaAnimationDuration = .2;
static const NSTimeInterval kActionMenuComposerHeightAnimationDuration = .3;

@interface RoomInputToolbarView() <UITextViewDelegate, RoomInputToolbarTextViewDelegate>

@property (nonatomic, weak) IBOutlet UIView *mainToolbarView;

@property (nonatomic, weak) IBOutlet UIButton *attachMediaButton;

@property (nonatomic, weak) IBOutlet RoomInputToolbarTextView *textView;
@property (nonatomic, weak) IBOutlet UIImageView *inputTextBackgroundView;

@property (nonatomic, weak) IBOutlet UIImageView *inputContextImageView;
@property (nonatomic, weak) IBOutlet UILabel *inputContextLabel;
@property (nonatomic, weak) IBOutlet UIButton *inputContextButton;

@property (nonatomic, weak) IBOutlet RoomActionsBar *actionsBar;

@property (nonatomic, weak) IBOutlet NSLayoutConstraint *mainToolbarMinHeightConstraint;
@property (nonatomic, weak) IBOutlet NSLayoutConstraint *mainToolbarHeightConstraint;
@property (nonatomic, weak) IBOutlet NSLayoutConstraint *messageComposerContainerTrailingConstraint;
@property (nonatomic, weak) IBOutlet NSLayoutConstraint *inputContextViewHeightConstraint;

@property (nonatomic, weak) UIView *voiceMessageToolbarView;

@property (nonatomic, assign) CGFloat expandedMainToolbarHeight;

@end

@implementation RoomInputToolbarView
@dynamic delegate;

+ (instancetype)roomInputToolbarView
{
    UINib *nib = [UINib nibWithNibName:NSStringFromClass([RoomInputToolbarView class]) bundle:nil];
    return [nib instantiateWithOwner:nil options:nil].firstObject;
}

- (void)awakeFromNib
{
    [super awakeFromNib];
    
    _sendMode = RoomInputToolbarViewSendModeSend;
    self.inputContextViewHeightConstraint.constant = 0;

    [self.rightInputToolbarButton setTitle:nil forState:UIControlStateNormal];
    [self.rightInputToolbarButton setTitle:nil forState:UIControlStateHighlighted];

    self.isEncryptionEnabled = _isEncryptionEnabled;
    
    [self updateUIWithTextMessage:nil animated:NO];
    
    self.textView.toolbarDelegate = self;
    
    // Add an accessory view to the text view in order to retrieve keyboard view.
    inputAccessoryView = [[UIView alloc] initWithFrame:CGRectZero];
    self.textView.inputAccessoryView = inputAccessoryView;
}

- (void)setVoiceMessageToolbarView:(UIView *)voiceMessageToolbarView
{
    _voiceMessageToolbarView = voiceMessageToolbarView;
    self.voiceMessageToolbarView.translatesAutoresizingMaskIntoConstraints = NO;
    [self addSubview:self.voiceMessageToolbarView];

    [NSLayoutConstraint activateConstraints:@[[self.mainToolbarView.topAnchor constraintEqualToAnchor:self.voiceMessageToolbarView.topAnchor],
                                              [self.mainToolbarView.leftAnchor constraintEqualToAnchor:self.voiceMessageToolbarView.leftAnchor],
                                              [self.mainToolbarView.bottomAnchor constraintEqualToAnchor:self.voiceMessageToolbarView.bottomAnchor],
                                              [self.mainToolbarView.rightAnchor constraintEqualToAnchor:self.voiceMessageToolbarView.rightAnchor]]];
}

#pragma mark - Override MXKView

-(void)customizeViewRendering
{
    [super customizeViewRendering];
    
    // Remove default toolbar background color
    self.backgroundColor = [UIColor clearColor];
    
    // Custom the growingTextView display
    self.textView.layer.cornerRadius = 0;
    self.textView.layer.borderWidth = 0;
    self.textView.backgroundColor = [UIColor clearColor];

    self.textView.font = [UIFont systemFontOfSize:15];
    self.textView.textColor = ThemeService.shared.theme.textPrimaryColor;
    self.textView.tintColor = ThemeService.shared.theme.tintColor;
    self.textView.placeholderColor = ThemeService.shared.theme.textTertiaryColor;
    self.textView.showsVerticalScrollIndicator = NO;
    
    self.textView.keyboardAppearance = ThemeService.shared.theme.keyboardAppearance;
    if (self.textView.isFirstResponder)
    {
        [self.textView resignFirstResponder];
        [self.textView becomeFirstResponder];
    }

    self.attachMediaButton.accessibilityLabel = [VectorL10n roomAccessibilityUpload];
    
    UIImage *image = [UIImage imageNamed:@"input_text_background"];
    image = [image resizableImageWithCapInsets:UIEdgeInsetsMake(9, 15, 10, 16)];
    self.inputTextBackgroundView.image = image;
    self.inputTextBackgroundView.tintColor = ThemeService.shared.theme.roomInputTextBorder;
    
    if ([ThemeService.shared.themeId isEqualToString:@"light"])
    {
        [self.attachMediaButton setImage:[UIImage imageNamed:@"upload_icon"] forState:UIControlStateNormal];
    }
    else if ([ThemeService.shared.themeId isEqualToString:@"dark"] || [ThemeService.shared.themeId isEqualToString:@"black"])
    {
        [self.attachMediaButton setImage:[UIImage imageNamed:@"upload_icon_dark"] forState:UIControlStateNormal];
    }
    else if (ThemeService.shared.theme.userInterfaceStyle == UIUserInterfaceStyleDark) {
        [self.attachMediaButton setImage:[UIImage imageNamed:@"upload_icon_dark"] forState:UIControlStateNormal];
    }
    
    self.inputContextImageView.tintColor = ThemeService.shared.theme.textSecondaryColor;
    self.inputContextLabel.textColor = ThemeService.shared.theme.textSecondaryColor;
    self.inputContextButton.tintColor = ThemeService.shared.theme.textSecondaryColor;
    [self.actionsBar updateWithTheme:ThemeService.shared.theme];
}

#pragma mark -

- (void)setTextMessage:(NSString *)textMessage
{
    [super setTextMessage:textMessage];
    
    self.textView.text = textMessage;
    [self updateUIWithTextMessage:textMessage animated:YES];
    [self textViewDidChange:self.textView];
}

- (NSString *)textMessage
{
    return self.textView.text;
}

- (void)setIsEncryptionEnabled:(BOOL)isEncryptionEnabled
{
    _isEncryptionEnabled = isEncryptionEnabled;
    
    [self updatePlaceholder];
}

- (void)setSendMode:(RoomInputToolbarViewSendMode)sendMode
{
    RoomInputToolbarViewSendMode previousMode = _sendMode;
    _sendMode = sendMode;

    self.actionMenuOpened = NO;
    [self updatePlaceholder];
    [self updateToolbarButtonLabelWithPreviousMode: previousMode];
}

- (void)updateToolbarButtonLabelWithPreviousMode:(RoomInputToolbarViewSendMode)previousMode
{
    UIImage *buttonImage;

    double updatedHeight = self.mainToolbarHeightConstraint.constant;
    
    switch (_sendMode)
    {
        case RoomInputToolbarViewSendModeReply:
            buttonImage = [UIImage imageNamed:@"send_icon"];
            self.inputContextImageView.image = [UIImage imageNamed:@"input_reply_icon"];
            self.inputContextLabel.text = [VectorL10n roomMessageReplyingTo:self.eventSenderDisplayName];

            self.inputContextViewHeightConstraint.constant = kContextBarHeight;
            updatedHeight += kContextBarHeight;
            self.textView.maxHeight -= kContextBarHeight;
            break;
        case RoomInputToolbarViewSendModeEdit:
            buttonImage = [UIImage imageNamed:@"save_icon"];
            self.inputContextImageView.image = [UIImage imageNamed:@"input_edit_icon"];
            self.inputContextLabel.text = [VectorL10n roomMessageEditing];

            self.inputContextViewHeightConstraint.constant = kContextBarHeight;
            updatedHeight += kContextBarHeight;
            self.textView.maxHeight -= kContextBarHeight;
            break;
        default:
            buttonImage = [UIImage imageNamed:@"send_icon"];

            if (previousMode != _sendMode)
            {
                updatedHeight -= kContextBarHeight;
                self.textView.maxHeight += kContextBarHeight;
            }
            self.inputContextViewHeightConstraint.constant = 0;
            break;
    }
    
    [self.rightInputToolbarButton setImage:buttonImage forState:UIControlStateNormal];
    
    if (self.maxHeight && updatedHeight > self.maxHeight)
    {
        self.textView.maxHeight -= updatedHeight - self.maxHeight;
        updatedHeight = self.maxHeight;
    }

    if (updatedHeight < self.mainToolbarMinHeightConstraint.constant)
    {
        updatedHeight = self.mainToolbarMinHeightConstraint.constant;
    }

    if (self.mainToolbarHeightConstraint.constant != updatedHeight)
    {
        [UIView animateWithDuration:kSendModeAnimationDuration animations:^{
            self.mainToolbarHeightConstraint.constant = updatedHeight;
            [self layoutIfNeeded];
            
            // Update toolbar superview
            if ([self.delegate respondsToSelector:@selector(roomInputToolbarView:heightDidChanged:completion:)])
            {
                [self.delegate roomInputToolbarView:self heightDidChanged:updatedHeight completion:nil];
            }
        }];
    }
}

- (void)updatePlaceholder
{
    // Consider the default placeholder
    
    NSString *placeholder;
    
    // Check the device screen size before using large placeholder
    BOOL shouldDisplayLargePlaceholder = [GBDeviceInfo deviceInfo].family == GBDeviceFamilyiPad || [GBDeviceInfo deviceInfo].displayInfo.display >= GBDeviceDisplay5p8Inch;
    
    if (!shouldDisplayLargePlaceholder)
    {
        switch (_sendMode)
        {
            case RoomInputToolbarViewSendModeReply:
                placeholder = [VectorL10n roomMessageReplyToShortPlaceholder];
                break;

            default:
                placeholder = [VectorL10n roomMessageShortPlaceholder];
                break;
        }
    }
    else
    {
        if (_isEncryptionEnabled)
        {
            switch (_sendMode)
            {
                case RoomInputToolbarViewSendModeReply:
                    placeholder = [VectorL10n encryptedRoomMessageReplyToPlaceholder];
                    break;

                default:
                    placeholder = [VectorL10n encryptedRoomMessagePlaceholder];
                    break;
            }
        }
        else
        {
            switch (_sendMode)
            {
                case RoomInputToolbarViewSendModeReply:
                    placeholder = [VectorL10n roomMessageReplyToPlaceholder];
                    break;

                default:
                    placeholder = [VectorL10n roomMessagePlaceholder];
                    break;
            }
        }
    }
    
    self.placeholder = placeholder;
}

- (void)setPlaceholder:(NSString *)inPlaceholder
{
    [super setPlaceholder:inPlaceholder];
    self.textView.placeholder = inPlaceholder;
}

- (void)pasteText:(NSString *)text
{
    self.textMessage = [self.textView.text stringByReplacingCharactersInRange:self.textView.selectedRange withString:text];
}

#pragma mark - Actions

- (IBAction)cancelAction:(id)sender
{
    if ([self.delegate respondsToSelector:@selector(roomInputToolbarViewDidTapCancel:)])
    {
        [self.delegate roomInputToolbarViewDidTapCancel:self];
    }
}

#pragma mark - UITextViewDelegate

- (BOOL)textView:(UITextView *)textView shouldChangeTextInRange:(NSRange)range replacementText:(NSString *)text
{
    NSString *newText = [textView.text stringByReplacingCharactersInRange:range withString:text];
    [self updateUIWithTextMessage:newText animated:YES];
    
    return YES;
}

- (void)textViewDidChange:(UITextView *)textView
{
    // Clean the carriage return added on return press
    if ([self.textMessage isEqualToString:@"\n"])
    {
        self.textMessage = nil;
    }
    
    if ([self.delegate respondsToSelector:@selector(roomInputToolbarView:isTyping:)])
    {
        [self.delegate roomInputToolbarView:self isTyping:(self.textMessage.length > 0 ? YES : NO)];
    }

    [self.delegate roomInputToolbarViewDidChangeTextMessage:self];
}

#pragma mark - RoomInputToolbarTextViewDelegate

- (void)textView:(RoomInputToolbarTextView *)textView didChangeHeight:(CGFloat)height
{
    // Update height of the main toolbar (message composer)
    CGFloat updatedHeight = height + (self.messageComposerContainerTopConstraint.constant + self.messageComposerContainerBottomConstraint.constant) + self.inputContextViewHeightConstraint.constant;

    if (self.maxHeight && updatedHeight > self.maxHeight)
    {
        textView.maxHeight -= updatedHeight - self.maxHeight;
        updatedHeight = self.maxHeight;
    }

    if (updatedHeight < self.mainToolbarMinHeightConstraint.constant)
    {
        updatedHeight = self.mainToolbarMinHeightConstraint.constant;
    }

    self.mainToolbarHeightConstraint.constant = updatedHeight;

    // Update toolbar superview
    if ([self.delegate respondsToSelector:@selector(roomInputToolbarView:heightDidChanged:completion:)])
    {
        [self.delegate roomInputToolbarView:self heightDidChanged:updatedHeight completion:nil];
    }
}

- (void)textView:(RoomInputToolbarTextView *)textView didReceivePasteForMediaFromSender:(id)sender
{
    [self paste:sender];
}

#pragma mark - Override MXKRoomInputToolbarView

- (IBAction)onTouchUpInside:(UIButton*)button
{
    if (button == self.attachMediaButton)
    {
        self.actionMenuOpened = !self.actionMenuOpened;
    }

    [super onTouchUpInside:button];
}

- (BOOL)becomeFirstResponder
{
    return [self.textView becomeFirstResponder];
}

- (void)dismissKeyboard
{
    [self.textView resignFirstResponder];
}

- (void)destroy
{
    [super destroy];
}

#pragma mark - properties

- (void)setActionMenuOpened:(BOOL)actionMenuOpened
{
    if (_actionMenuOpened != actionMenuOpened)
    {
        _actionMenuOpened = actionMenuOpened;
        
        if (self.textView.selectedRange.length > 0)
        {
            NSRange range = self.textView.selectedRange;
            range.location = range.location + range.length;
            range.length = 0;
            self.textView.selectedRange = range;
        }

        if (_actionMenuOpened) {
            self.actionsBar.hidden = NO;
            [self.actionsBar animateWithShowIn:_actionMenuOpened completion:nil];
        }
        else
        {
            [self.actionsBar animateWithShowIn:_actionMenuOpened completion:^(BOOL finished) {
                self.actionsBar.hidden = YES;
            }];
        }
        
        [UIView animateWithDuration:kActionMenuAttachButtonAnimationDuration delay:0 usingSpringWithDamping:kActionMenuAttachButtonSpringDamping initialSpringVelocity:kActionMenuAttachButtonSpringVelocity options:UIViewAnimationOptionCurveEaseIn animations:^{
            self.attachMediaButton.transform = actionMenuOpened ? CGAffineTransformMakeRotation(M_PI * 3 / 4) : CGAffineTransformIdentity;
        } completion:nil];
        
        [UIView animateWithDuration:kActionMenuContentAlphaAnimationDuration delay:_actionMenuOpened ? 0 : .1 options:UIViewAnimationOptionCurveEaseIn animations:^{
            self->messageComposerContainer.alpha = actionMenuOpened ? 0 : 1;
            self.rightInputToolbarButton.alpha = self.textView.text.length == 0 || actionMenuOpened ? 0 : 1;
            self.voiceMessageToolbarView.alpha = self.textView.text.length > 0 || actionMenuOpened ? 0 : 1;
        } completion:nil];
        
        [UIView animateWithDuration:kActionMenuComposerHeightAnimationDuration animations:^{
            if (actionMenuOpened)
            {
                self.expandedMainToolbarHeight = self.mainToolbarHeightConstraint.constant;
                self.mainToolbarHeightConstraint.constant = self.mainToolbarMinHeightConstraint.constant;
            }
            else
            {
                self.mainToolbarHeightConstraint.constant = self.expandedMainToolbarHeight;
            }
            [self layoutIfNeeded];
            [self.delegate roomInputToolbarView:self heightDidChanged:self.mainToolbarHeightConstraint.constant completion:nil];
        }];
    }
}

#pragma mark - Private

- (void)updateUIWithTextMessage:(NSString *)textMessage animated:(BOOL)animated
{
    self.actionMenuOpened = NO;
        
    [UIView animateWithDuration:(animated ? 0.15f : 0.0f) animations:^{
        self.rightInputToolbarButton.alpha = textMessage.length ? 1.0f : 0.0f;
        self.rightInputToolbarButton.enabled = textMessage.length;
        
        self.voiceMessageToolbarView.alpha = textMessage.length ? 0.0f : 1.0;
    }];
}

@end<|MERGE_RESOLUTION|>--- conflicted
+++ resolved
@@ -17,13 +17,8 @@
 
 #import "RoomInputToolbarView.h"
 
-<<<<<<< HEAD
 #import "ThemeService.h"
 #import "GeneratedInterface-Swift.h"
-
-=======
-#import "Riot-Swift.h"
->>>>>>> 40178177
 #import "GBDeviceInfo_iOS.h"
 
 static const CGFloat kContextBarHeight = 24;
