// 
// Copyright 2021 New Vector Ltd
//
// Licensed under the Apache License, Version 2.0 (the "License");
// you may not use this file except in compliance with the License.
// You may obtain a copy of the License at
//
// http://www.apache.org/licenses/LICENSE-2.0
//
// Unless required by applicable law or agreed to in writing, software
// distributed under the License is distributed on an "AS IS" BASIS,
// WITHOUT WARRANTIES OR CONDITIONS OF ANY KIND, either express or implied.
// See the License for the specific language governing permissions and
// limitations under the License.
//

import Foundation

/// RoomCoordinator input parameters
struct RoomCoordinatorParameters {
    
    // MARK: - Properties
    
    /// The navigation router that manage physical navigation
    let navigationRouter: NavigationRouterType?
    
    /// The navigation router store that enables to get a NavigationRouter from a navigation controller
    /// `navigationRouter` property takes priority on `navigationRouterStore`
    let navigationRouterStore: NavigationRouterStoreProtocol?
    
    /// The matrix session in which the room should be available.
    let session: MXSession
    
    /// The room identifier
    let roomId: String
    
    /// The identifier of the parent space. `nil` for home space
    let parentSpaceId: String?

    /// If not nil, the room will be opened on this event.
    let eventId: String?
    
    /// If not nil, specified thread will be opened.
    let threadId: String?
    
    /// Display configuration for the room
    let displayConfiguration: RoomDisplayConfiguration
    
    /// The data for the room preview.
    let previewData: RoomPreviewData?
    
    // MARK: - Setup
    
    private init(navigationRouter: NavigationRouterType?,
                 navigationRouterStore: NavigationRouterStoreProtocol?,
                 session: MXSession,
                 roomId: String,
                 parentSpaceId: String?,
                 eventId: String?,
                 threadId: String?,
                 displayConfiguration: RoomDisplayConfiguration,
                 previewData: RoomPreviewData?) {
        self.navigationRouter = navigationRouter
        self.navigationRouterStore = navigationRouterStore
        self.session = session
        self.roomId = roomId
        self.parentSpaceId = parentSpaceId
        self.eventId = eventId
        self.threadId = threadId
        self.displayConfiguration = displayConfiguration
        self.previewData = previewData
    }
    
    /// Init to present a joined room
    init(navigationRouter: NavigationRouterType? = nil,
         navigationRouterStore: NavigationRouterStoreProtocol? = nil,
         session: MXSession,
         parentSpaceId: String?,
         roomId: String,
         eventId: String? = nil,
         threadId: String? = nil,
         displayConfiguration: RoomDisplayConfiguration = .default) {
        
<<<<<<< HEAD
        self.init(navigationRouter: navigationRouter, navigationRouterStore: navigationRouterStore, session: session, roomId: roomId, parentSpaceId: parentSpaceId, eventId: eventId, previewData: nil)
=======
        self.init(navigationRouter: navigationRouter,
                  navigationRouterStore: navigationRouterStore,
                  session: session,
                  roomId: roomId,
                  parentSpaceId: parentSpaceId,
                  eventId: eventId,
                  threadId: threadId,
                  displayConfiguration: displayConfiguration,
                  previewData: nil)
>>>>>>> f9a1fdfe
    }
    
    /// Init to present a room preview
    init(navigationRouter: NavigationRouterType? = nil,
         navigationRouterStore: NavigationRouterStoreProtocol? = nil,
         parentSpaceId: String?,
         previewData: RoomPreviewData) {
        
<<<<<<< HEAD
        self.init(navigationRouter: navigationRouter, navigationRouterStore: navigationRouterStore, session: previewData.mxSession, roomId: previewData.roomId, parentSpaceId: parentSpaceId, eventId: nil, previewData: previewData)
=======
        self.init(navigationRouter: navigationRouter,
                  navigationRouterStore: navigationRouterStore,
                  session: previewData.mxSession,
                  roomId: previewData.roomId,
                  parentSpaceId: parentSpaceId,
                  eventId: nil,
                  threadId: nil,
                  displayConfiguration: .default,
                  previewData: previewData)
>>>>>>> f9a1fdfe
    }
}<|MERGE_RESOLUTION|>--- conflicted
+++ resolved
@@ -81,9 +81,6 @@
          threadId: String? = nil,
          displayConfiguration: RoomDisplayConfiguration = .default) {
         
-<<<<<<< HEAD
-        self.init(navigationRouter: navigationRouter, navigationRouterStore: navigationRouterStore, session: session, roomId: roomId, parentSpaceId: parentSpaceId, eventId: eventId, previewData: nil)
-=======
         self.init(navigationRouter: navigationRouter,
                   navigationRouterStore: navigationRouterStore,
                   session: session,
@@ -93,7 +90,6 @@
                   threadId: threadId,
                   displayConfiguration: displayConfiguration,
                   previewData: nil)
->>>>>>> f9a1fdfe
     }
     
     /// Init to present a room preview
@@ -102,9 +98,6 @@
          parentSpaceId: String?,
          previewData: RoomPreviewData) {
         
-<<<<<<< HEAD
-        self.init(navigationRouter: navigationRouter, navigationRouterStore: navigationRouterStore, session: previewData.mxSession, roomId: previewData.roomId, parentSpaceId: parentSpaceId, eventId: nil, previewData: previewData)
-=======
         self.init(navigationRouter: navigationRouter,
                   navigationRouterStore: navigationRouterStore,
                   session: previewData.mxSession,
@@ -114,6 +107,5 @@
                   threadId: nil,
                   displayConfiguration: .default,
                   previewData: previewData)
->>>>>>> f9a1fdfe
     }
 }