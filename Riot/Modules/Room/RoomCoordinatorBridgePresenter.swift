--- conflicted
+++ resolved
@@ -98,10 +98,6 @@
     // MARK: - Public
     
     func present(from viewController: UIViewController, animated: Bool) {
-<<<<<<< HEAD
-        
-=======
->>>>>>> f9a1fdfe
         let coordinator = self.createRoomCoordinator(parentSpaceId: bridgeParameters.parentSpaceId)
         coordinator.delegate = self
         let presentable = coordinator.toPresentable()
@@ -156,9 +152,6 @@
         if let previewData = self.bridgeParameters.previewData {
             coordinatorParameters = RoomCoordinatorParameters(navigationRouter: navigationRouter, parentSpaceId: parentSpaceId, previewData: previewData)
         } else {
-<<<<<<< HEAD
-            coordinatorParameters =  RoomCoordinatorParameters(navigationRouter: navigationRouter, session: self.bridgeParameters.session, parentSpaceId: parentSpaceId, roomId: self.bridgeParameters.roomId, eventId: self.bridgeParameters.eventId)
-=======
             coordinatorParameters =  RoomCoordinatorParameters(navigationRouter: navigationRouter,
                                                                session: self.bridgeParameters.session,
                                                                parentSpaceId: parentSpaceId,
@@ -166,7 +159,6 @@
                                                                eventId: self.bridgeParameters.eventId,
                                                                threadId: self.bridgeParameters.threadId,
                                                                displayConfiguration: self.bridgeParameters.displayConfiguration)
->>>>>>> f9a1fdfe
         }
         
         return RoomCoordinator(parameters: coordinatorParameters)
