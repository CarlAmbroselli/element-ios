/*
 Copyright 2015 OpenMarket Ltd
 Copyright 2017 Vector Creations Ltd
 
 Licensed under the Apache License, Version 2.0 (the "License");
 you may not use this file except in compliance with the License.
 You may obtain a copy of the License at
 
 http://www.apache.org/licenses/LICENSE-2.0
 
 Unless required by applicable law or agreed to in writing, software
 distributed under the License is distributed on an "AS IS" BASIS,
 WITHOUT WARRANTIES OR CONDITIONS OF ANY KIND, either express or implied.
 See the License for the specific language governing permissions and
 limitations under the License.
 */

#import "RoomParticipantsViewController.h"

#import "RoomMemberDetailsViewController.h"

#import "GeneratedInterface-Swift.h"

#import "Contact.h"

#import "MXCallManager.h"

#import "ContactTableViewCell.h"

#import "RageShakeManager.h"

@interface RoomParticipantsViewController () <UITableViewDelegate, UITableViewDataSource, UISearchBarDelegate, UIGestureRecognizerDelegate, MXKRoomMemberDetailsViewControllerDelegate, RoomParticipantsInviteCoordinatorBridgePresenterDelegate>
{
    // Search result
    NSString *currentSearchText;
    NSMutableArray<Contact*> *filteredActualParticipants;
    NSMutableArray<Contact*> *filteredInvitedParticipants;
    
    // Mask view while processing a request
    UIActivityIndicatorView *pendingMaskSpinnerView;
    
    // The members events listener.
    id membersListener;
    
    // Observe kMXSessionWillLeaveRoomNotification to be notified if the user leaves the current room.
    id leaveRoomNotificationObserver;
    
    // Observe kMXRoomDidFlushDataNotification to take into account the updated room members when the room history is flushed.
    id roomDidFlushDataNotificationObserver;
    
    RoomMemberDetailsViewController *memberDetailsViewController;
    
    UIAlertController *currentAlert;
    
    // Observe kThemeServiceDidChangeThemeNotification to handle user interface theme change.
    id kThemeServiceDidChangeThemeNotificationObserver;
    
    RoomParticipantsInviteCoordinatorBridgePresenter *invitePresenter;
}

@end

@implementation RoomParticipantsViewController

#pragma mark - Class methods

+ (UINib *)nib
{
    return [UINib nibWithNibName:NSStringFromClass([RoomParticipantsViewController class])
                          bundle:[NSBundle bundleForClass:[RoomParticipantsViewController class]]];
}

+ (instancetype)roomParticipantsViewController
{
    return [[[self class] alloc] initWithNibName:NSStringFromClass([RoomParticipantsViewController class])
                                          bundle:[NSBundle bundleForClass:[RoomParticipantsViewController class]]];
}

#pragma mark -

- (void)finalizeInit
{
    [super finalizeInit];
    
    // Setup `MXKViewControllerHandling` properties
    self.enableBarTintColorStatusChange = NO;
    self.rageShakeManager = [RageShakeManager sharedManager];
    self.showParticipantCustomAccessoryView = YES;
    self.showInviteUserFab = YES;
}

- (void)viewDidLoad
{
    [super viewDidLoad];
    // Do any additional setup after loading the view, typically from a nib.
    
    // Check whether the view controller has been pushed via storyboard
    if (!self.tableView)
    {
        // Instantiate view controller objects
        [[[self class] nib] instantiateWithOwner:self options:nil];
    }
    
    // Adjust Top and Bottom constraints to take into account potential navBar and tabBar.
    [NSLayoutConstraint deactivateConstraints:@[_searchBarTopConstraint]];
    
    _searchBarTopConstraint = [NSLayoutConstraint constraintWithItem:self.topLayoutGuide
                                                           attribute:NSLayoutAttributeBottom
                                                           relatedBy:NSLayoutRelationEqual
                                                              toItem:self.searchBarHeader
                                                           attribute:NSLayoutAttributeTop
                                                          multiplier:1.0f
                                                            constant:0.0f];
    
    [NSLayoutConstraint activateConstraints:@[_searchBarTopConstraint]];
    
    self.navigationItem.title = [VectorL10n roomParticipantsTitle];
    
    if (self.mxRoom.summary.roomType == MXRoomTypeSpace)
    {
        _searchBarView.placeholder = [VectorL10n searchDefaultPlaceholder];
    }
    else if (self.mxRoom.isDirect)
    {
        _searchBarView.placeholder = [VectorL10n roomParticipantsFilterRoomMembersForDm];
    }
    else
    {
        _searchBarView.placeholder = [VectorL10n roomParticipantsFilterRoomMembers];
    }
    _searchBarView.returnKeyType = UIReturnKeyDone;
    _searchBarView.autocapitalizationType = UITextAutocapitalizationTypeNone;
    
    // Search bar header is hidden when no room is provided
    _searchBarHeader.hidden = (self.mxRoom == nil);
    
    [self setNavBarButtons];
    
    // Hide line separators of empty cells
    self.tableView.tableFooterView = [[UIView alloc] init];
    
    [self.tableView registerClass:ContactTableViewCell.class forCellReuseIdentifier:@"ParticipantTableViewCellId"];
    
    
    if (_showInviteUserFab)
    {
        // Add invite members button programmatically
        [self vc_addFABWithImage:[UIImage imageNamed:@"add_member_floating_action"]
                          target:self
                          action:@selector(onAddParticipantButtonPressed)];
    }
    
    // Observe user interface theme change.
    kThemeServiceDidChangeThemeNotificationObserver = [[NSNotificationCenter defaultCenter] addObserverForName:kThemeServiceDidChangeThemeNotification object:nil queue:[NSOperationQueue mainQueue] usingBlock:^(NSNotification *notif) {
        
        [self userInterfaceThemeDidChange];
        
    }];
    [self userInterfaceThemeDidChange];
}

- (void)userInterfaceThemeDidChange
{
    [ThemeService.shared.theme applyStyleOnNavigationBar:self.navigationController.navigationBar];

    self.activityIndicator.backgroundColor = ThemeService.shared.theme.overlayBackgroundColor;
    
    [self refreshSearchBarItemsColor:_searchBarView];
    
    _searchBarHeaderBorder.backgroundColor = ThemeService.shared.theme.headerBorderColor;
    
    // Check the table view style to select its bg color.
    self.tableView.backgroundColor = ((self.tableView.style == UITableViewStylePlain) ? ThemeService.shared.theme.backgroundColor : ThemeService.shared.theme.headerBackgroundColor);
    self.view.backgroundColor = self.tableView.backgroundColor;
    self.tableView.separatorColor = ThemeService.shared.theme.lineBreakColor;
    
    if (self.tableView.dataSource)
    {
        [self.tableView reloadData];
    }

    [self setNeedsStatusBarAppearanceUpdate];
}

- (UIStatusBarStyle)preferredStatusBarStyle
{
    return ThemeService.shared.theme.statusBarStyle;
}

// This method is called when the viewcontroller is added or removed from a container view controller.
- (void)didMoveToParentViewController:(nullable UIViewController *)parent
{
    [super didMoveToParentViewController:parent];
    
    [self setNavBarButtons];
}

- (void)destroy
{
    if (kThemeServiceDidChangeThemeNotificationObserver)
    {
        [[NSNotificationCenter defaultCenter] removeObserver:kThemeServiceDidChangeThemeNotificationObserver];
        kThemeServiceDidChangeThemeNotificationObserver = nil;
    }
    
    if (leaveRoomNotificationObserver)
    {
        [[NSNotificationCenter defaultCenter] removeObserver:leaveRoomNotificationObserver];
        leaveRoomNotificationObserver = nil;
    }
    
    if (roomDidFlushDataNotificationObserver)
    {
        [[NSNotificationCenter defaultCenter] removeObserver:roomDidFlushDataNotificationObserver];
        roomDidFlushDataNotificationObserver = nil;
    }
    
    if (membersListener)
    {
        MXWeakify(self);
        [self.mxRoom liveTimeline:^(MXEventTimeline *liveTimeline) {
            MXStrongifyAndReturnIfNil(self);

            [liveTimeline removeListener:self->membersListener];
            self->membersListener = nil;
        }];
    }
    
    if (currentAlert)
    {
        [currentAlert dismissViewControllerAnimated:NO completion:nil];
        currentAlert = nil;
    }
    
    _mxRoom = nil;
    
    filteredActualParticipants = nil;
    filteredInvitedParticipants = nil;
    
    actualParticipants = nil;
    invitedParticipants = nil;
    userParticipant = nil;
    
    [self removePendingActionMask];
    
    [super destroy];
}

- (void)viewWillAppear:(BOOL)animated
{
    [super viewWillAppear:animated];
    
    // Refresh display
    [self refreshTableView];
}

- (void)viewDidAppear:(BOOL)animated
{
    [super viewDidAppear:animated];

    if (memberDetailsViewController)
    {
        [memberDetailsViewController destroy];
        memberDetailsViewController = nil;
    }
<<<<<<< HEAD
=======

    if (contactsPickerViewController)
    {
        [contactsPickerViewController destroy];
        contactsPickerViewController = nil;
    }
    
    [self.screenTimer start];
>>>>>>> 9978dbfa
}

- (void)viewWillDisappear:(BOOL)animated
{
    [super viewWillDisappear:animated];
    
    if (currentAlert)
    {
        [currentAlert dismissViewControllerAnimated:NO completion:nil];
        currentAlert = nil;
    }
    
    // cancel any pending search
    [self searchBarCancelButtonClicked:_searchBarView];
}

- (void)viewDidDisappear:(BOOL)animated
{
    [super viewDidDisappear:animated];
    [self.screenTimer stop];
}

- (void)withdrawViewControllerAnimated:(BOOL)animated completion:(void (^)(void))completion
{
    // Check whether the current view controller is displayed inside a segmented view controller in order to withdraw the right item
    if (self.parentViewController && [self.parentViewController isKindOfClass:SegmentedViewController.class])
    {
        [((SegmentedViewController*)self.parentViewController) withdrawViewControllerAnimated:animated completion:completion];
    }
    else
    {
        [super withdrawViewControllerAnimated:animated completion:completion];
    }
}

#pragma mark -

- (void)setMxRoom:(MXRoom *)mxRoom
{
    // Cancel any pending search
    [self searchBarCancelButtonClicked:_searchBarView];

    // Make sure we can access synchronously to self.mxRoom and mxRoom data
    // to avoid race conditions
    MXWeakify(self);
    [mxRoom.mxSession preloadRoomsData:_mxRoom ? @[_mxRoom.roomId, mxRoom.roomId] : @[mxRoom.roomId]
                             onComplete:^{
        MXStrongifyAndReturnIfNil(self);

        // Remove previous room registration (if any).
        if (self.mxRoom)
        {
            // Remove the previous listener
            if (self->leaveRoomNotificationObserver)
            {
                [[NSNotificationCenter defaultCenter] removeObserver:self->leaveRoomNotificationObserver];
                self->leaveRoomNotificationObserver = nil;
            }
            if (self->roomDidFlushDataNotificationObserver)
            {
                [[NSNotificationCenter defaultCenter] removeObserver:self->roomDidFlushDataNotificationObserver];
                self->roomDidFlushDataNotificationObserver = nil;
            }
            if (self->membersListener)
            {
                MXWeakify(self);
                [self.mxRoom liveTimeline:^(MXEventTimeline *liveTimeline) {
                    MXStrongifyAndReturnIfNil(self);

                    [liveTimeline removeListener:self->membersListener];
                    self->membersListener = nil;
                }];
            }

            [self removeMatrixSession:self.mxRoom.mxSession];
        }

        self->_mxRoom = mxRoom;

        if (self.mxRoom)
        {
            self.searchBarHeader.hidden = NO;
            
            if (self.mxRoom.summary.roomType == MXRoomTypeSpace)
            {
                self.searchBarView.placeholder = [VectorL10n searchDefaultPlaceholder];
            }
            else if (self.mxRoom.isDirect)
            {
                self.searchBarView.placeholder = [VectorL10n roomParticipantsFilterRoomMembersForDm];
            }
            else
            {
                self.searchBarView.placeholder = [VectorL10n roomParticipantsFilterRoomMembers];
            }

            // Update the current matrix session.
            [self addMatrixSession:self.mxRoom.mxSession];

            // Observe kMXSessionWillLeaveRoomNotification to be notified if the user leaves the current room.
            self->leaveRoomNotificationObserver = [[NSNotificationCenter defaultCenter] addObserverForName:kMXSessionWillLeaveRoomNotification object:nil queue:[NSOperationQueue mainQueue] usingBlock:^(NSNotification *notif) {

                // Check whether the user will leave the room related to the displayed participants
                if (notif.object == self.mxRoom.mxSession)
                {
                    NSString *roomId = notif.userInfo[kMXSessionNotificationRoomIdKey];
                    if (roomId && [roomId isEqualToString:self.mxRoom.roomId])
                    {
                        // We remove the current view controller.
                        [self withdrawViewControllerAnimated:YES completion:nil];
                    }
                }
            }];

            // Observe room history flush (sync with limited timeline, or state event redaction)
            self->roomDidFlushDataNotificationObserver = [[NSNotificationCenter defaultCenter] addObserverForName:kMXRoomDidFlushDataNotification object:nil queue:[NSOperationQueue mainQueue] usingBlock:^(NSNotification *notif) {

                MXRoom *room = notif.object;
                if (self.mxRoom.mxSession == room.mxSession && [self.mxRoom.roomId isEqualToString:room.roomId])
                {
                    // The existing room history has been flushed during server sync. Take into account the updated room members list.
                    [self refreshParticipantsFromRoomMembers];

                    [self refreshTableView];
                }

            }];

            // Register a listener for events that concern room members
            NSArray *mxMembersEvents = @[kMXEventTypeStringRoomMember, kMXEventTypeStringRoomThirdPartyInvite, kMXEventTypeStringRoomPowerLevels];

            MXWeakify(self);
            [self.mxRoom liveTimeline:^(MXEventTimeline *liveTimeline) {
                MXStrongifyAndReturnIfNil(self);

                self->membersListener = [liveTimeline listenToEventsOfTypes:mxMembersEvents onEvent:^(MXEvent *event, MXTimelineDirection direction, id customObject) {

                    // Consider only live event
                    if (direction == MXTimelineDirectionForwards)
                    {
                        switch (event.eventType)
                        {
                            case MXEventTypeRoomMember:
                            {
                                // Take into account updated member
                                // Ignore here change related to the current user (this change is handled by leaveRoomNotificationObserver)
                                if ([event.stateKey isEqualToString:self.mxRoom.mxSession.myUser.userId] == NO)
                                {
                                    MXRoomMember *mxMember = [liveTimeline.state.members memberWithUserId:event.stateKey];
                                    if (mxMember)
                                    {
                                        // Remove previous occurrence of this member (if any)
                                        [self removeParticipantByKey:mxMember.userId];

                                        // If any, remove 3pid invite corresponding to this room member
                                        if (mxMember.thirdPartyInviteToken)
                                        {
                                            [self removeParticipantByKey:mxMember.thirdPartyInviteToken];
                                        }

                                        [self handleRoomMember:mxMember];

                                        [self finalizeParticipantsList:liveTimeline.state];

                                        [self refreshTableView];
                                    }
                                }

                                break;
                            }
                            case MXEventTypeRoomThirdPartyInvite:
                            {
                                MXRoomThirdPartyInvite *thirdPartyInvite = [liveTimeline.state thirdPartyInviteWithToken:event.stateKey];
                                if (thirdPartyInvite)
                                {
                                    [self addRoomThirdPartyInviteToParticipants:thirdPartyInvite roomState:liveTimeline.state];

                                    [self finalizeParticipantsList:liveTimeline.state];

                                    [self refreshTableView];
                                }
                                break;
                            }
                            case MXEventTypeRoomPowerLevels:
                            {
                                [self refreshParticipantsFromRoomMembers];

                                [self refreshTableView];
                                break;
                            }
                            default:
                                break;
                        }
                    }
                }];
            }];
        }
        else
        {
            // Search bar header is hidden when no room is provided
            self.searchBarHeader.hidden = YES;
        }

        // Refresh the members list.
        [self refreshParticipantsFromRoomMembers];

        [self refreshTableView];
    }];
}

- (void)setEnableMention:(BOOL)enableMention
{
    if (_enableMention != enableMention)
    {
        _enableMention = enableMention;
        
        if (memberDetailsViewController)
        {
            memberDetailsViewController.enableMention = enableMention;
        }
    }
}

- (void)startActivityIndicator
{
    // Check whether the current view controller is displayed inside a segmented view controller in order to run the right activity view
    if (self.parentViewController && [self.parentViewController isKindOfClass:SegmentedViewController.class])
    {
        [((SegmentedViewController*)self.parentViewController) startActivityIndicator];
        
        // Force stop the activity view of the view controller
        [self.activityIndicator stopAnimating];
    }
    else
    {
        [super startActivityIndicator];
    }
}

- (void)stopActivityIndicator
{
    // Check whether the current view controller is displayed inside a segmented view controller in order to stop the right activity view
    if (self.parentViewController && [self.parentViewController isKindOfClass:SegmentedViewController.class])
    {
        [((SegmentedViewController*)self.parentViewController) stopActivityIndicator];
        
        // Force stop the activity view of the view controller
        [self.activityIndicator stopAnimating];
    }
    else
    {
        [super stopActivityIndicator];
    }
}

#pragma mark - Internals

- (void)refreshTableView
{
    [self.tableView reloadData];
}

- (void)setNavBarButtons
{
    // Check whether the view controller is currently displayed inside a segmented view controller or not.
    UIViewController* topViewController = ((self.parentViewController) ? self.parentViewController : self);
    topViewController.navigationItem.rightBarButtonItem = nil;
    
    if (self.showCancelBarButtonItem)
    {
        topViewController.navigationItem.leftBarButtonItem  = [[UIBarButtonItem alloc] initWithBarButtonSystemItem:UIBarButtonSystemItemCancel target:self action:@selector(onCancel:)];
    }
    else
    {
        topViewController.navigationItem.leftBarButtonItem = nil;
    }
}

- (void)onAddParticipantButtonPressed
{
    self->invitePresenter = [[RoomParticipantsInviteCoordinatorBridgePresenter alloc] initWithSession:self.mxRoom.mxSession room:self.mxRoom parentSpaceId:self.parentSpaceId currentSearchText:currentSearchText actualParticipants:actualParticipants invitedParticipants:invitedParticipants userParticipant:userParticipant];
    self->invitePresenter.delegate = self;
    [self->invitePresenter presentFrom:self animated:true];
}

- (void)refreshParticipantsFromRoomMembers
{
    actualParticipants = [NSMutableArray array];
    invitedParticipants = [NSMutableArray array];
    userParticipant = nil;
    
    if (self.mxRoom)
    {
        // Retrieve the current members from the room state
        MXWeakify(self);
        [self.mxRoom state:^(MXRoomState *roomState) {
            MXStrongifyAndReturnIfNil(self);

            NSArray *members = [roomState.members membersWithoutConferenceUser];
            NSString *userId = self.mxRoom.mxSession.myUser.userId;
            NSArray *roomThirdPartyInvites = roomState.thirdPartyInvites;

            for (MXRoomMember *mxMember in members)
            {
                // Update the current participants list
                if ([mxMember.userId isEqualToString:userId])
                {
                    if (mxMember.membership == MXMembershipJoin || mxMember.membership == MXMembershipInvite)
                    {
                        // The user is in this room
                        NSString *displayName = [VectorL10n you];

                        self->userParticipant = [[Contact alloc] initMatrixContactWithDisplayName:displayName andMatrixID:userId];
                        self->userParticipant.mxMember = [roomState.members memberWithUserId:userId];
                    }
                }
                else
                {
                    [self handleRoomMember:mxMember];
                }
            }

            for (MXRoomThirdPartyInvite *roomThirdPartyInvite in roomThirdPartyInvites)
            {
                [self addRoomThirdPartyInviteToParticipants:roomThirdPartyInvite roomState:roomState];
            }

            [self finalizeParticipantsList:roomState];
        }];
    }
}

- (void)handleRoomMember:(MXRoomMember*)mxMember
{
    // Add this member after checking his status
    if (mxMember.membership == MXMembershipJoin || mxMember.membership == MXMembershipInvite)
    {
        // Prepare the display name of this member
        NSString *displayName = mxMember.displayname;
        if (displayName.length == 0)
        {
            // Look for the corresponding MXUser in matrix session
            MXUser *mxUser = [self.mxRoom.mxSession userWithUserId:mxMember.userId];
            if (mxUser)
            {
                displayName = ((mxUser.displayname.length > 0) ? mxUser.displayname : mxMember.userId);
            }
            else
            {
                displayName = mxMember.userId;
            }
        }
        
        // Create the contact related to this member
        Contact *contact = [[Contact alloc] initMatrixContactWithDisplayName:displayName andMatrixID:mxMember.userId];
        contact.mxMember = mxMember;
        
        if (mxMember.membership == MXMembershipInvite)
        {
            [invitedParticipants addObject:contact];
        }
        else
        {
            [actualParticipants addObject:contact];
        }
    }
}

- (void)reloadSearchResult
{
    if (currentSearchText.length)
    {
        NSString *searchText = currentSearchText;
        currentSearchText = nil;
        
        [self searchBar:_searchBarView textDidChange:searchText];
    }
}

- (void)addRoomThirdPartyInviteToParticipants:(MXRoomThirdPartyInvite*)roomThirdPartyInvite roomState:(MXRoomState*)roomState
{
    // If the homeserver has converted the 3pid invite into a room member, do no show it
    // If the invite has been revoked (null display name), do not show it too.
    if (![roomState memberWithThirdPartyInviteToken:roomThirdPartyInvite.token]
        && roomThirdPartyInvite.displayname)
    {
        Contact *contact = [[Contact alloc] initMatrixContactWithDisplayName:roomThirdPartyInvite.displayname andMatrixID:nil];
        contact.isThirdPartyInvite = YES;
        contact.mxThirdPartyInvite = roomThirdPartyInvite;
        
        [invitedParticipants addObject:contact];
    }
}

// key is a room member user id or a room 3pid invite token
- (void)removeParticipantByKey:(NSString*)key
{
    NSUInteger index;
    
    if (actualParticipants.count)
    {
        for (index = 0; index < actualParticipants.count; index++)
        {
            Contact *contact = actualParticipants[index];
            
            if (contact.mxMember && [contact.mxMember.userId isEqualToString:key])
            {
                [actualParticipants removeObjectAtIndex:index];
                return;
            }
        }
    }
    
    if (invitedParticipants.count)
    {
        for (index = 0; index < invitedParticipants.count; index++)
        {
            Contact *contact = invitedParticipants[index];
            
            if (contact.mxMember && [contact.mxMember.userId isEqualToString:key])
            {
                [invitedParticipants removeObjectAtIndex:index];
                return;
            }
            
            if (contact.mxThirdPartyInvite && [contact.mxThirdPartyInvite.token isEqualToString:key])
            {
                [invitedParticipants removeObjectAtIndex:index];
                return;
            }
        }
    }
}

- (void)finalizeParticipantsList:(MXRoomState*)roomState
{
    // Sort contacts by last active, with "active now" first.
    // ...and then by power
    // ...and then alphabetically.
    // We could tiebreak instead by "last recently spoken in this room" if we wanted to.
    NSComparator comparator = ^NSComparisonResult(Contact *contactA, Contact *contactB) {
        
        MXUser *userA = [self.mxRoom.mxSession userWithUserId:contactA.mxMember.userId];
        MXUser *userB = [self.mxRoom.mxSession userWithUserId:contactB.mxMember.userId];
        
        if (!userA && !userB)
        {
            return [contactA.sortingDisplayName compare:contactB.sortingDisplayName options:NSCaseInsensitiveSearch];
        }
        if (userA && !userB)
        {
            return NSOrderedAscending;
        }
        if (!userA && userB)
        {
            return NSOrderedDescending;
        }
        
        if (userA.currentlyActive && userB.currentlyActive)
        {
            // Order first by power levels (admins then moderators then others)
            MXRoomPowerLevels *powerLevels = [roomState powerLevels];
            NSInteger powerLevelA = [powerLevels powerLevelOfUserWithUserID:contactA.mxMember.userId];
            NSInteger powerLevelB = [powerLevels powerLevelOfUserWithUserID:contactB.mxMember.userId];
            
            if (powerLevelA == powerLevelB)
            {
                // Then order by name
                if (contactA.sortingDisplayName.length && contactB.sortingDisplayName.length)
                {
                    return [contactA.sortingDisplayName compare:contactB.sortingDisplayName options:NSCaseInsensitiveSearch];
                }
                else if (contactA.sortingDisplayName.length)
                {
                    return NSOrderedAscending;
                }
                else if (contactB.sortingDisplayName.length)
                {
                    return NSOrderedDescending;
                }
                return [contactA.displayName compare:contactB.displayName options:NSCaseInsensitiveSearch];
            }
            else
            {
                return powerLevelB - powerLevelA;
            }
            
        }
        
        if (userA.currentlyActive && !userB.currentlyActive)
        {
            return NSOrderedAscending;
        }
        if (!userA.currentlyActive && userB.currentlyActive)
        {
            return NSOrderedDescending;
        }
        
        // Finally, compare the lastActiveAgo
        NSUInteger lastActiveAgoA = userA.lastActiveAgo;
        NSUInteger lastActiveAgoB = userB.lastActiveAgo;
        
        if (lastActiveAgoA == lastActiveAgoB)
        {
            return NSOrderedSame;
        }
        else
        {
            return ((lastActiveAgoA > lastActiveAgoB) ? NSOrderedDescending : NSOrderedAscending);
        }
    };
    
    // Sort each participants list in alphabetical order
    [actualParticipants sortUsingComparator:comparator];
    [invitedParticipants sortUsingComparator:comparator];
    
    // Reload search result if any
    [self reloadSearchResult];
}

- (void)addPendingActionMask
{
    // Remove potential existing mask
    [self removePendingActionMask];
    
    // Add a spinner above the tableview to avoid that the user tap on any other button
    pendingMaskSpinnerView = [[UIActivityIndicatorView alloc] initWithActivityIndicatorStyle:UIActivityIndicatorViewStyleWhiteLarge];
    pendingMaskSpinnerView.backgroundColor = [UIColor colorWithRed:0.8 green:0.8 blue:0.8 alpha:0.5];
    pendingMaskSpinnerView.frame = self.tableView.frame;
    pendingMaskSpinnerView.autoresizingMask = UIViewAutoresizingFlexibleWidth | UIViewAutoresizingFlexibleHeight | UIViewAutoresizingFlexibleTopMargin;
    
    // append it
    [self.tableView.superview addSubview:pendingMaskSpinnerView];
    
    // animate it
    [pendingMaskSpinnerView startAnimating];
    
    // Show the spinner after a delay so that if it is removed in a short future,
    // it is not displayed to the end user.
    pendingMaskSpinnerView.alpha = 0;
    [UIView animateWithDuration:0.3 delay:0.3 options:UIViewAnimationOptionBeginFromCurrentState animations:^{
        
        pendingMaskSpinnerView.alpha = 1;
        
    } completion:^(BOOL finished) {
    }];
}

- (void)removePendingActionMask
{
    if (pendingMaskSpinnerView)
    {
        [pendingMaskSpinnerView removeFromSuperview];
        pendingMaskSpinnerView = nil;
    }
}

- (void)pushViewController:(UIViewController*)viewController
{
    // Check whether the view controller is displayed inside a segmented one.
    if (self.parentViewController.navigationController)
    {
        // Hide back button title
        self.parentViewController.navigationItem.backBarButtonItem =[[UIBarButtonItem alloc] initWithTitle:@"" style:UIBarButtonItemStylePlain target:nil action:nil];
        
        [self.parentViewController.navigationController pushViewController:viewController animated:YES];
    }
    else
    {
        // Hide back button title
        self.navigationItem.backBarButtonItem =[[UIBarButtonItem alloc] initWithTitle:@"" style:UIBarButtonItemStylePlain target:nil action:nil];
        
        [self.navigationController pushViewController:viewController animated:YES];
    }
}

- (void)showDetailFor:(MXRoomMember* _Nonnull)member from:(UIView* _Nullable)sourceView {
    memberDetailsViewController = [RoomMemberDetailsViewController roomMemberDetailsViewController];
    
    // Set delegate to handle action on member (start chat, mention)
    memberDetailsViewController.delegate = self;
    memberDetailsViewController.enableMention = _enableMention;
    memberDetailsViewController.enableVoipCall = NO;
    
    [memberDetailsViewController displayRoomMember:member withMatrixRoom:self.mxRoom];
    
    [self pushViewController:memberDetailsViewController];
}

#pragma mark - UITableView data source

- (NSInteger)numberOfSectionsInTableView:(UITableView *)tableView
{
    NSInteger count = 0;
    
    participantsSection = invitedSection = -1;
    
    if (currentSearchText.length)
    {
        if (filteredActualParticipants.count)
        {
            participantsSection = count++;
        }
        
        if (filteredInvitedParticipants.count)
        {
            invitedSection = count++;
        }
    }
    else
    {
        if (userParticipant || actualParticipants.count)
        {
            participantsSection = count++;
        }
        
        if (invitedParticipants.count)
        {
            invitedSection = count++;
        }
    }
    
    return count;
}

- (NSInteger)tableView:(UITableView *)tableView numberOfRowsInSection:(NSInteger)section
{
    NSInteger count = 0;
    
    if (section == participantsSection)
    {
        if (currentSearchText.length)
        {
            count = filteredActualParticipants.count;
        }
        else
        {
            count = actualParticipants.count;
            if (userParticipant)
            {
                count++;
            }
        }
    }
    else if (section == invitedSection)
    {
        if (currentSearchText.length)
        {
            count = filteredInvitedParticipants.count;
        }
        else
        {
            count = invitedParticipants.count;
        }
    }
    
    return count;
}

- (UITableViewCell *)tableView:(UITableView *)tableView cellForRowAtIndexPath:(NSIndexPath *)indexPath
{
    UITableViewCell *cell;
    
    if (indexPath.section == participantsSection || indexPath.section == invitedSection)
    {
        ContactTableViewCell* participantCell = [tableView dequeueReusableCellWithIdentifier:@"ParticipantTableViewCellId" forIndexPath:indexPath];
        participantCell.selectionStyle = UITableViewCellSelectionStyleNone;
        participantCell.showCustomAccessoryView = self.showParticipantCustomAccessoryView;
        
        participantCell.mxRoom = self.mxRoom;
        
        Contact *contact;
        
        if ((indexPath.section == participantsSection && userParticipant && indexPath.row == 0) && !currentSearchText.length)
        {
            // oneself dedicated cell
            contact = userParticipant;
        }
        else
        {
            NSInteger index = indexPath.row;
            NSArray *participants;
            
            if (indexPath.section == participantsSection)
            {
                if (currentSearchText.length)
                {
                    participants = filteredActualParticipants;
                }
                else
                {
                    participants = actualParticipants;
                    
                    if (userParticipant)
                    {
                        index --;
                    }
                }
            }
            else
            {
                if (currentSearchText.length)
                {
                    participants = filteredInvitedParticipants;
                }
                else
                {
                    participants = invitedParticipants;
                }
            }
            
            if (index < participants.count)
            {
                contact = participants[index];
            }
        }
        
        if (contact)
        {
            [participantCell render:contact];
            
            if (contact.mxMember)
            {
                MXRoomState *roomState = self.mxRoom.dangerousSyncState;
                
                // Update member power level
                MXRoomPowerLevels *powerLevels = [roomState powerLevels];
                NSInteger powerLevel = [powerLevels powerLevelOfUserWithUserID:contact.mxMember.userId];
                
                RoomPowerLevel roomPowerLevel = [RoomPowerLevelHelper roomPowerLevelFrom:powerLevel];
                
                NSString *powerLevelText;
                
                switch (roomPowerLevel) {
                    case RoomPowerLevelAdmin:
                        powerLevelText = [VectorL10n roomMemberPowerLevelShortAdmin];
                        break;
                    case RoomPowerLevelModerator:
                        powerLevelText = [VectorL10n roomMemberPowerLevelShortModerator];
                        break;
                    default:
                        powerLevelText = nil;
                        break;
                }
                
                participantCell.powerLevelLabel.text = powerLevelText;
                
                // Update the contact display name by considering the current room state.
                if (contact.mxMember.userId)
                {
                    participantCell.contactDisplayNameLabel.text = [roomState.members memberName:contact.mxMember.userId];
                }
            }
        }
        
        cell = participantCell;
    }
    else
    {
        // Return a fake cell to prevent app from crashing.
        cell = [[UITableViewCell alloc] init];
    }
    
    return cell;
}

- (BOOL)tableView:(UITableView *)tableView canEditRowAtIndexPath:(NSIndexPath *)indexPath
{
    if (indexPath.section == participantsSection || indexPath.section == invitedSection)
    {
        return YES;
    }
    return NO;
}

- (void)tableView:(UITableView*)tableView commitEditingStyle:(UITableViewCellEditingStyle)editingStyle forRowAtIndexPath:(NSIndexPath*)indexPath
{
    // iOS8 requires this method to enable editing (see editActionsForRowAtIndexPath).
}

#pragma mark - UITableView delegate

- (void)tableView:(UITableView *)tableView willDisplayCell:(UITableViewCell *)cell forRowAtIndexPath:(NSIndexPath *)indexPath;
{
    cell.backgroundColor = ThemeService.shared.theme.backgroundColor;
    
    // Update the selected background view
    if (ThemeService.shared.theme.selectedBackgroundColor)
    {
        cell.selectedBackgroundView = [[UIView alloc] init];
        cell.selectedBackgroundView.backgroundColor = ThemeService.shared.theme.selectedBackgroundColor;
    }
    else
    {
        if (tableView.style == UITableViewStylePlain)
        {
            cell.selectedBackgroundView = nil;
        }
        else
        {
            cell.selectedBackgroundView.backgroundColor = nil;
        }
    }
}

- (CGFloat)tableView:(UITableView *)tableView heightForHeaderInSection:(NSInteger)section
{
    CGFloat height = 0.0;
    
    if (section == invitedSection)
    {
        height = 30.0;
    }
    
    return height;
}

- (UIView *)tableView:(UITableView *)tableView viewForHeaderInSection:(NSInteger)section
{
    UIView* sectionHeader;
    
    if (section == invitedSection)
    {
        sectionHeader = [[UIView alloc] initWithFrame:CGRectMake(0, 0, tableView.frame.size.width, 30)];
        sectionHeader.backgroundColor = ThemeService.shared.theme.headerBackgroundColor;
        
        CGRect frame = sectionHeader.frame;
        frame.origin.x = 20;
        frame.origin.y = 5;
        frame.size.width = sectionHeader.frame.size.width - 10;
        frame.size.height -= 10;
        UILabel *headerLabel = [[UILabel alloc] initWithFrame:frame];
        headerLabel.textColor = ThemeService.shared.theme.textPrimaryColor;
        headerLabel.font = [UIFont boldSystemFontOfSize:15.0];
        headerLabel.backgroundColor = [UIColor clearColor];
        
        headerLabel.text = [VectorL10n roomParticipantsInvitedSection];
        
        [sectionHeader addSubview:headerLabel];
    }
    
    return sectionHeader;
}

- (CGFloat)tableView:(UITableView *)tableView heightForRowAtIndexPath:(NSIndexPath *)indexPath
{
    return 74.0;
}

- (void)tableView:(UITableView *)tableView didSelectRowAtIndexPath:(NSIndexPath *)indexPath
{
    // Sanity check
    if (!self.mxRoom)
    {
        return;
    }
    
    Contact *contact;
    
    // oneself dedicated cell
    if ((indexPath.section == participantsSection && userParticipant && indexPath.row == 0) && !currentSearchText.length)
    {
        contact = userParticipant;
    }
    else
    {
        NSInteger index = indexPath.row;
        NSArray *participants;
        
        if (indexPath.section == participantsSection)
        {
            if (currentSearchText.length)
            {
                participants = filteredActualParticipants;
            }
            else
            {
                participants = actualParticipants;
                
                if (userParticipant)
                {
                    index --;
                }
            }
        }
        else
        {
            if (currentSearchText.length)
            {
                participants = filteredInvitedParticipants;
            }
            else
            {
                participants = invitedParticipants;
            }
        }
        
        if (index < participants.count)
        {
            contact = participants[index];
        }
    }
    
    if (contact.mxMember)
    {
        UITableViewCell *selectedCell = [tableView cellForRowAtIndexPath:indexPath];
        [self showDetailFor:contact.mxMember from:selectedCell];
    }
    
    [tableView deselectRowAtIndexPath:indexPath animated:YES];
}

- (NSArray *)tableView:(UITableView *)tableView editActionsForRowAtIndexPath:(NSIndexPath *)indexPath
{
    NSMutableArray* actions;
    
    // add the swipe to delete only on participants sections
    if (indexPath.section == participantsSection || indexPath.section == invitedSection)
    {
        actions = [[NSMutableArray alloc] init];
        
        // Patch: Force the width of the button by adding whitespace characters into the title string.
        UITableViewRowAction *leaveAction = [UITableViewRowAction rowActionWithStyle:UITableViewRowActionStyleDestructive title:@"        "  handler:^(UITableViewRowAction *action, NSIndexPath *indexPath){
            
            [self onDeleteAt:indexPath];
            
        }];
        
        leaveAction.backgroundColor = [MXKTools convertImageToPatternColor:@"remove_icon" backgroundColor:ThemeService.shared.theme.headerBackgroundColor patternSize:CGSizeMake(74, 74) resourceSize:CGSizeMake(24, 24)];
        [actions insertObject:leaveAction atIndex:0];
    }
    
    return actions;
}

#pragma mark - MXKRoomMemberDetailsViewControllerDelegate

- (void)roomMemberDetailsViewController:(MXKRoomMemberDetailsViewController *)roomMemberDetailsViewController startChatWithMemberId:(NSString *)matrixId completion:(void (^)(void))completion
{
    [[AppDelegate theDelegate] createDirectChatWithUserId:matrixId completion:completion];
}

- (void)roomMemberDetailsViewController:(MXKRoomMemberDetailsViewController *)roomMemberDetailsViewController mention:(MXRoomMember*)member
{
    if (_delegate)
    {
        id<RoomParticipantsViewControllerDelegate> delegate = _delegate;
        
        // Withdraw the current view controller, and let the delegate mention the member
        [self withdrawViewControllerAnimated:YES completion:^{
            
            [delegate roomParticipantsViewController:self mention:member];
            
        }];
    }
}

#pragma mark - Actions

- (void)onDeleteAt:(NSIndexPath*)path
{
    NSUInteger section = path.section;
    NSUInteger row = path.row;
    
    if (section == participantsSection || section == invitedSection)
    {
        if (currentAlert)
        {
            [currentAlert dismissViewControllerAnimated:NO completion:nil];
            currentAlert = nil;
        }
        
        if (section == participantsSection && userParticipant && (0 == row) && !currentSearchText.length)
        {
            // Leave ?
            MXWeakify(self);
            
            NSString *title, *message;
            if (self.mxRoom.isDirect)
            {
                title = [VectorL10n roomParticipantsLeavePromptTitleForDm];
                message = [VectorL10n roomParticipantsLeavePromptMsgForDm];
            }
            else
            {
                title = [VectorL10n roomParticipantsLeavePromptTitle];
                message = [VectorL10n roomParticipantsLeavePromptMsg];
            }
            
            currentAlert = [UIAlertController alertControllerWithTitle:title
                                                               message:message
                                                        preferredStyle:UIAlertControllerStyleAlert];
            
            [currentAlert addAction:[UIAlertAction actionWithTitle:[MatrixKitL10n cancel]
                                                             style:UIAlertActionStyleCancel
                                                           handler:^(UIAlertAction * action) {
                                                               
                                                               MXStrongifyAndReturnIfNil(self);
                                                               self->currentAlert = nil;
                                                               
                                                           }]];
            
            [currentAlert addAction:[UIAlertAction actionWithTitle:[VectorL10n leave]
                                                             style:UIAlertActionStyleDefault
                                                           handler:^(UIAlertAction * action) {
                                                               
                                                               MXStrongifyAndReturnIfNil(self);
                                                               self->currentAlert = nil;
                                                               
                                                               [self addPendingActionMask];
                                                               MXWeakify(self);
                                                               [self.mxRoom leave:^{
                                                                   
                                                                   MXStrongifyAndReturnIfNil(self);
                                                                   [self withdrawViewControllerAnimated:YES completion:nil];
                                                                   
                                                               } failure:^(NSError *error) {
                                                                   
                                                                   MXStrongifyAndReturnIfNil(self);
                                                                   [self removePendingActionMask];
                                                                   MXLogDebug(@"[RoomParticipantsVC] Leave room %@ failed", self.mxRoom.roomId);
                                                                   // Alert user
                                                                   [[AppDelegate theDelegate] showErrorAsAlert:error];
                                                                   
                                                               }];
                                                               
                                                           }]];
            
            [currentAlert mxk_setAccessibilityIdentifier:@"RoomParticipantsVCLeaveAlert"];
            [self presentViewController:currentAlert animated:YES completion:nil];
        }
        else
        {
            NSMutableArray *participants;
            
            if (section == participantsSection)
            {
                if (currentSearchText.length)
                {
                    participants = filteredActualParticipants;
                }
                else
                {
                    participants = actualParticipants;
                    
                    if (userParticipant)
                    {
                        row --;
                    }
                }
            }
            else
            {
                if (currentSearchText.length)
                {
                    participants = filteredInvitedParticipants;
                }
                else
                {
                    participants = invitedParticipants;
                }
            }
            
            if (row < participants.count)
            {
                Contact *contact = participants[row];
                MXWeakify(self);
                
                if (contact.mxMember)
                {
                    NSString *memberUserId = contact.mxMember.userId;
                    
                    // Kick ?
                    NSString *promptMsg = [VectorL10n roomParticipantsRemovePromptMsg:(contact ? contact.displayName : memberUserId)];
                    currentAlert = [UIAlertController alertControllerWithTitle:[VectorL10n roomParticipantsRemovePromptTitle]
                                                                       message:promptMsg
                                                                preferredStyle:UIAlertControllerStyleAlert];
                    
                    [currentAlert addAction:[UIAlertAction actionWithTitle:[MatrixKitL10n cancel]
                                                                     style:UIAlertActionStyleCancel
                                                                   handler:^(UIAlertAction * action) {
                                                                       
                                                                       MXStrongifyAndReturnIfNil(self);
                                                                       self->currentAlert = nil;
                                                                       
                                                                   }]];
                    
                    [currentAlert addAction:[UIAlertAction actionWithTitle:[VectorL10n remove]
                                                                     style:UIAlertActionStyleDefault
                                                                   handler:^(UIAlertAction * action) {
                                                                       
                                                                       MXStrongifyAndReturnIfNil(self);
                                                                       self->currentAlert = nil;
                                                                       
                                                                       [self addPendingActionMask];
                                                                       MXWeakify(self);
                                                                       [self.mxRoom kickUser:memberUserId
                                                                                      reason:nil
                                                                                     success:^{
                                                                                         
                                                                                         MXStrongifyAndReturnIfNil(self);
                                                                                         [self removePendingActionMask];
                                                                                         
                                                                                         [participants removeObjectAtIndex:row];
                                                                                         
                                                                                         // Refresh display
                                                                                         [self.tableView reloadData];
                                                                                         
                                                                                     } failure:^(NSError *error) {
                                                                                         
                                                                                         MXStrongifyAndReturnIfNil(self);
                                                                                         [self removePendingActionMask];
                                                                                         MXLogDebug(@"[RoomParticipantsVC] Kick %@ failed", memberUserId);
                                                                                         // Alert user
                                                                                         [[AppDelegate theDelegate] showErrorAsAlert:error];
                                                                                         
                                                                                     }];
                                                                       
                                                                   }]];
                }
                else if (contact.mxThirdPartyInvite)
                {
                    // This is a third-party invite
                    currentAlert = [UIAlertController alertControllerWithTitle:nil
                                                                       message:[VectorL10n roomParticipantsRemoveThirdPartyInvitePromptMsg]
                                                                preferredStyle:UIAlertControllerStyleAlert];
                    
                    [currentAlert addAction:[UIAlertAction actionWithTitle:[MatrixKitL10n cancel]
                                                                     style:UIAlertActionStyleCancel
                                                                   handler:^(UIAlertAction * action) {
                                                                       
                                                                       MXStrongifyAndReturnIfNil(self);
                                                                       self->currentAlert = nil;
                                                                       
                                                                   }]];
                    
                    [currentAlert addAction:[UIAlertAction actionWithTitle:[VectorL10n remove]
                                                                     style:UIAlertActionStyleDefault
                                                                   handler:^(UIAlertAction * action) {
                                                                       
                                                                       MXStrongifyAndReturnIfNil(self);
                                                                       self->currentAlert = nil;
                                                                       
                                                                       [self addPendingActionMask];
                                                                       MXWeakify(self);
                                                                       [self.mxRoom sendStateEventOfType:kMXEventTypeStringRoomThirdPartyInvite
                                                                                                 content:@{} stateKey:contact.mxThirdPartyInvite.token success:^(NSString *eventId) {
                                                                                                     
                                                                                                     MXStrongifyAndReturnIfNil(self);
                                                                                                     [self removePendingActionMask];
                                                                                                     
                                                                                                     [participants removeObjectAtIndex:row];
                                                                                                     
                                                                                                     // Refresh display
                                                                                                     [self.tableView reloadData];
                                                                                                     
                                                                                                 } failure:^(NSError *error) {
                                                                                                     
                                                                                                     MXStrongifyAndReturnIfNil(self);
                                                                                                     [self removePendingActionMask];
                                                                                                     MXLogDebug(@"[RoomParticipantsVC] Revoke 3pid invite failed");
                                                                                                     // Alert user
                                                                                                     [[AppDelegate theDelegate] showErrorAsAlert:error];
                                                                                                     
                                                                                                 }];
                                                                       
                                                                   }]];
                }
                
                [currentAlert mxk_setAccessibilityIdentifier:@"RoomParticipantsVCKickAlert"];
                [self presentViewController:currentAlert animated:YES completion:nil];
            }
        }
    }
}

- (void)onCancel:(id)sender
{
    [self withdrawViewControllerAnimated:YES completion:nil];
}

#pragma mark - UISearchBar delegate

- (void)refreshSearchBarItemsColor:(UISearchBar *)searchBar
{
    // bar tint color
    searchBar.barTintColor = searchBar.tintColor = ThemeService.shared.theme.tintColor;
    searchBar.tintColor = ThemeService.shared.theme.tintColor;
    
    // FIXME: this all seems incredibly fragile and tied to gutwrenching the current UISearchBar internals.
    
    // text color
    UITextField *searchBarTextField = searchBar.vc_searchTextField;
    searchBarTextField.textColor = ThemeService.shared.theme.textSecondaryColor;
    
    // Magnifying glass icon.
    UIImageView *leftImageView = (UIImageView *)searchBarTextField.leftView;
    leftImageView.image = [leftImageView.image imageWithRenderingMode:UIImageRenderingModeAlwaysTemplate];
    leftImageView.tintColor = ThemeService.shared.theme.tintColor;
    
    // remove the gray background color
    UIView *effectBackgroundTop =  [searchBarTextField valueForKey:@"_effectBackgroundTop"];
    UIView *effectBackgroundBottom =  [searchBarTextField valueForKey:@"_effectBackgroundBottom"];
    effectBackgroundTop.hidden = YES;
    effectBackgroundBottom.hidden = YES;
    
    // place holder
    searchBarTextField.textColor = ThemeService.shared.theme.searchPlaceholderColor;
}

- (void)searchBar:(UISearchBar *)searchBar textDidChange:(NSString *)searchText
{
    // Update search results.
    NSUInteger index;
    MXKContact *contact;
    
    searchText = [searchText stringByTrimmingCharactersInSet:[NSCharacterSet whitespaceCharacterSet]];
    
    if (!currentSearchText.length || [searchText hasPrefix:currentSearchText] == NO)
    {
        // Copy participants and invited participants
        filteredActualParticipants = [NSMutableArray arrayWithArray:actualParticipants];
        filteredInvitedParticipants = [NSMutableArray arrayWithArray:invitedParticipants];
        
        // Add the current user if he belongs to the room members.
        if (userParticipant)
        {
            [filteredActualParticipants addObject:userParticipant];
        }
    }
    
    currentSearchText = searchText;
    
    // Filter room participants
    if (currentSearchText.length)
    {
        for (index = 0; index < filteredActualParticipants.count;)
        {
            contact = filteredActualParticipants[index];
            if (![contact matchedWithPatterns:@[currentSearchText]])
            {
                [filteredActualParticipants removeObjectAtIndex:index];
            }
            else
            {
                index++;
            }
        }
        
        for (index = 0; index < filteredInvitedParticipants.count;)
        {
            contact = filteredInvitedParticipants[index];
            if (![contact matchedWithPatterns:@[currentSearchText]])
            {
                [filteredInvitedParticipants removeObjectAtIndex:index];
            }
            else
            {
                index++;
            }
        }
    }
    else
    {
        filteredActualParticipants = nil;
        filteredInvitedParticipants = nil;
    }
    
    // Refresh display
    [self refreshTableView];
}

- (BOOL)searchBarShouldBeginEditing:(UISearchBar *)searchBar
{
    searchBar.showsCancelButton = YES;
    
    return YES;
}

- (BOOL)searchBarShouldEndEditing:(UISearchBar *)searchBar
{
    searchBar.showsCancelButton = NO;
    
    return YES;
}

- (void)searchBarSearchButtonClicked:(UISearchBar *)searchBar
{
    // "Done" key has been pressed.
    
    // Dismiss keyboard
    [_searchBarView resignFirstResponder];
}

- (void)searchBarCancelButtonClicked:(UISearchBar *)searchBar
{
    if (currentSearchText)
    {
        currentSearchText = nil;
        filteredActualParticipants = nil;
        filteredInvitedParticipants = nil;
        
        [self refreshTableView];
    }
    
    searchBar.text = nil;
    // Leave search
    [searchBar resignFirstResponder];
}

#pragma mark - RoomParticipantsInviteCoordinatorBridgePresenterDelegate

- (void)roomParticipantsInviteCoordinatorBridgePresenterDidComplete:(RoomParticipantsInviteCoordinatorBridgePresenter *)coordinatorBridgePresenter
{
    self->invitePresenter = nil;
}

- (void)roomParticipantsInviteCoordinatorBridgePresenterDidStartLoading:(RoomParticipantsInviteCoordinatorBridgePresenter *)coordinatorBridgePresenter
{
    [self addPendingActionMask];
}

- (void)roomParticipantsInviteCoordinatorBridgePresenterDidEndLoading:(RoomParticipantsInviteCoordinatorBridgePresenter *)coordinatorBridgePresenter
{
    [self removePendingActionMask];
}

@end<|MERGE_RESOLUTION|>--- conflicted
+++ resolved
@@ -263,17 +263,8 @@
         [memberDetailsViewController destroy];
         memberDetailsViewController = nil;
     }
-<<<<<<< HEAD
-=======
-
-    if (contactsPickerViewController)
-    {
-        [contactsPickerViewController destroy];
-        contactsPickerViewController = nil;
-    }
     
     [self.screenTimer start];
->>>>>>> 9978dbfa
 }
 
 - (void)viewWillDisappear:(BOOL)animated
