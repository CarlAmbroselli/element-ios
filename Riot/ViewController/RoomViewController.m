/*
 Copyright 2014 OpenMarket Ltd
 Copyright 2017 Vector Creations Ltd

 Licensed under the Apache License, Version 2.0 (the "License");
 you may not use this file except in compliance with the License.
 You may obtain a copy of the License at
 
 http://www.apache.org/licenses/LICENSE-2.0
 
 Unless required by applicable law or agreed to in writing, software
 distributed under the License is distributed on an "AS IS" BASIS,
 WITHOUT WARRANTIES OR CONDITIONS OF ANY KIND, either express or implied.
 See the License for the specific language governing permissions and
 limitations under the License.
 */

#import "RoomViewController.h"

#import "RoomDataSource.h"
#import "RoomBubbleCellData.h"

#import "AppDelegate.h"

#import "RoomInputToolbarView.h"

#import "RoomActivitiesView.h"

#import "AttachmentsViewController.h"

#import "RoomAvatarTitleView.h"
#import "ExpandedRoomTitleView.h"
#import "SimpleRoomTitleView.h"
#import "PreviewRoomTitleView.h"

#import "RoomMemberDetailsViewController.h"
#import "ContactDetailsViewController.h"

#import "SegmentedViewController.h"
#import "RoomSettingsViewController.h"

#import "RoomFilesViewController.h"

#import "RoomSearchViewController.h"

#import "UsersDevicesViewController.h"

#import "RoomIncomingTextMsgBubbleCell.h"
#import "RoomIncomingTextMsgWithoutSenderInfoBubbleCell.h"
#import "RoomIncomingTextMsgWithPaginationTitleBubbleCell.h"
#import "RoomIncomingTextMsgWithoutSenderNameBubbleCell.h"
#import "RoomIncomingTextMsgWithPaginationTitleWithoutSenderNameBubbleCell.h"
#import "RoomIncomingAttachmentBubbleCell.h"
#import "RoomIncomingAttachmentWithoutSenderInfoBubbleCell.h"
#import "RoomIncomingAttachmentWithPaginationTitleBubbleCell.h"

#import "RoomIncomingEncryptedTextMsgBubbleCell.h"
#import "RoomIncomingEncryptedTextMsgWithoutSenderInfoBubbleCell.h"
#import "RoomIncomingEncryptedTextMsgWithPaginationTitleBubbleCell.h"
#import "RoomIncomingEncryptedTextMsgWithoutSenderNameBubbleCell.h"
#import "RoomIncomingEncryptedTextMsgWithPaginationTitleWithoutSenderNameBubbleCell.h"
#import "RoomIncomingEncryptedAttachmentBubbleCell.h"
#import "RoomIncomingEncryptedAttachmentWithoutSenderInfoBubbleCell.h"
#import "RoomIncomingEncryptedAttachmentWithPaginationTitleBubbleCell.h"

#import "RoomOutgoingTextMsgBubbleCell.h"
#import "RoomOutgoingTextMsgWithoutSenderInfoBubbleCell.h"
#import "RoomOutgoingTextMsgWithPaginationTitleBubbleCell.h"
#import "RoomOutgoingTextMsgWithoutSenderNameBubbleCell.h"
#import "RoomOutgoingTextMsgWithPaginationTitleWithoutSenderNameBubbleCell.h"
#import "RoomOutgoingAttachmentBubbleCell.h"
#import "RoomOutgoingAttachmentWithoutSenderInfoBubbleCell.h"
#import "RoomOutgoingAttachmentWithPaginationTitleBubbleCell.h"

#import "RoomOutgoingEncryptedTextMsgBubbleCell.h"
#import "RoomOutgoingEncryptedTextMsgWithoutSenderInfoBubbleCell.h"
#import "RoomOutgoingEncryptedTextMsgWithPaginationTitleBubbleCell.h"
#import "RoomOutgoingEncryptedTextMsgWithoutSenderNameBubbleCell.h"
#import "RoomOutgoingEncryptedTextMsgWithPaginationTitleWithoutSenderNameBubbleCell.h"
#import "RoomOutgoingEncryptedAttachmentBubbleCell.h"
#import "RoomOutgoingEncryptedAttachmentWithoutSenderInfoBubbleCell.h"
#import "RoomOutgoingEncryptedAttachmentWithPaginationTitleBubbleCell.h"

#import "MXKRoomBubbleTableViewCell+Riot.h"

#import "AvatarGenerator.h"
#import "Tools.h"

#import "GBDeviceInfo_iOS.h"

#import "RoomEncryptedDataBubbleCell.h"
#import "EncryptionInfoView.h"

#import "MXRoom+Riot.h"

@interface RoomViewController ()
{
    // The expanded header
    ExpandedRoomTitleView *expandedHeader;
    
    // The preview header
    PreviewRoomTitleView *previewHeader;
    
    // The customized room data source for Vector
    RoomDataSource *customizedRoomDataSource;
    
    // The user taps on a member thumbnail
    MXRoomMember *selectedRoomMember;

    // The user taps on a user id contained in a message
    MXKContact *selectedContact;

    // List of members who are typing in the room.
    NSArray *currentTypingUsers;
    
    // Typing notifications listener.
    id typingNotifListener;
    
    // The first tab is selected by default in room details screen in case of 'showRoomDetails' segue.
    // Use this flag to select a specific tab (0: people, 1: files, 2: settings).
    NSUInteger selectedRoomDetailsIndex;
    
    // No field is selected by default in room details screen in case of 'showRoomDetails' segue.
    // Use this value to select a specific field in room settings.
    RoomSettingsViewControllerField selectedRoomSettingsField;

    // The position of the first touch down event stored in case of scrolling when the expanded header is visible.
    CGPoint startScrollingPoint;
    
    // Missed discussions badge
    NSUInteger missedDiscussionsCount;
    NSUInteger missedHighlightCount;
    UIBarButtonItem *missedDiscussionsButton;
    UILabel *missedDiscussionsBadgeLabel;
    UIView  *missedDiscussionsBadgeLabelBgView;
    UIView  *missedDiscussionsBarButtonCustomView;
    
    // Potential encryption details view.
    EncryptionInfoView *encryptionInfoView;

    // The list of unknown devices that prevent outgoing messages from being sent
    MXUsersDevicesMap<MXDeviceInfo*> *unknownDevices;
    
    // Observe kAppDelegateDidTapStatusBarNotification to handle tap on clock status bar.
    id kAppDelegateDidTapStatusBarNotificationObserver;
    
    // Observe kAppDelegateNetworkStatusDidChangeNotification to handle network status change.
    id kAppDelegateNetworkStatusDidChangeNotificationObserver;

    // Observers to manage ongoing conference call banner
    id kMXCallStateDidChangeObserver;
    id kMXCallManagerConferenceStartedObserver;
    id kMXCallManagerConferenceFinishedObserver;
    
    // Observer kMXRoomSummaryDidChangeNotification to keep updated the missed discussion count
    id mxRoomSummaryDidChangeObserver;
<<<<<<< HEAD
=======
    
    // The table view cell in which the read marker is displayed (nil by default).
    MXKRoomBubbleTableViewCell *readMarkerTableViewCell;
    
    // Tell whether the view controller is appeared or not.
    BOOL isAppeared;
>>>>>>> 89f1e0e8
}

@end

@implementation RoomViewController
@synthesize roomPreviewData;

#pragma mark - Class methods

+ (UINib *)nib
{
    return [UINib nibWithNibName:NSStringFromClass(self.class)
                          bundle:[NSBundle bundleForClass:self.class]];
}

+ (instancetype)roomViewController
{
    return [[[self class] alloc] initWithNibName:NSStringFromClass(self.class)
                                          bundle:[NSBundle bundleForClass:self.class]];
}

#pragma mark -

- (instancetype)initWithNibName:(nullable NSString *)nibNameOrNil bundle:(nullable NSBundle *)nibBundleOrNil
{
    self = [super initWithNibName:nibNameOrNil bundle:nibBundleOrNil];
    if (self)
    {
        // Disable auto join
        self.autoJoinInvitedRoom = NO;
        
        // Disable auto scroll to bottom on keyboard presentation
        self.scrollHistoryToTheBottomOnKeyboardPresentation = NO;
    }
    
    return self;
}

- (nullable instancetype)initWithCoder:(NSCoder *)aDecoder
{
    self = [super initWithCoder:aDecoder];
    if (self)
    {
        // Disable auto join
        self.autoJoinInvitedRoom = NO;
        
        // Disable auto scroll to bottom on keyboard presentation
        self.scrollHistoryToTheBottomOnKeyboardPresentation = NO;
    }
    
    return self;
}

#pragma mark -

- (void)finalizeInit
{
    [super finalizeInit];
    
    // Setup `MXKViewControllerHandling` properties
    self.defaultBarTintColor = kRiotNavBarTintColor;
    self.enableBarTintColorStatusChange = NO;
    self.rageShakeManager = [RageShakeManager sharedManager];

    // Listen to the event sent state changes
    [[NSNotificationCenter defaultCenter] addObserver:self selector:@selector(eventDidChangeSentState:) name:kMXEventDidChangeSentStateNotification object:nil];
}

- (void)viewDidLoad
{
    [super viewDidLoad];
    
    // Register first customized cell view classes used to render bubbles
    [self.bubblesTableView registerClass:RoomIncomingTextMsgBubbleCell.class forCellReuseIdentifier:RoomIncomingTextMsgBubbleCell.defaultReuseIdentifier];
    [self.bubblesTableView registerClass:RoomIncomingTextMsgWithoutSenderInfoBubbleCell.class forCellReuseIdentifier:RoomIncomingTextMsgWithoutSenderInfoBubbleCell.defaultReuseIdentifier];
    [self.bubblesTableView registerClass:RoomIncomingTextMsgWithPaginationTitleBubbleCell.class forCellReuseIdentifier:RoomIncomingTextMsgWithPaginationTitleBubbleCell.defaultReuseIdentifier];
    [self.bubblesTableView registerClass:RoomIncomingAttachmentBubbleCell.class forCellReuseIdentifier:RoomIncomingAttachmentBubbleCell.defaultReuseIdentifier];
    [self.bubblesTableView registerClass:RoomIncomingAttachmentWithoutSenderInfoBubbleCell.class forCellReuseIdentifier:RoomIncomingAttachmentWithoutSenderInfoBubbleCell.defaultReuseIdentifier];
    [self.bubblesTableView registerClass:RoomIncomingAttachmentWithPaginationTitleBubbleCell.class forCellReuseIdentifier:RoomIncomingAttachmentWithPaginationTitleBubbleCell.defaultReuseIdentifier];
    [self.bubblesTableView registerClass:RoomIncomingTextMsgWithoutSenderNameBubbleCell.class forCellReuseIdentifier:RoomIncomingTextMsgWithoutSenderNameBubbleCell.defaultReuseIdentifier];
    [self.bubblesTableView registerClass:RoomIncomingTextMsgWithPaginationTitleWithoutSenderNameBubbleCell.class forCellReuseIdentifier:RoomIncomingTextMsgWithPaginationTitleWithoutSenderNameBubbleCell.defaultReuseIdentifier];
    
    [self.bubblesTableView registerClass:RoomIncomingEncryptedTextMsgBubbleCell.class forCellReuseIdentifier:RoomIncomingEncryptedTextMsgBubbleCell.defaultReuseIdentifier];
    [self.bubblesTableView registerClass:RoomIncomingEncryptedTextMsgWithoutSenderInfoBubbleCell.class forCellReuseIdentifier:RoomIncomingEncryptedTextMsgWithoutSenderInfoBubbleCell.defaultReuseIdentifier];
    [self.bubblesTableView registerClass:RoomIncomingEncryptedTextMsgWithPaginationTitleBubbleCell.class forCellReuseIdentifier:RoomIncomingEncryptedTextMsgWithPaginationTitleBubbleCell.defaultReuseIdentifier];
    [self.bubblesTableView registerClass:RoomIncomingEncryptedAttachmentBubbleCell.class forCellReuseIdentifier:RoomIncomingEncryptedAttachmentBubbleCell.defaultReuseIdentifier];
    [self.bubblesTableView registerClass:RoomIncomingEncryptedAttachmentWithoutSenderInfoBubbleCell.class forCellReuseIdentifier:RoomIncomingEncryptedAttachmentWithoutSenderInfoBubbleCell.defaultReuseIdentifier];
    [self.bubblesTableView registerClass:RoomIncomingEncryptedAttachmentWithPaginationTitleBubbleCell.class forCellReuseIdentifier:RoomIncomingEncryptedAttachmentWithPaginationTitleBubbleCell.defaultReuseIdentifier];
    [self.bubblesTableView registerClass:RoomIncomingEncryptedTextMsgWithoutSenderNameBubbleCell.class forCellReuseIdentifier:RoomIncomingEncryptedTextMsgWithoutSenderNameBubbleCell.defaultReuseIdentifier];
    [self.bubblesTableView registerClass:RoomIncomingEncryptedTextMsgWithPaginationTitleWithoutSenderNameBubbleCell.class forCellReuseIdentifier:RoomIncomingEncryptedTextMsgWithPaginationTitleWithoutSenderNameBubbleCell.defaultReuseIdentifier];
    
    [self.bubblesTableView registerClass:RoomOutgoingAttachmentBubbleCell.class forCellReuseIdentifier:RoomOutgoingAttachmentBubbleCell.defaultReuseIdentifier];
    [self.bubblesTableView registerClass:RoomOutgoingAttachmentWithoutSenderInfoBubbleCell.class forCellReuseIdentifier:RoomOutgoingAttachmentWithoutSenderInfoBubbleCell.defaultReuseIdentifier];
    [self.bubblesTableView registerClass:RoomOutgoingAttachmentWithPaginationTitleBubbleCell.class forCellReuseIdentifier:RoomOutgoingAttachmentWithPaginationTitleBubbleCell.defaultReuseIdentifier];
    [self.bubblesTableView registerClass:RoomOutgoingTextMsgBubbleCell.class forCellReuseIdentifier:RoomOutgoingTextMsgBubbleCell.defaultReuseIdentifier];
    [self.bubblesTableView registerClass:RoomOutgoingTextMsgWithoutSenderInfoBubbleCell.class forCellReuseIdentifier:RoomOutgoingTextMsgWithoutSenderInfoBubbleCell.defaultReuseIdentifier];
    [self.bubblesTableView registerClass:RoomOutgoingTextMsgWithPaginationTitleBubbleCell.class forCellReuseIdentifier:RoomOutgoingTextMsgWithPaginationTitleBubbleCell.defaultReuseIdentifier];
    [self.bubblesTableView registerClass:RoomOutgoingTextMsgWithoutSenderNameBubbleCell.class forCellReuseIdentifier:RoomOutgoingTextMsgWithoutSenderNameBubbleCell.defaultReuseIdentifier];
    [self.bubblesTableView registerClass:RoomOutgoingTextMsgWithPaginationTitleWithoutSenderNameBubbleCell.class forCellReuseIdentifier:RoomOutgoingTextMsgWithPaginationTitleWithoutSenderNameBubbleCell.defaultReuseIdentifier];
    
    [self.bubblesTableView registerClass:RoomOutgoingEncryptedAttachmentBubbleCell.class forCellReuseIdentifier:RoomOutgoingEncryptedAttachmentBubbleCell.defaultReuseIdentifier];
    [self.bubblesTableView registerClass:RoomOutgoingEncryptedAttachmentWithoutSenderInfoBubbleCell.class forCellReuseIdentifier:RoomOutgoingEncryptedAttachmentWithoutSenderInfoBubbleCell.defaultReuseIdentifier];
    [self.bubblesTableView registerClass:RoomOutgoingEncryptedAttachmentWithPaginationTitleBubbleCell.class forCellReuseIdentifier:RoomOutgoingEncryptedAttachmentWithPaginationTitleBubbleCell.defaultReuseIdentifier];
    [self.bubblesTableView registerClass:RoomOutgoingEncryptedTextMsgBubbleCell.class forCellReuseIdentifier:RoomOutgoingEncryptedTextMsgBubbleCell.defaultReuseIdentifier];
    [self.bubblesTableView registerClass:RoomOutgoingEncryptedTextMsgWithoutSenderInfoBubbleCell.class forCellReuseIdentifier:RoomOutgoingEncryptedTextMsgWithoutSenderInfoBubbleCell.defaultReuseIdentifier];
    [self.bubblesTableView registerClass:RoomOutgoingEncryptedTextMsgWithPaginationTitleBubbleCell.class forCellReuseIdentifier:RoomOutgoingEncryptedTextMsgWithPaginationTitleBubbleCell.defaultReuseIdentifier];
    [self.bubblesTableView registerClass:RoomOutgoingEncryptedTextMsgWithoutSenderNameBubbleCell.class forCellReuseIdentifier:RoomOutgoingEncryptedTextMsgWithoutSenderNameBubbleCell.defaultReuseIdentifier];
    [self.bubblesTableView registerClass:RoomOutgoingEncryptedTextMsgWithPaginationTitleWithoutSenderNameBubbleCell.class forCellReuseIdentifier:RoomOutgoingEncryptedTextMsgWithPaginationTitleWithoutSenderNameBubbleCell.defaultReuseIdentifier];
    
    // Prepare jump to last unread banner
    self.jumpToLastUnreadLabel.attributedText = [[NSAttributedString alloc] initWithString:NSLocalizedStringFromTable(@"room_jump_to_first_unread", @"Vector", nil) attributes:@{NSUnderlineStyleAttributeName: @(NSUnderlineStyleSingle), NSUnderlineColorAttributeName: kRiotTextColorBlack, NSForegroundColorAttributeName: kRiotTextColorBlack}];
    
    // Prepare expanded header
    self.expandedHeaderContainer.backgroundColor = kRiotColorLightGrey;
    
    expandedHeader = [ExpandedRoomTitleView roomTitleView];
    expandedHeader.delegate = self;
    expandedHeader.tapGestureDelegate = self;
    expandedHeader.translatesAutoresizingMaskIntoConstraints = NO;
    [self.expandedHeaderContainer addSubview:expandedHeader];
    // Force expanded header in full width
    NSLayoutConstraint *topConstraint = [NSLayoutConstraint constraintWithItem:expandedHeader
                                                                     attribute:NSLayoutAttributeTop
                                                                     relatedBy:NSLayoutRelationEqual
                                                                        toItem:self.expandedHeaderContainer
                                                                     attribute:NSLayoutAttributeTop
                                                                    multiplier:1.0
                                                                      constant:0];
    NSLayoutConstraint *leftConstraint = [NSLayoutConstraint constraintWithItem:expandedHeader
                                                                      attribute:NSLayoutAttributeLeading
                                                                      relatedBy:NSLayoutRelationEqual
                                                                         toItem:self.expandedHeaderContainer
                                                                      attribute:NSLayoutAttributeLeading
                                                                     multiplier:1.0
                                                                       constant:0];
    NSLayoutConstraint *rightConstraint = [NSLayoutConstraint constraintWithItem:expandedHeader
                                                                       attribute:NSLayoutAttributeTrailing
                                                                       relatedBy:NSLayoutRelationEqual
                                                                          toItem:self.expandedHeaderContainer
                                                                       attribute:NSLayoutAttributeTrailing
                                                                      multiplier:1.0
                                                                        constant:0];
    
    [NSLayoutConstraint activateConstraints:@[leftConstraint, rightConstraint, topConstraint]];
    
    
    UISwipeGestureRecognizer *swipe = [[UISwipeGestureRecognizer alloc] initWithTarget:self action:@selector(onSwipeGesture:)];
    [swipe setNumberOfTouchesRequired:1];
    [swipe setDirection:UISwipeGestureRecognizerDirectionUp];
    [self.expandedHeaderContainer addGestureRecognizer:swipe];
    
    // Prepare preview header container
    self.previewHeaderContainer.backgroundColor = kRiotColorLightGrey;
    
    // Replace the default input toolbar view.
    // Note: this operation will force the layout of subviews. That is why cell view classes must be registered before.
    [self setRoomInputToolbarViewClass:RoomInputToolbarView.class];
    
    // Update the inputToolBar height.
    CGFloat height = (self.inputToolbarView ? ((RoomInputToolbarView*)self.inputToolbarView).mainToolbarMinHeightConstraint.constant : 0);
    // Disable animation during the update
    [UIView setAnimationsEnabled:NO];
    [self roomInputToolbarView:self.inputToolbarView heightDidChanged:height completion:nil];
    [UIView setAnimationsEnabled:YES];
    
    // set extra area
    [self setRoomActivitiesViewClass:RoomActivitiesView.class];
    
    // Custom the attachmnet viewer
    [self setAttachmentsViewerClass:AttachmentsViewController.class];
    
    // Update navigation bar items
    self.navigationItem.rightBarButtonItem.target = self;
    self.navigationItem.rightBarButtonItem.action = @selector(onButtonPressed:);
    
    // Prepare missed dicussion badge
    missedDiscussionsBarButtonCustomView = [[UIView alloc] initWithFrame:CGRectMake(0, 0, 0, 21)];
    missedDiscussionsBarButtonCustomView.backgroundColor = [UIColor clearColor];
    missedDiscussionsBarButtonCustomView.clipsToBounds = NO;
    
    missedDiscussionsBadgeLabelBgView = [[UIView alloc] initWithFrame:CGRectMake(0, 0, 21, 21)];
    [missedDiscussionsBadgeLabelBgView.layer setCornerRadius:10];
    
    [missedDiscussionsBarButtonCustomView addSubview:missedDiscussionsBadgeLabelBgView];
    missedDiscussionsBarButtonCustomView.accessibilityIdentifier = @"RoomVCMissedDiscussionsBarButton";
    
    missedDiscussionsBadgeLabel = [[UILabel alloc]initWithFrame:CGRectMake(2, 2, 17, 17)];
    missedDiscussionsBadgeLabel.textColor = [UIColor whiteColor];
    missedDiscussionsBadgeLabel.font = [UIFont boldSystemFontOfSize:14];
    missedDiscussionsBadgeLabel.backgroundColor = [UIColor clearColor];
    
    missedDiscussionsBadgeLabel.translatesAutoresizingMaskIntoConstraints = NO;
    [missedDiscussionsBadgeLabelBgView addSubview:missedDiscussionsBadgeLabel];
    
    NSLayoutConstraint *centerXConstraint = [NSLayoutConstraint constraintWithItem:missedDiscussionsBadgeLabel
                                                                         attribute:NSLayoutAttributeCenterX
                                                                         relatedBy:NSLayoutRelationEqual
                                                                            toItem:missedDiscussionsBadgeLabelBgView
                                                                         attribute:NSLayoutAttributeCenterX
                                                                        multiplier:1.0
                                                                          constant:0];
    NSLayoutConstraint *centerYConstraint = [NSLayoutConstraint constraintWithItem:missedDiscussionsBadgeLabel
                                                                         attribute:NSLayoutAttributeCenterY
                                                                         relatedBy:NSLayoutRelationEqual
                                                                            toItem:missedDiscussionsBadgeLabelBgView
                                                                         attribute:NSLayoutAttributeCenterY
                                                                        multiplier:1.0
                                                                          constant:0];
    
    [NSLayoutConstraint activateConstraints:@[centerXConstraint, centerYConstraint]];
    
    // Set up the room title view according to the data source (if any)
    [self refreshRoomTitle];
    
    // Refresh tool bar if the room data source is set.
    if (self.roomDataSource)
    {
        [self refreshRoomInputToolbar];
    }
}

- (void)didReceiveMemoryWarning
{
    [super didReceiveMemoryWarning];
    // Dispose of any resources that can be recreated.
}

- (void)viewWillAppear:(BOOL)animated
{
    [super viewWillAppear:animated];
    
    // Screen tracking (via Google Analytics)
    id<GAITracker> tracker = [[GAI sharedInstance] defaultTracker];
    if (tracker)
    {
        [tracker set:kGAIScreenName value:@"ChatRoom"];
        [tracker send:[[GAIDictionaryBuilder createScreenView] build]];
    }
    
    // Refresh the room title view
    [self refreshRoomTitle];
    
    // Refresh tool bar if the room data source is set.
    if (self.roomDataSource)
    {
        [self refreshRoomInputToolbar];
    }
    
    [self listenTypingNotifications];
    [self listenCallNotifications];
    
    if (self.showExpandedHeader)
    {
        [self showExpandedHeader:YES];
    }
    
    // Observe kAppDelegateDidTapStatusBarNotification.
    kAppDelegateDidTapStatusBarNotificationObserver = [[NSNotificationCenter defaultCenter] addObserverForName:kAppDelegateDidTapStatusBarNotification object:nil queue:[NSOperationQueue mainQueue] usingBlock:^(NSNotification *notif) {
        
        [self.bubblesTableView setContentOffset:CGPointMake(-self.bubblesTableView.contentInset.left, -self.bubblesTableView.contentInset.top) animated:YES];
        
    }];
}

- (void)viewWillDisappear:(BOOL)animated
{
    [super viewWillDisappear:animated];
    
    // hide action
    if (currentAlert)
    {
        [currentAlert dismiss:NO];
        currentAlert = nil;
    }
    
    [self removeTypingNotificationsListener];
    
    if (customizedRoomDataSource)
    {
        // Cancel potential selected event (to leave edition mode)
        if (customizedRoomDataSource.selectedEventId)
        {
            [self cancelEventSelection];
        }
    }
    
    // Hide expanded/preview header to restore navigation bar settings
    [self showExpandedHeader:NO];
    [self showPreviewHeader:NO];
    
    if (kAppDelegateDidTapStatusBarNotificationObserver)
    {
        [[NSNotificationCenter defaultCenter] removeObserver:kAppDelegateDidTapStatusBarNotificationObserver];
        kAppDelegateDidTapStatusBarNotificationObserver = nil;
    }

    [self removeCallNotificationsListeners];
    
    // Re-enable the read marker display, and disable its update.
    self.roomDataSource.showReadMarker = YES;
    self.updateRoomReadMarker = NO;
    isAppeared = NO;
}

- (void)viewDidAppear:(BOOL)animated
{
    [super viewDidAppear:animated];
    
    isAppeared = YES;
    [self checkReadMarkerVisibility];
    
    if (self.roomDataSource)
    {
        // Set visible room id
        [AppDelegate theDelegate].visibleRoomId = self.roomDataSource.roomId;
    }
    
    // Observe network reachability
    kAppDelegateNetworkStatusDidChangeNotificationObserver = [[NSNotificationCenter defaultCenter] addObserverForName:kAppDelegateNetworkStatusDidChangeNotification object:nil queue:[NSOperationQueue mainQueue] usingBlock:^(NSNotification *notif) {
        
        [self refreshActivitiesViewDisplay];
        
    }];
    [self refreshActivitiesViewDisplay];
    [self refreshJumpToLastUnreadBannerDisplay];
    
    // Observe missed notifications
    mxRoomSummaryDidChangeObserver = [[NSNotificationCenter defaultCenter] addObserverForName:kMXRoomSummaryDidChangeNotification object:nil queue:[NSOperationQueue mainQueue] usingBlock:^(NSNotification *notif) {
        
        [self refreshMissedDiscussionsCount:NO];
        
    }];
    [self refreshMissedDiscussionsCount:YES];

    // Warn about the beta state of e2e encryption when entering the first time in an encrypted room
    MXKAccount *account = [[MXKAccountManager sharedManager] accountForUserId:self.roomDataSource.mxSession.myUser.userId];
    if (account && !account.isWarnedAboutEncryption && self.roomDataSource.room.state.isEncrypted)
    {
        [currentAlert dismiss:NO];

        __weak __typeof(self) weakSelf = self;
        currentAlert = [[MXKAlert alloc] initWithTitle:NSLocalizedStringFromTable(@"warning", @"Vector", nil)
                                               message:NSLocalizedStringFromTable(@"room_warning_about_encryption", @"Vector", nil)
                                                 style:MXKAlertStyleAlert];

        currentAlert.cancelButtonIndex = [currentAlert addActionWithTitle:[NSBundle mxk_localizedStringForKey:@"ok"] style:MXKAlertActionStyleDefault handler:^(MXKAlert *alert) {

            if (weakSelf)
            {
                __strong __typeof(weakSelf)self = weakSelf;
                self->currentAlert = nil;

                account.warnedAboutEncryption = YES;
            }

        }];

        currentAlert.mxkAccessibilityIdentifier = @"RoomVCEncryptionAlert";
        [currentAlert showInViewController:self];
    }
}

- (void)viewDidDisappear:(BOOL)animated
{
    [super viewDidDisappear:animated];
    
    // Reset visible room id
    [AppDelegate theDelegate].visibleRoomId = nil;
    
    if (kAppDelegateNetworkStatusDidChangeNotificationObserver)
    {
        [[NSNotificationCenter defaultCenter] removeObserver:kAppDelegateNetworkStatusDidChangeNotificationObserver];
        kAppDelegateNetworkStatusDidChangeNotificationObserver = nil;
    }
    
    if (mxRoomSummaryDidChangeObserver)
    {
        [[NSNotificationCenter defaultCenter] removeObserver:mxRoomSummaryDidChangeObserver];
        mxRoomSummaryDidChangeObserver = nil;
    }
}

- (void)viewDidLayoutSubviews
{
    [super viewDidLayoutSubviews];
    
    UIEdgeInsets contentInset = self.bubblesTableView.contentInset;
    contentInset.bottom = self.bottomLayoutGuide.length;
    self.bubblesTableView.contentInset = contentInset;
    
    // Check here whether a subview has been added or removed
    if (encryptionInfoView)
    {
        if (encryptionInfoView.superview)
        {
            // Hide the potential expanded header when a subview is added.
            self.showExpandedHeader = NO;
        }
        else
        {
            // Reset
            encryptionInfoView = nil;
            
            // Reload the full table to take into account a potential change on a device status.
            [self.bubblesTableView reloadData];
        }
    }
    
    if (eventDetailsView)
    {
        if (eventDetailsView.superview)
        {
            // Hide the potential expanded header when a subview is added.
            self.showExpandedHeader = NO;
        }
        else
        {
            // Reset
            eventDetailsView = nil;
        }
    }
    
    // Check whether the expanded header is visible
    if (self.expandedHeaderContainer.isHidden == NO)
    {
        // Adjust the expanded header height by taking into account the actual position of the room avatar
        // This position depends automaticcaly on the screen orientation.
        if ([self.titleView isKindOfClass:[RoomAvatarTitleView class]])
        {
            RoomAvatarTitleView *avatarTitleView = (RoomAvatarTitleView*)self.titleView;
            CGRect roomAvatarFrame = avatarTitleView.roomAvatar.frame;
            CGPoint roomAvatarActualPosition = [avatarTitleView convertPoint:roomAvatarFrame.origin toView:self.view];
            
            CGFloat avatarHeaderHeight = roomAvatarActualPosition.y + roomAvatarFrame.size.height;
            if (expandedHeader.roomAvatarHeaderBackgroundHeightConstraint.constant != avatarHeaderHeight)
            {
                expandedHeader.roomAvatarHeaderBackgroundHeightConstraint.constant = avatarHeaderHeight;
                
                // Force the layout of expandedHeader to update the position of 'bottomBorderView' which
                // is used to define the actual height of the expanded header container.
                [expandedHeader layoutIfNeeded];
            }
        }
        
        // Adjust the top constraint of the bubbles table
        CGRect frame = expandedHeader.bottomBorderView.frame;
        self.expandedHeaderContainerHeightConstraint.constant = frame.origin.y + frame.size.height;
        
        self.bubblesTableViewTopConstraint.constant = self.expandedHeaderContainerHeightConstraint.constant - self.bubblesTableView.contentInset.top;
        self.jumpToLastUnreadBannerContainerTopConstraint.constant = self.expandedHeaderContainerHeightConstraint.constant;
    }
    // Check whether the preview header is visible
    else if (previewHeader)
    {
        if (previewHeader.mainHeaderContainer.isHidden)
        {
            // Check here the main background height to display a correct navigation bar background.
            CGRect frame = self.navigationController.navigationBar.frame;
            
            CGFloat mainHeaderBackgroundHeight = frame.size.height + (frame.origin.y > 0 ? frame.origin.y : 0);
            
            if (previewHeader.mainHeaderBackgroundHeightConstraint.constant != mainHeaderBackgroundHeight)
            {
                previewHeader.mainHeaderBackgroundHeightConstraint.constant = mainHeaderBackgroundHeight;
                
                // Force the layout of previewHeader to update the position of 'bottomBorderView' which
                // is used to define the actual height of the preview container.
                [previewHeader layoutIfNeeded];
            }
        }
        
        // Adjust the top constraint of the bubbles table
        CGRect frame = previewHeader.bottomBorderView.frame;
        self.previewHeaderContainerHeightConstraint.constant = frame.origin.y + frame.size.height;
        
        self.bubblesTableViewTopConstraint.constant = self.previewHeaderContainerHeightConstraint.constant - self.bubblesTableView.contentInset.top;
        self.jumpToLastUnreadBannerContainerTopConstraint.constant = self.previewHeaderContainerHeightConstraint.constant;
    }
    else
    {
        self.jumpToLastUnreadBannerContainerTopConstraint.constant = self.bubblesTableView.contentInset.top;
    }
    
    [self refreshMissedDiscussionsCount:YES];
}

- (void)viewWillTransitionToSize:(CGSize)size withTransitionCoordinator:(id <UIViewControllerTransitionCoordinator>)coordinator
{
    // Hide the expanded header or the preview in case of iPad and iPhone 6 plus.
    // On these devices, the display mode of the splitviewcontroller may change during screen rotation.
    // It may correspond to an overlay mode in portrait and a side-by-side mode in landscape.
    // This display mode change involves a change at the navigation bar level.
    // If we don't hide the header, the navigation bar is in a wrong state after rotation. FIXME: Find a way to keep visible the header on rotation.
    if ([GBDeviceInfo deviceInfo].family == GBDeviceFamilyiPad || [GBDeviceInfo deviceInfo].displayInfo.display >= GBDeviceDisplay5p5Inch)
    {
        // Hide the expanded header (if any) on device rotation
        [self showExpandedHeader:NO];
        
        // Hide the preview header (if any) before rotating (It will be restored by `refreshRoomTitle` call if this is still a room preview).
        [self showPreviewHeader:NO];
        
        dispatch_after(dispatch_time(DISPATCH_TIME_NOW, (int64_t)((coordinator.transitionDuration + 0.5) * NSEC_PER_SEC)), dispatch_get_main_queue(), ^{
            
            // Let [self refreshRoomTitle] refresh this title view correctly
            [self refreshRoomTitle];
            
        });
    }
    else if (previewHeader)
    {
        // Refresh here the preview header according to the coming screen orientation.
        
        // Retrieve the affine transform indicating the amount of rotation being applied to the interface.
        // This transform is the identity transform when no rotation is applied;
        // otherwise, it is a transform that applies a 90 degree, -90 degree, or 180 degree rotation.
        CGAffineTransform transform = coordinator.targetTransform;
        
        // Consider here only the transform that applies a +/- 90 degree.
        if (transform.b * transform.c == -1)
        {
            UIInterfaceOrientation currentScreenOrientation = [[UIApplication sharedApplication] statusBarOrientation];
            BOOL isLandscapeOriented = YES;
            
            switch (currentScreenOrientation)
            {
                case UIInterfaceOrientationLandscapeRight:
                case UIInterfaceOrientationLandscapeLeft:
                {
                    // We leave here landscape orientation
                    isLandscapeOriented = NO;
                    break;
                }
                default:
                    break;
            }
            
            [self refreshPreviewHeader:isLandscapeOriented];
        }
    }
    else
    {
        dispatch_after(dispatch_time(DISPATCH_TIME_NOW, (int64_t)((coordinator.transitionDuration + 0.5) * NSEC_PER_SEC)), dispatch_get_main_queue(), ^{
            
            // Refresh the room title at the end of the transition to take into account the potential changes during the transition.
            // For example the display of a preview header is ignored during transition.
            [self refreshRoomTitle];
            
        });
    }
    
    [super viewWillTransitionToSize:size withTransitionCoordinator:coordinator];
}

#pragma mark - Override MXKRoomViewController

- (void)onMatrixSessionChange
{
    [super onMatrixSessionChange];
    
    // Re-enable the read marker display, and disable its update.
    self.roomDataSource.showReadMarker = YES;
    self.updateRoomReadMarker = NO;
}

- (void)displayRoom:(MXKRoomDataSource *)dataSource
{
    // Remove potential preview Data
    if (roomPreviewData)
    {
        roomPreviewData = nil;
        [self removeMatrixSession:self.mainSession];
    }
    
    // Enable the read marker display, and disable its update.
    dataSource.showReadMarker = YES;
    self.updateRoomReadMarker = NO;
    
    [super displayRoom:dataSource];
    
    customizedRoomDataSource = nil;
    
    if (self.roomDataSource)
    {
        // Set room title view
        [self refreshRoomTitle];
        
        // Store ref on customized room data source
        if ([dataSource isKindOfClass:RoomDataSource.class])
        {
            customizedRoomDataSource = (RoomDataSource*)dataSource;
        }
    }
    else
    {
        self.navigationItem.rightBarButtonItem.enabled = NO;
    }
    
    [self refreshRoomInputToolbar];
}

- (void)onRoomDataSourceReady
{
    // Handle here invitation
    if (self.roomDataSource.room.state.membership == MXMembershipInvite)
    {
        self.navigationItem.rightBarButtonItem.enabled = NO;
        
        // Show preview header
        [self showPreviewHeader:YES];
    }
    else
    {
        [super onRoomDataSourceReady];
    }
}

- (void)updateViewControllerAppearanceOnRoomDataSourceState
{
    [super updateViewControllerAppearanceOnRoomDataSourceState];
    
    if (self.isRoomPreview)
    {
        self.navigationItem.rightBarButtonItem.enabled = NO;
        
        // Remove input tool bar if any
        if (self.inputToolbarView)
        {
            [super setRoomInputToolbarViewClass:nil];
        }
        
        if (previewHeader)
        {
            previewHeader.mxRoom = self.roomDataSource.room;
            
            // Force the layout of subviews (some constraints may have been updated)
            [self forceLayoutRefresh];
        }
    }
    else
    {
        [self showPreviewHeader:NO];
        
        self.navigationItem.rightBarButtonItem.enabled = (self.roomDataSource != nil);
        
        self.titleView.editable = NO;
        
        if (self.roomDataSource)
        {
            // Force expanded header refresh if it is visible
            if (self.expandedHeaderContainer.isHidden == NO)
            {
                expandedHeader.mxRoom = self.roomDataSource.room;
                
                // Force the layout of subviews (some constraints may have been updated)
                [self forceLayoutRefresh];
            }
            
            // Restore tool bar view and room activities view if none
            if (!self.inputToolbarView)
            {
                [self setRoomInputToolbarViewClass:RoomInputToolbarView.class];
                
                // Update the inputToolBar height.
                CGFloat height = (self.inputToolbarView ? ((RoomInputToolbarView*)self.inputToolbarView).mainToolbarMinHeightConstraint.constant : 0);
                // Disable animation during the update
                [UIView setAnimationsEnabled:NO];
                [self roomInputToolbarView:self.inputToolbarView heightDidChanged:height completion:nil];
                [UIView setAnimationsEnabled:YES];
                
                [self refreshRoomInputToolbar];
                
                self.inputToolbarView.hidden = (self.roomDataSource.state != MXKDataSourceStateReady);
            }
            
            if (!self.activitiesView)
            {
                // And the extra area
                [self setRoomActivitiesViewClass:RoomActivitiesView.class];
            }
        }
    }
}

- (void)leaveRoomOnEvent:(MXEvent*)event
{
    [self showExpandedHeader:NO];
    
    [super leaveRoomOnEvent:event];
}

- (void)setRoomInputToolbarViewClass:(Class)roomInputToolbarViewClass
{
    // Do not show toolbar in case of preview
    if (self.isRoomPreview)
    {
        roomInputToolbarViewClass = nil;
    }
    
    [super setRoomInputToolbarViewClass:roomInputToolbarViewClass];
}

- (void)setRoomActivitiesViewClass:(Class)roomActivitiesViewClass
{
    // Do not show room activities in case of preview (FIXME: show it when live events will be supported during peeking)
    if (self.isRoomPreview)
    {
        roomActivitiesViewClass = nil;
    }
    
    [super setRoomActivitiesViewClass:roomActivitiesViewClass];
}

- (BOOL)isIRCStyleCommand:(NSString*)string
{
    // Override the default behavior for `/join` command in order to open automatically the joined room
    
    if ([string hasPrefix:kCmdJoinRoom])
    {
        // Join a room
        NSString *roomAlias;
        
        // Sanity check
        if (string.length > kCmdJoinRoom.length)
        {
            roomAlias = [string substringFromIndex:kCmdJoinRoom.length + 1];
            
            // Remove white space from both ends
            roomAlias = [roomAlias stringByTrimmingCharactersInSet:[NSCharacterSet whitespaceCharacterSet]];
        }
        
        // Check
        if (roomAlias.length)
        {
            [self.mainSession joinRoom:roomAlias success:^(MXRoom *room) {
                
                // Show the room
                [[AppDelegate theDelegate] showRoom:room.state.roomId andEventId:nil withMatrixSession:self.mainSession];
                
            } failure:^(NSError *error) {
                
                NSLog(@"[Vector RoomVC] Join roomAlias (%@) failed", roomAlias);
                //Alert user
                [[AppDelegate theDelegate] showErrorAsAlert:error];
                
            }];
        }
        else
        {
            // Display cmd usage in text input as placeholder
            self.inputToolbarView.placeholder = @"Usage: /join <room_alias>";
        }
        return YES;
    }
    return [super isIRCStyleCommand:string];
}

- (void)setKeyboardHeight:(CGFloat)keyboardHeight
{
    [super setKeyboardHeight:keyboardHeight];
    
    if (keyboardHeight)
    {
        // Hide the potential expanded header when keyboard appears.
        // Dispatch this operation to prevent flickering in navigation bar.
        dispatch_async(dispatch_get_main_queue(), ^{
            
            [self showExpandedHeader:NO];
            
        });
    }
}

- (void)dismissTemporarySubViews
{
    [super dismissTemporarySubViews];
    
    if (encryptionInfoView)
    {
        [encryptionInfoView removeFromSuperview];
        encryptionInfoView = nil;
    }
}

- (void)destroy
{
    self.navigationItem.rightBarButtonItem.enabled = NO;
    
    if (currentAlert)
    {
        [currentAlert dismiss:NO];
        currentAlert = nil;
    }
    
    if (customizedRoomDataSource)
    {
        customizedRoomDataSource.selectedEventId = nil;
        customizedRoomDataSource = nil;
    }
    
    [self removeTypingNotificationsListener];
    
    if (kAppDelegateDidTapStatusBarNotificationObserver)
    {
        [[NSNotificationCenter defaultCenter] removeObserver:kAppDelegateDidTapStatusBarNotificationObserver];
        kAppDelegateDidTapStatusBarNotificationObserver = nil;
    }
    if (kAppDelegateNetworkStatusDidChangeNotificationObserver)
    {
        [[NSNotificationCenter defaultCenter] removeObserver:kAppDelegateNetworkStatusDidChangeNotificationObserver];
        kAppDelegateNetworkStatusDidChangeNotificationObserver = nil;
    }
    if (mxRoomSummaryDidChangeObserver)
    {
        [[NSNotificationCenter defaultCenter] removeObserver:mxRoomSummaryDidChangeObserver];
        mxRoomSummaryDidChangeObserver = nil;
    }

    [self removeCallNotificationsListeners];

    if (previewHeader || (self.expandedHeaderContainer.isHidden == NO))
    {
        // Here [destroy] is called before [viewWillDisappear:]
        NSLog(@"[Vector RoomVC] destroyed whereas it is still visible");
        
        [previewHeader removeFromSuperview];
        previewHeader = nil;
        
        // Hide preview header container to ignore [self showPreviewHeader:NO] call (if any).
        self.previewHeaderContainer.hidden = YES;
    }
    
    [expandedHeader removeFromSuperview];
    expandedHeader = nil;
    
    roomPreviewData = nil;
    
    missedDiscussionsBarButtonCustomView = nil;
    missedDiscussionsBadgeLabelBgView = nil;
    missedDiscussionsBadgeLabel = nil;

    [[NSNotificationCenter defaultCenter] removeObserver:self name:kMXEventDidChangeSentStateNotification object:nil];

    [super destroy];
}

#pragma mark -

- (void)setShowExpandedHeader:(BOOL)showExpandedHeader
{
    _showExpandedHeader = showExpandedHeader;
    [self showExpandedHeader:showExpandedHeader];
}

#pragma mark - Internals

- (void)forceLayoutRefresh
{
    // Sanity check: check whether the table view data source is set.
    if (self.bubblesTableView.dataSource)
    {
        [self.view layoutIfNeeded];
    }
}

- (BOOL)isRoomPreview
{
    // Check first whether some preview data are defined.
    if (roomPreviewData)
    {
        return YES;
    }
    
    if (self.roomDataSource && self.roomDataSource.state == MXKDataSourceStateReady && self.roomDataSource.room.state.membership == MXMembershipInvite)
    {
        return YES;
    }
    
    return NO;
}

- (void)refreshRoomTitle
{
    // Set the right room title view
    if (self.isRoomPreview)
    {
        // Disable the search button
        self.navigationItem.rightBarButtonItem.enabled = NO;
        
        [self showPreviewHeader:YES];
    }
    else if (self.roomDataSource)
    {
        [self showPreviewHeader:NO];
        
        if (self.roomDataSource.isLive)
        {
            // Enable the search button
            self.navigationItem.rightBarButtonItem.enabled = YES;
            
            // Do not change title view class here if the expanded header is visible.
            if (self.expandedHeaderContainer.hidden)
            {
                [self setRoomTitleViewClass:RoomTitleView.class];
                ((RoomTitleView*)self.titleView).tapGestureDelegate = self;
            }
            else
            {
                // Force expanded header refresh
                expandedHeader.mxRoom = self.roomDataSource.room;
                
                // Force the layout of subviews (some constraints may have been updated)
                [self forceLayoutRefresh];
            }
        }
        else
        {
            // Hide the search button
            self.navigationItem.rightBarButtonItem = nil;
            
            [self setRoomTitleViewClass:SimpleRoomTitleView.class];
            self.titleView.editable = NO;
        }
    }
    else
    {
        self.navigationItem.rightBarButtonItem.enabled = NO;
    }
}

- (void)refreshRoomInputToolbar
{
    // Check whether the input toolbar is ready before updating it.
    if (self.inputToolbarView && [self.inputToolbarView isKindOfClass:RoomInputToolbarView.class])
    {
        RoomInputToolbarView *roomInputToolbarView = (RoomInputToolbarView*)self.inputToolbarView;
        
        // Check whether the call option is supported
        roomInputToolbarView.supportCallOption = self.roomDataSource.mxSession.callManager && self.roomDataSource.room.state.joinedMembers.count >= 2;

        // Set user picture in input toolbar
        MXKImageView *userPictureView = roomInputToolbarView.pictureView;
        if (userPictureView)
        {
            UIImage *preview = [AvatarGenerator generateAvatarForMatrixItem:self.mainSession.myUser.userId withDisplayName:self.mainSession.myUser.displayname];
            NSString *avatarThumbURL = nil;
            if (self.mainSession.myUser.avatarUrl)
            {
                // Suppose this url is a matrix content uri, we use SDK to get the well adapted thumbnail from server
                avatarThumbURL = [self.mainSession.matrixRestClient urlOfContentThumbnail:self.mainSession.myUser.avatarUrl toFitViewSize:userPictureView.frame.size withMethod:MXThumbnailingMethodCrop];
            }
            userPictureView.enableInMemoryCache = YES;
            [userPictureView setImageURL:avatarThumbURL withType:nil andImageOrientation:UIImageOrientationUp previewImage:preview];
            [userPictureView.layer setCornerRadius:userPictureView.frame.size.width / 2];
            userPictureView.clipsToBounds = YES;
        }

        // Show the hangup button if there is an active call in the current room
        MXCall *callInRoom = [self.roomDataSource.mxSession.callManager callInRoom:self.roomDataSource.roomId];
        if (callInRoom && callInRoom.state != MXCallStateEnded)
        {
            roomInputToolbarView.activeCall = YES;
        }
        else
        {
            roomInputToolbarView.activeCall = NO;
            
            // Hide the call button if there is an active call in another room
            roomInputToolbarView.supportCallOption &= ([[AppDelegate theDelegate] callStatusBarWindow] == nil);
        }
        
        // Check whether the encryption is enabled in the room
        if (self.roomDataSource.room.state.isEncrypted)
        {
            // Encrypt the user's messages as soon as the user supports the encryption?
            roomInputToolbarView.isEncryptionEnabled = (self.mainSession.crypto != nil);
        }
    }
}

- (void)onSwipeGesture:(UISwipeGestureRecognizer*)swipeGestureRecognizer
{
    UIView *view = swipeGestureRecognizer.view;
    
    if (view == self.expandedHeaderContainer)
    {
        // Hide the expanded header when user swipes upward on expanded header.
        // We reset here the property 'showExpandedHeader'. Then the header is not expanded automatically on viewWillAppear.
        self.showExpandedHeader = NO;
    }
    else if (view == self.activitiesView)
    {
        // Dismiss the keyboard when user swipes down on activities view.
        [self.inputToolbarView dismissKeyboard];
    }
}

#pragma mark - Hide/Show expanded header

- (void)showExpandedHeader:(BOOL)isVisible
{
    if (self.expandedHeaderContainer.isHidden == isVisible)
    {
        // Check conditions before making the expanded room header visible.
        // This operation is ignored:
        // - if a screen rotation is in progress.
        // - if the room data source has been removed.
        // - if the room data source does not manage a live timeline.
        // - if the user's membership is not 'join'.
        // - if the view controller is not embedded inside a split view controller yet.
        // - if the encryption view is displayed
        // - if the event details view is displayed
        if (isVisible && (isSizeTransitionInProgress == YES || !self.roomDataSource || !self.roomDataSource.isLive || (self.roomDataSource.room.state.membership != MXMembershipJoin) || !self.splitViewController || encryptionInfoView.superview || eventDetailsView.superview))
        {
            NSLog(@"[Vector RoomVC] Show expanded header ignored");
            return;
        }
        
        self.expandedHeaderContainer.hidden = !isVisible;
        
        // Consider the main navigation controller if the current view controller is embedded inside a split view controller.
        UINavigationController *mainNavigationController = self.navigationController;
        if (self.splitViewController.isCollapsed && self.splitViewController.viewControllers.count)
        {
            mainNavigationController = self.splitViewController.viewControllers.firstObject;
        }
        
        // When the expanded header is displayed, we hide the bottom border of the navigation bar (the shadow image).
        // The default shadow image is nil. When non-nil, this property represents a custom shadow image to show instead
        // of the default. For a custom shadow image to be shown, a custom background image must also be set with the
        // setBackgroundImage:forBarMetrics: method. If the default background image is used, then the default shadow
        // image will be used regardless of the value of this property.
        UIImage *shadowImage = nil;
        MXKImageView *roomAvatarView = nil;
        
        if (isVisible)
        {
            [self setRoomTitleViewClass:RoomAvatarTitleView.class];
            // Note the avatar title view does not define tap gesture.
            
            roomAvatarView = ((RoomAvatarTitleView*)self.titleView).roomAvatar;
            roomAvatarView.alpha = 0.0;
            
            shadowImage = [[UIImage alloc] init];
            
            // Dismiss the keyboard when header is expanded.
            [self.inputToolbarView dismissKeyboard];
        }
        else
        {
            [self setRoomTitleViewClass:RoomTitleView.class];
            ((RoomTitleView*)self.titleView).tapGestureDelegate = self;
        }
        
        // Force the layout of expandedHeader to update the position of 'bottomBorderView' which is used
        // to define the actual height of the expandedHeader container.
        [expandedHeader layoutIfNeeded];
        CGRect frame = expandedHeader.bottomBorderView.frame;
        self.expandedHeaderContainerHeightConstraint.constant = frame.origin.y + frame.size.height;
        
        // Report shadow image
        [mainNavigationController.navigationBar setShadowImage:shadowImage];
        [mainNavigationController.navigationBar setBackgroundImage:shadowImage forBarMetrics:UIBarMetricsDefault];
        
        [UIView animateWithDuration:0.3 delay:0 options:UIViewAnimationOptionBeginFromCurrentState | UIViewAnimationOptionCurveEaseIn
                         animations:^{
                             
                             self.bubblesTableViewTopConstraint.constant = (isVisible ? self.expandedHeaderContainerHeightConstraint.constant - self.bubblesTableView.contentInset.top : 0);
                             self.jumpToLastUnreadBannerContainerTopConstraint.constant = (isVisible ? self.expandedHeaderContainerHeightConstraint.constant : self.bubblesTableView.contentInset.top);
                             
                             if (roomAvatarView)
                             {
                                 roomAvatarView.alpha = 1;
                             }
                             
                             // Force to render the view
                             [self forceLayoutRefresh];
                             
                         }
                         completion:^(BOOL finished){
                         }];
    }
}

#pragma mark - Hide/Show preview header

- (void)showPreviewHeader:(BOOL)isVisible
{
    if (self.previewHeaderContainer && self.previewHeaderContainer.isHidden == isVisible)
    {
        // Check conditions before making the preview room header visible.
        // This operation is ignored if a screen rotation is in progress,
        // or if the view controller is not embedded inside a split view controller yet.
        if (isVisible && (isSizeTransitionInProgress == YES || !self.splitViewController))
        {
            NSLog(@"[Vector RoomVC] Show preview header ignored");
            return;
        }
        
        if (isVisible)
        {
            previewHeader = [PreviewRoomTitleView roomTitleView];
            previewHeader.delegate = self;
            previewHeader.tapGestureDelegate = self;
            previewHeader.translatesAutoresizingMaskIntoConstraints = NO;
            [self.previewHeaderContainer addSubview:previewHeader];
            // Force preview header in full width
            NSLayoutConstraint *leftConstraint = [NSLayoutConstraint constraintWithItem:previewHeader
                                                                              attribute:NSLayoutAttributeLeading
                                                                              relatedBy:NSLayoutRelationEqual
                                                                                 toItem:self.previewHeaderContainer
                                                                              attribute:NSLayoutAttributeLeading
                                                                             multiplier:1.0
                                                                               constant:0];
            NSLayoutConstraint *rightConstraint = [NSLayoutConstraint constraintWithItem:previewHeader
                                                                               attribute:NSLayoutAttributeTrailing
                                                                               relatedBy:NSLayoutRelationEqual
                                                                                  toItem:self.previewHeaderContainer
                                                                               attribute:NSLayoutAttributeTrailing
                                                                              multiplier:1.0
                                                                                constant:0];
            // Vertical constraints are required for iOS > 8
            NSLayoutConstraint *topConstraint = [NSLayoutConstraint constraintWithItem:previewHeader
                                                                             attribute:NSLayoutAttributeTop
                                                                             relatedBy:NSLayoutRelationEqual
                                                                                toItem:self.previewHeaderContainer
                                                                             attribute:NSLayoutAttributeTop
                                                                            multiplier:1.0
                                                                              constant:0];
            NSLayoutConstraint *bottomConstraint = [NSLayoutConstraint constraintWithItem:previewHeader
                                                                                attribute:NSLayoutAttributeBottom
                                                                                relatedBy:NSLayoutRelationEqual
                                                                                   toItem:self.previewHeaderContainer
                                                                                attribute:NSLayoutAttributeBottom
                                                                               multiplier:1.0
                                                                                 constant:0];
            
            [NSLayoutConstraint activateConstraints:@[leftConstraint, rightConstraint, topConstraint, bottomConstraint]];
            
            if (roomPreviewData)
            {
                previewHeader.roomPreviewData = roomPreviewData;
            }
            else if (self.roomDataSource)
            {
                previewHeader.mxRoom = self.roomDataSource.room;
            }
            
            self.previewHeaderContainer.hidden = NO;
            
            // Finalize preview header display according to the screen orientation
            [self refreshPreviewHeader:UIInterfaceOrientationIsLandscape([[UIApplication sharedApplication] statusBarOrientation])];
        }
        else
        {
            [previewHeader removeFromSuperview];
            previewHeader = nil;
            
            self.previewHeaderContainer.hidden = YES;
            
            // Consider the main navigation controller if the current view controller is embedded inside a split view controller.
            UINavigationController *mainNavigationController = self.navigationController;
            if (self.splitViewController.isCollapsed && self.splitViewController.viewControllers.count)
            {
                mainNavigationController = self.splitViewController.viewControllers.firstObject;
            }
            
            // Set a default title view class without handling tap gesture (Let [self refreshRoomTitle] refresh this view correctly).
            [self setRoomTitleViewClass:RoomTitleView.class];
            
            // Remove details icon
            RoomTitleView *roomTitleView = (RoomTitleView*)self.titleView;
            [roomTitleView.roomDetailsIconImageView removeFromSuperview];
            roomTitleView.roomDetailsIconImageView = nil;
            
            // Remove the shadow image used to hide the bottom border of the navigation bar when the preview header is displayed
            [mainNavigationController.navigationBar setShadowImage:nil];
            [mainNavigationController.navigationBar setBackgroundImage:nil forBarMetrics:UIBarMetricsDefault];
            
            [UIView animateWithDuration:0.3 delay:0 options:UIViewAnimationOptionBeginFromCurrentState | UIViewAnimationOptionCurveEaseIn
                             animations:^{
                                 
                                 self.bubblesTableViewTopConstraint.constant = 0;
                                 self.jumpToLastUnreadBannerContainerTopConstraint.constant = self.bubblesTableView.contentInset.top;
                                 
                                 // Force to render the view
                                 [self forceLayoutRefresh];
                                 
                             }
                             completion:^(BOOL finished){
                             }];
        }
    }
}

- (void)refreshPreviewHeader:(BOOL)isLandscapeOriented
{
    if (previewHeader)
    {
        MXKImageView *roomAvatarView = nil;
        
        if (isLandscapeOriented)
        {
            CGRect frame = self.navigationController.navigationBar.frame;
            
            previewHeader.mainHeaderContainer.hidden = YES;
            previewHeader.mainHeaderBackgroundHeightConstraint.constant = frame.size.height + (frame.origin.y > 0 ? frame.origin.y : 0);
            
            [self setRoomTitleViewClass:RoomTitleView.class];
            // We don't want to handle tap gesture here
            
            // Remove details icon
            RoomTitleView *roomTitleView = (RoomTitleView*)self.titleView;
            [roomTitleView.roomDetailsIconImageView removeFromSuperview];
            roomTitleView.roomDetailsIconImageView = nil;
            
            // Set preview data to provide the room name
            roomTitleView.roomPreviewData = roomPreviewData;
        }
        else
        {
            previewHeader.mainHeaderContainer.hidden = NO;
            previewHeader.mainHeaderBackgroundHeightConstraint.constant = previewHeader.mainHeaderContainer.frame.size.height;
            
            [self setRoomTitleViewClass:RoomAvatarTitleView.class];
            // Note the avatar title view does not define tap gesture.
            
            RoomAvatarTitleView *roomAvatarTitleView = (RoomAvatarTitleView*)self.titleView;
            
            roomAvatarView = roomAvatarTitleView.roomAvatar;
            roomAvatarView.alpha = 0.0;
            
            // Set the avatar provided in preview data
            if (roomPreviewData.roomAvatarUrl)
            {
                NSString *roomAvatarUrl = [self.mainSession.matrixRestClient urlOfContentThumbnail:roomPreviewData.roomAvatarUrl toFitViewSize:roomAvatarView.frame.size withMethod:MXThumbnailingMethodCrop];
                
                roomAvatarTitleView.roomAvatarURL = roomAvatarUrl;
            }
            else if (roomPreviewData.roomId && roomPreviewData.roomName)
            {
                roomAvatarTitleView.roomAvatarPlaceholder = [AvatarGenerator generateAvatarForMatrixItem:roomPreviewData.roomId withDisplayName:roomPreviewData.roomName];
            }
            else
            {
                roomAvatarTitleView.roomAvatarPlaceholder = [UIImage imageNamed:@"placeholder"];
            }
        }
        
        // Force the layout of previewHeader to update the position of 'bottomBorderView' which is used
        // to define the actual height of the preview container.
        [previewHeader layoutIfNeeded];
        CGRect frame = previewHeader.bottomBorderView.frame;
        self.previewHeaderContainerHeightConstraint.constant = frame.origin.y + frame.size.height;
        
        // Consider the main navigation controller if the current view controller is embedded inside a split view controller.
        UINavigationController *mainNavigationController = self.navigationController;
        if (self.splitViewController.isCollapsed && self.splitViewController.viewControllers.count)
        {
            mainNavigationController = self.splitViewController.viewControllers.firstObject;
        }
        
        // When the preview header is displayed, we hide the bottom border of the navigation bar (the shadow image).
        // The default shadow image is nil. When non-nil, this property represents a custom shadow image to show instead
        // of the default. For a custom shadow image to be shown, a custom background image must also be set with the
        // setBackgroundImage:forBarMetrics: method. If the default background image is used, then the default shadow
        // image will be used regardless of the value of this property.
        UIImage *shadowImage = [[UIImage alloc] init];
        [mainNavigationController.navigationBar setShadowImage:shadowImage];
        [mainNavigationController.navigationBar setBackgroundImage:shadowImage forBarMetrics:UIBarMetricsDefault];
        
        [UIView animateWithDuration:0.3 delay:0 options:UIViewAnimationOptionBeginFromCurrentState | UIViewAnimationOptionCurveEaseIn
                         animations:^{
                             
                             self.bubblesTableViewTopConstraint.constant = self.previewHeaderContainerHeightConstraint.constant - self.bubblesTableView.contentInset.top;
                             self.jumpToLastUnreadBannerContainerTopConstraint.constant = self.previewHeaderContainerHeightConstraint.constant;
                             
                             if (roomAvatarView)
                             {
                                 roomAvatarView.alpha = 1;
                             }
                             
                             // Force to render the view
                             [self forceLayoutRefresh];
                             
                         }
                         completion:^(BOOL finished){
                         }];
    }
}

#pragma mark - Preview

- (void)displayRoomPreview:(RoomPreviewData *)previewData
{
    // Release existing room data source or preview
    [self displayRoom:nil];
    
    if (previewData)
    {
        [self addMatrixSession:previewData.mxSession];
        
        roomPreviewData = previewData;
        
        [self refreshRoomTitle];
        
        if (roomPreviewData.roomDataSource)
        {
            [super displayRoom:roomPreviewData.roomDataSource];
        }
    }
}

#pragma mark - MXKDataSourceDelegate

- (Class<MXKCellRendering>)cellViewClassForCellData:(MXKCellData*)cellData
{
    Class cellViewClass = nil;
    BOOL isEncryptedRoom = self.roomDataSource.room.state.isEncrypted;
    
    // Sanity check
    if ([cellData conformsToProtocol:@protocol(MXKRoomBubbleCellDataStoring)])
    {
        id<MXKRoomBubbleCellDataStoring> bubbleData = (id<MXKRoomBubbleCellDataStoring>)cellData;
        
        // Select the suitable table view cell class
        if (bubbleData.isIncoming)
        {
            if (bubbleData.isAttachmentWithThumbnail)
            {
                if (bubbleData.isPaginationFirstBubble)
                {
                    cellViewClass = isEncryptedRoom ? RoomIncomingEncryptedAttachmentWithPaginationTitleBubbleCell.class : RoomIncomingAttachmentWithPaginationTitleBubbleCell.class;
                }
                else if (bubbleData.shouldHideSenderInformation)
                {
                    cellViewClass = isEncryptedRoom ? RoomIncomingEncryptedAttachmentWithoutSenderInfoBubbleCell.class : RoomIncomingAttachmentWithoutSenderInfoBubbleCell.class;
                }
                else
                {
                    cellViewClass = isEncryptedRoom ? RoomIncomingEncryptedAttachmentBubbleCell.class : RoomIncomingAttachmentBubbleCell.class;
                }
            }
            else
            {
                if (bubbleData.isPaginationFirstBubble)
                {
                    if (bubbleData.shouldHideSenderName)
                    {
                        cellViewClass = isEncryptedRoom ? RoomIncomingEncryptedTextMsgWithPaginationTitleWithoutSenderNameBubbleCell.class : RoomIncomingTextMsgWithPaginationTitleWithoutSenderNameBubbleCell.class;
                    }
                    else
                    {
                        cellViewClass = isEncryptedRoom ? RoomIncomingEncryptedTextMsgWithPaginationTitleBubbleCell.class : RoomIncomingTextMsgWithPaginationTitleBubbleCell.class;
                    }
                }
                else if (bubbleData.shouldHideSenderInformation)
                {
                    cellViewClass = isEncryptedRoom ? RoomIncomingEncryptedTextMsgWithoutSenderInfoBubbleCell.class : RoomIncomingTextMsgWithoutSenderInfoBubbleCell.class;
                }
                else if (bubbleData.shouldHideSenderName)
                {
                    cellViewClass = isEncryptedRoom ? RoomIncomingEncryptedTextMsgWithoutSenderNameBubbleCell.class : RoomIncomingTextMsgWithoutSenderNameBubbleCell.class;
                }
                else
                {
                    cellViewClass = isEncryptedRoom ? RoomIncomingEncryptedTextMsgBubbleCell.class : RoomIncomingTextMsgBubbleCell.class;
                }
            }
        }
        else
        {
            // Handle here outgoing bubbles
            if (bubbleData.isAttachmentWithThumbnail)
            {
                if (bubbleData.isPaginationFirstBubble)
                {
                    cellViewClass = isEncryptedRoom ? RoomOutgoingEncryptedAttachmentWithPaginationTitleBubbleCell.class :RoomOutgoingAttachmentWithPaginationTitleBubbleCell.class;
                }
                else if (bubbleData.shouldHideSenderInformation)
                {
                    cellViewClass = isEncryptedRoom ? RoomOutgoingEncryptedAttachmentWithoutSenderInfoBubbleCell.class : RoomOutgoingAttachmentWithoutSenderInfoBubbleCell.class;
                }
                else
                {
                    cellViewClass = isEncryptedRoom ? RoomOutgoingEncryptedAttachmentBubbleCell.class : RoomOutgoingAttachmentBubbleCell.class;
                }
            }
            else
            {
                if (bubbleData.isPaginationFirstBubble)
                {
                    if (bubbleData.shouldHideSenderName)
                    {
                        cellViewClass = isEncryptedRoom ? RoomOutgoingEncryptedTextMsgWithPaginationTitleWithoutSenderNameBubbleCell.class : RoomOutgoingTextMsgWithPaginationTitleWithoutSenderNameBubbleCell.class;
                    }
                    else
                    {
                        cellViewClass = isEncryptedRoom ? RoomOutgoingEncryptedTextMsgWithPaginationTitleBubbleCell.class : RoomOutgoingTextMsgWithPaginationTitleBubbleCell.class;
                    }
                }
                else if (bubbleData.shouldHideSenderInformation)
                {
                    cellViewClass = isEncryptedRoom ? RoomOutgoingEncryptedTextMsgWithoutSenderInfoBubbleCell.class :RoomOutgoingTextMsgWithoutSenderInfoBubbleCell.class;
                }
                else if (bubbleData.shouldHideSenderName)
                {
                    cellViewClass = isEncryptedRoom ? RoomOutgoingEncryptedTextMsgWithoutSenderNameBubbleCell.class : RoomOutgoingTextMsgWithoutSenderNameBubbleCell.class;
                }
                else
                {
                    cellViewClass = isEncryptedRoom ? RoomOutgoingEncryptedTextMsgBubbleCell.class : RoomOutgoingTextMsgBubbleCell.class;
                }
            }
        }
    }
    
    return cellViewClass;
}

#pragma mark - MXKDataSource delegate

- (void)dataSource:(MXKDataSource *)dataSource didCellChange:(id)changes
{
    [super dataSource:dataSource didCellChange:changes];
    
    [self refreshActivitiesViewDisplay];
    [self refreshJumpToLastUnreadBannerDisplay];
}

- (void)dataSource:(MXKDataSource *)dataSource didRecognizeAction:(NSString *)actionIdentifier inCell:(id<MXKCellRendering>)cell userInfo:(NSDictionary *)userInfo
{
    // Handle here user actions on bubbles for Vector app
    if (customizedRoomDataSource)
    {
        if ([actionIdentifier isEqualToString:kMXKRoomBubbleCellTapOnAvatarView])
        {
            selectedRoomMember = [self.roomDataSource.room.state memberWithUserId:userInfo[kMXKRoomBubbleCellUserIdKey]];
            if (selectedRoomMember)
            {
                [self performSegueWithIdentifier:@"showMemberDetails" sender:self];
            }
        }
        else if ([actionIdentifier isEqualToString:kMXKRoomBubbleCellLongPressOnAvatarView])
        {
            // Add the member display name in text input
            MXRoomMember *roomMember = [self.roomDataSource.room.state memberWithUserId:userInfo[kMXKRoomBubbleCellUserIdKey]];
            if (roomMember)
            {
                [self mention:roomMember];
            }
        }
        else if ([actionIdentifier isEqualToString:kMXKRoomBubbleCellTapOnMessageTextView] || [actionIdentifier isEqualToString:kMXKRoomBubbleCellTapOnContentView])
        {
            // Retrieve the tapped event
            MXEvent *tappedEvent = userInfo[kMXKRoomBubbleCellEventKey];
            
            // Check whether a selection already exist or not
            if (customizedRoomDataSource.selectedEventId)
            {
                [self cancelEventSelection];
            }
            else if (tappedEvent)
            {
                // Highlight this event in displayed message
                customizedRoomDataSource.selectedEventId = tappedEvent.eventId;
            }
            
            // Force table refresh
            [self dataSource:self.roomDataSource didCellChange:nil];
        }
        else if ([actionIdentifier isEqualToString:kMXKRoomBubbleCellTapOnOverlayContainer])
        {
            // Cancel the current event selection
            [self cancelEventSelection];
        }
        else if ([actionIdentifier isEqualToString:kMXKRoomBubbleCellRiotEditButtonPressed])
        {
            [self dismissKeyboard];
            
            MXEvent *selectedEvent = userInfo[kMXKRoomBubbleCellEventKey];

            if (selectedEvent)
            {
                [self showEditButtonAlertMenuForEvent:selectedEvent inCell:cell level:0];
            }
        }
        else if ([actionIdentifier isEqualToString:kMXKRoomBubbleCellTapOnAttachmentView]
                 && ((MXKRoomBubbleTableViewCell*)cell).bubbleData.attachment.eventSentState == MXEventSentStateFailed)
        {
            // Shortcut: when clicking on an unsent media, show the action sheet to resend it
            MXEvent *selectedEvent = [self.roomDataSource eventWithEventId:((MXKRoomBubbleTableViewCell*)cell).bubbleData.attachment.eventId];
            [self dataSource:dataSource didRecognizeAction:kMXKRoomBubbleCellRiotEditButtonPressed inCell:cell userInfo:@{kMXKRoomBubbleCellEventKey:selectedEvent}];
        }
        else if ([actionIdentifier isEqualToString:kRoomEncryptedDataBubbleCellTapOnEncryptionIcon])
        {
            // Retrieve the tapped event
            MXEvent *tappedEvent = userInfo[kMXKRoomBubbleCellEventKey];
            
            if (tappedEvent)
            {
                [self showEncryptionInformation:tappedEvent];
            }
        }
        else
        {
            // Keep default implementation for other actions
            [super dataSource:dataSource didRecognizeAction:actionIdentifier inCell:cell userInfo:userInfo];
        }
    }
    else
    {
        // Keep default implementation for other actions
        [super dataSource:dataSource didRecognizeAction:actionIdentifier inCell:cell userInfo:userInfo];
    }
}

// Display the edit menu on 2 pages/levels.
- (void)showEditButtonAlertMenuForEvent:(MXEvent*)selectedEvent inCell:(id<MXKCellRendering>)cell level:(NSUInteger)level;
{
    MXKRoomBubbleTableViewCell *roomBubbleTableViewCell = (MXKRoomBubbleTableViewCell *)cell;
    MXKAttachment *attachment = roomBubbleTableViewCell.bubbleData.attachment;

    if (currentAlert)
    {
        [currentAlert dismiss:NO];
        currentAlert = nil;
    }

    __weak __typeof(self) weakSelf = self;
    currentAlert = [[MXKAlert alloc] initWithTitle:nil message:nil style:MXKAlertStyleActionSheet];

    if (level == 0)
    {
        // Add actions for a failed event
        if (selectedEvent.sentState == MXEventSentStateFailed)
        {
            [currentAlert addActionWithTitle:NSLocalizedStringFromTable(@"room_event_action_resend", @"Vector", nil) style:MXKAlertActionStyleDefault handler:^(MXKAlert *alert) {

                __strong __typeof(weakSelf)strongSelf = weakSelf;
                [strongSelf cancelEventSelection];

                // Let the datasource resend. It will manage local echo, etc.
                [strongSelf.roomDataSource resendEventWithEventId:selectedEvent.eventId success:nil failure:nil];

            }];

            [currentAlert addActionWithTitle:NSLocalizedStringFromTable(@"room_event_action_delete", @"Vector", nil) style:MXKAlertActionStyleDefault handler:^(MXKAlert *alert) {

                __strong __typeof(weakSelf)strongSelf = weakSelf;
                [strongSelf cancelEventSelection];
                
                [strongSelf.roomDataSource removeEventWithEventId:selectedEvent.eventId];
            }];
        }
    }

    // Add actions for text message
    if (!attachment)
    {
        // Retrieved data related to the selected event
        NSArray *components = roomBubbleTableViewCell.bubbleData.bubbleComponents;
        MXKRoomBubbleComponent *selectedComponent;
        for (selectedComponent in components)
        {
            if ([selectedComponent.event.eventId isEqualToString:selectedEvent.eventId])
            {
                break;
            }
            selectedComponent = nil;
        }

        if (level == 0)
        {
            [currentAlert addActionWithTitle:NSLocalizedStringFromTable(@"room_event_action_copy", @"Vector", nil) style:MXKAlertActionStyleDefault handler:^(MXKAlert *alert) {

                __strong __typeof(weakSelf)strongSelf = weakSelf;
                [strongSelf cancelEventSelection];

                [[UIPasteboard generalPasteboard] setString:selectedComponent.textMessage];
                
            }];
        }

        if (level == 0)
        {
            [currentAlert addActionWithTitle:NSLocalizedStringFromTable(@"room_event_action_quote", @"Vector", nil) style:MXKAlertActionStyleDefault handler:^(MXKAlert *alert) {

                __strong __typeof(weakSelf)strongSelf = weakSelf;
                [strongSelf cancelEventSelection];

                // Quote the message a la Markdown into the input toolbar composer
                strongSelf.inputToolbarView.textMessage = [NSString stringWithFormat:@"%@\n>%@\n\n", strongSelf.inputToolbarView.textMessage, selectedComponent.textMessage];

                // And display the keyboard
                [strongSelf.inputToolbarView becomeFirstResponder];
            }];
        }

        if (level == 1)
        {
            [currentAlert addActionWithTitle:NSLocalizedStringFromTable(@"room_event_action_share", @"Vector", nil) style:MXKAlertActionStyleDefault handler:^(MXKAlert *alert) {

                __strong __typeof(weakSelf)strongSelf = weakSelf;
                [strongSelf cancelEventSelection];

                NSArray *activityItems = [NSArray arrayWithObjects:selectedComponent.textMessage, nil];

                UIActivityViewController *activityViewController = [[UIActivityViewController alloc] initWithActivityItems:activityItems applicationActivities:nil];
                activityViewController.modalTransitionStyle = UIModalTransitionStyleCoverVertical;

                if (activityViewController)
                {
                    [strongSelf presentViewController:activityViewController animated:YES completion:nil];
                }
            }];
        }
    }
    else // Add action for attachment
    {
        if (level == 0)
        {
            if (attachment.type == MXKAttachmentTypeImage || attachment.type == MXKAttachmentTypeVideo)
            {
                [currentAlert addActionWithTitle:NSLocalizedStringFromTable(@"room_event_action_save", @"Vector", nil) style:MXKAlertActionStyleDefault handler:^(MXKAlert *alert) {

                    __strong __typeof(weakSelf)strongSelf = weakSelf;
                    [strongSelf cancelEventSelection];

                    [strongSelf startActivityIndicator];

                    [attachment save:^{

                        __strong __typeof(weakSelf)strongSelf = weakSelf;
                        [strongSelf stopActivityIndicator];

                    } failure:^(NSError *error) {

                        __strong __typeof(weakSelf)strongSelf = weakSelf;
                        [strongSelf stopActivityIndicator];

                        //Alert user
                        [[AppDelegate theDelegate] showErrorAsAlert:error];
                        
                    }];
                    
                    // Start animation in case of download during attachment preparing
                    [roomBubbleTableViewCell startProgressUI];
                    
                }];
            }
        
            [currentAlert addActionWithTitle:NSLocalizedStringFromTable(@"room_event_action_copy", @"Vector", nil) style:MXKAlertActionStyleDefault handler:^(MXKAlert *alert) {

                __strong __typeof(weakSelf)strongSelf = weakSelf;
                [strongSelf cancelEventSelection];

                [strongSelf startActivityIndicator];

                [attachment copy:^{

                    __strong __typeof(weakSelf)strongSelf = weakSelf;
                    [strongSelf stopActivityIndicator];

                } failure:^(NSError *error) {

                    __strong __typeof(weakSelf)strongSelf = weakSelf;
                    [strongSelf stopActivityIndicator];

                    //Alert user
                    [[AppDelegate theDelegate] showErrorAsAlert:error];
                    
                }];
                
                // Start animation in case of download during attachment preparing
                [roomBubbleTableViewCell startProgressUI];
            }];
            
            // Check status of the selected event
            if (selectedEvent.sentState == MXEventSentStatePreparing ||
                selectedEvent.sentState == MXEventSentStateEncrypting ||
                selectedEvent.sentState == MXEventSentStateUploading)
            {
                // Upload id is stored in attachment url (nasty trick)
                NSString *uploadId = roomBubbleTableViewCell.bubbleData.attachment.actualURL;
                if ([MXMediaManager existingUploaderWithId:uploadId])
                {
                    [currentAlert addActionWithTitle:NSLocalizedStringFromTable(@"room_event_action_cancel_upload", @"Vector", nil) style:MXKAlertActionStyleDefault handler:^(MXKAlert *alert) {
                        
                        // TODO cancel the attachment encryption if it is in progress.
                        
                        // Get again the loader
                        MXMediaLoader *loader = [MXMediaManager existingUploaderWithId:uploadId];
                        if (loader)
                        {
                            [loader cancel];
                        }
                        // Hide the progress animation
                        roomBubbleTableViewCell.progressView.hidden = YES;
                        
                        if (weakSelf)
                        {
                            __strong __typeof(weakSelf)strongSelf = weakSelf;
                            strongSelf->currentAlert = nil;
                            
                            // Remove the outgoing message and its related cached file.
                            [[NSFileManager defaultManager] removeItemAtPath:roomBubbleTableViewCell.bubbleData.attachment.cacheFilePath error:nil];
                            [[NSFileManager defaultManager] removeItemAtPath:roomBubbleTableViewCell.bubbleData.attachment.cacheThumbnailPath error:nil];
                            [strongSelf.roomDataSource removeEventWithEventId:selectedEvent.eventId];
                            
                            [strongSelf cancelEventSelection];
                        }
                        
                    }];
                }
            }
        }

        if (level == 1)
        {
            [currentAlert addActionWithTitle:NSLocalizedStringFromTable(@"room_event_action_share", @"Vector", nil) style:MXKAlertActionStyleDefault handler:^(MXKAlert *alert) {

                __strong __typeof(weakSelf)strongSelf = weakSelf;
                [strongSelf cancelEventSelection];

                [attachment prepareShare:^(NSURL *fileURL) {

                    __strong __typeof(weakSelf)strongSelf = weakSelf;
                    strongSelf->documentInteractionController = [UIDocumentInteractionController interactionControllerWithURL:fileURL];
                    [strongSelf->documentInteractionController setDelegate:strongSelf];
                    strongSelf->currentSharedAttachment = attachment;

                    if (![strongSelf->documentInteractionController presentOptionsMenuFromRect:strongSelf.view.frame inView:strongSelf.view animated:YES])
                    {
                        strongSelf->documentInteractionController = nil;
                        [attachment onShareEnded];
                        strongSelf->currentSharedAttachment = nil;
                    }

                } failure:^(NSError *error) {

                    //Alert user
                    [[AppDelegate theDelegate] showErrorAsAlert:error];
                    
                }];
                
                // Start animation in case of download during attachment preparing
                [roomBubbleTableViewCell startProgressUI];
            }];
        }
    }

    // Check status of the selected event
    if (selectedEvent.sentState == MXEventSentStateSent)
    {
        // Check whether download is in progress
        if (level == 0 && selectedEvent.isMediaAttachment)
        {
            NSString *cacheFilePath = roomBubbleTableViewCell.bubbleData.attachment.cacheFilePath;
            if ([MXMediaManager existingDownloaderWithOutputFilePath:cacheFilePath])
            {
                [currentAlert addActionWithTitle:NSLocalizedStringFromTable(@"room_event_action_cancel_download", @"Vector", nil) style:MXKAlertActionStyleDefault handler:^(MXKAlert *alert) {

                    __strong __typeof(weakSelf)strongSelf = weakSelf;
                    [strongSelf cancelEventSelection];

                    // Get again the loader
                    MXMediaLoader *loader = [MXMediaManager existingDownloaderWithOutputFilePath:cacheFilePath];
                    if (loader)
                    {
                        [loader cancel];
                    }
                    // Hide the progress animation
                    roomBubbleTableViewCell.progressView.hidden = YES;

                }];
            }
        }

        if (level == 0)
        {
            // Do not allow to redact the event that enabled encryption (m.room.encryption)
            // because it breaks everything
            if (selectedEvent.eventType != MXEventTypeRoomEncryption)
            {
                [currentAlert addActionWithTitle:NSLocalizedStringFromTable(@"room_event_action_redact", @"Vector", nil) style:MXKAlertActionStyleDefault handler:^(MXKAlert *alert) {

                    __strong __typeof(weakSelf)strongSelf = weakSelf;
                    [strongSelf cancelEventSelection];

                    [strongSelf startActivityIndicator];

                    [strongSelf.roomDataSource.room redactEvent:selectedEvent.eventId reason:nil success:^{

                        __strong __typeof(weakSelf)strongSelf = weakSelf;
                        [strongSelf stopActivityIndicator];

                    } failure:^(NSError *error) {

                        __strong __typeof(weakSelf)strongSelf = weakSelf;
                        [strongSelf stopActivityIndicator];

                        NSLog(@"[Vector RoomVC] Redact event (%@) failed", selectedEvent.eventId);
                        //Alert user
                        [[AppDelegate theDelegate] showErrorAsAlert:error];
                        
                    }];
                }];
            }
        }

        if (level == 1)
        {
            [currentAlert addActionWithTitle:NSLocalizedStringFromTable(@"room_event_action_permalink", @"Vector", nil) style:MXKAlertActionStyleDefault handler:^(MXKAlert *alert) {

                __strong __typeof(weakSelf)strongSelf = weakSelf;
                [strongSelf cancelEventSelection];

                // Create a matrix.to permalink that is common to all matrix clients
                NSString *permalink = [MXTools permalinkToEvent:selectedEvent.eventId inRoom:selectedEvent.roomId];

                // Create a room matrix.to permalink
                [[UIPasteboard generalPasteboard] setString:permalink];
            }];
        }

        if (level == 1)
        {
            [currentAlert addActionWithTitle:NSLocalizedStringFromTable(@"room_event_action_view_source", @"Vector", nil) style:MXKAlertActionStyleDefault handler:^(MXKAlert *alert) {

                __strong __typeof(weakSelf)strongSelf = weakSelf;
                [strongSelf cancelEventSelection];

                // Display event details
                [strongSelf showEventDetails:selectedEvent];
            }];
        }

        if (level == 1)
        {
            [currentAlert addActionWithTitle:NSLocalizedStringFromTable(@"room_event_action_report", @"Vector", nil) style:MXKAlertActionStyleDefault handler:^(MXKAlert *alert) {

                __strong __typeof(weakSelf)strongSelf = weakSelf;
                [strongSelf cancelEventSelection];

                // Prompt user to enter a description of the problem content.
                MXKAlert *reasonAlert = [[MXKAlert alloc] initWithTitle:NSLocalizedStringFromTable(@"room_event_action_report_prompt_reason", @"Vector", nil)  message:nil style:MXKAlertStyleAlert];

                [reasonAlert addTextFieldWithConfigurationHandler:^(UITextField *textField) {
                    textField.secureTextEntry = NO;
                    textField.placeholder = nil;
                    textField.keyboardType = UIKeyboardTypeDefault;
                }];

                [reasonAlert addActionWithTitle:[NSBundle mxk_localizedStringForKey:@"ok"] style:MXKAlertActionStyleDefault handler:^(MXKAlert *alert) {

                    UITextField *textField = [alert textFieldAtIndex:0];

                    __strong __typeof(weakSelf)strongSelf = weakSelf;
                    strongSelf->currentAlert = nil;

                    [strongSelf startActivityIndicator];

                    [strongSelf.roomDataSource.room reportEvent:selectedEvent.eventId score:-100 reason:textField.text success:^{

                        __strong __typeof(weakSelf)strongSelf = weakSelf;
                        [strongSelf stopActivityIndicator];

                        // Prompt user to ignore content from this user
                        MXKAlert *ignoreAlert = [[MXKAlert alloc] initWithTitle:NSLocalizedStringFromTable(@"room_event_action_report_prompt_ignore_user", @"Vector", nil)  message:nil style:MXKAlertStyleAlert];

                        [ignoreAlert addActionWithTitle:[NSBundle mxk_localizedStringForKey:@"yes"] style:MXKAlertActionStyleDefault handler:^(MXKAlert *alert) {

                            __strong __typeof(weakSelf)strongSelf = weakSelf;
                            strongSelf->currentAlert = nil;

                            [strongSelf startActivityIndicator];

                            // Add the user to the blacklist: ignored users
                            [strongSelf.mainSession ignoreUsers:@[selectedEvent.sender] success:^{

                                __strong __typeof(weakSelf)strongSelf = weakSelf;
                                [strongSelf stopActivityIndicator];

                            } failure:^(NSError *error) {

                                __strong __typeof(weakSelf)strongSelf = weakSelf;
                                [strongSelf stopActivityIndicator];

                                NSLog(@"[Vector RoomVC] Ignore user (%@) failed", selectedEvent.sender);
                                //Alert user
                                [[AppDelegate theDelegate] showErrorAsAlert:error];

                            }];

                        }];

                        ignoreAlert.cancelButtonIndex = [ignoreAlert addActionWithTitle:[NSBundle mxk_localizedStringForKey:@"no"] style:MXKAlertActionStyleDefault handler:^(MXKAlert *alert) {

                            __strong __typeof(weakSelf)strongSelf = weakSelf;
                            strongSelf->currentAlert = nil;
                        }];

                        strongSelf->currentAlert = ignoreAlert;
                        [ignoreAlert showInViewController:strongSelf];

                    } failure:^(NSError *error) {

                        __strong __typeof(weakSelf)strongSelf = weakSelf;
                        [strongSelf stopActivityIndicator];

                        NSLog(@"[Vector RoomVC] Report event (%@) failed", selectedEvent.eventId);
                        //Alert user
                        [[AppDelegate theDelegate] showErrorAsAlert:error];
                        
                    }];
                }];
                
                reasonAlert.cancelButtonIndex = [reasonAlert addActionWithTitle:[NSBundle mxk_localizedStringForKey:@"cancel"] style:MXKAlertActionStyleDefault handler:^(MXKAlert *alert) {
                    
                    __strong __typeof(weakSelf)strongSelf = weakSelf;
                    strongSelf->currentAlert = nil;
                }];
                
                strongSelf->currentAlert = reasonAlert;
                [reasonAlert showInViewController:strongSelf];
            }];
        }
        
        if (level == 1 && self.roomDataSource.room.state.isEncrypted)
        {
            [currentAlert addActionWithTitle:NSLocalizedStringFromTable(@"room_event_action_view_encryption", @"Vector", nil) style:MXKAlertActionStyleDefault handler:^(MXKAlert *alert) {
                
                __strong __typeof(weakSelf)strongSelf = weakSelf;
                [strongSelf cancelEventSelection];
                
                // Display encryption details
                [strongSelf showEncryptionInformation:selectedEvent];
            }];
        }


        if (level == 0)
        {
            [currentAlert addActionWithTitle:NSLocalizedStringFromTable(@"room_event_action_more", @"Vector", nil) style:MXKAlertActionStyleDefault handler:^(MXKAlert *alert) {

                __strong __typeof(weakSelf)strongSelf = weakSelf;
                [strongSelf cancelEventSelection];

                // Show the next level of options
                [strongSelf showEditButtonAlertMenuForEvent:selectedEvent inCell:cell level:1];

            }];
        }
    }
    
    currentAlert.cancelButtonIndex = [currentAlert addActionWithTitle:NSLocalizedStringFromTable(@"cancel", @"Vector", nil) style:MXKAlertActionStyleDefault handler:^(MXKAlert *alert) {
        
        __strong __typeof(weakSelf)strongSelf = weakSelf;
        [strongSelf cancelEventSelection];
        
    }];
    
    // Do not display empty action sheet
    if (currentAlert.cancelButtonIndex)
    {
        currentAlert.mxkAccessibilityIdentifier = @"RoomVCEventMenuAlert";
        currentAlert.sourceView = roomBubbleTableViewCell;
        [currentAlert showInViewController:self];
    }
    else
    {
        currentAlert = nil;
    }
}

- (BOOL)dataSource:(MXKDataSource *)dataSource shouldDoAction:(NSString *)actionIdentifier inCell:(id<MXKCellRendering>)cell userInfo:(NSDictionary *)userInfo defaultValue:(BOOL)defaultValue
{
    BOOL shouldDoAction = defaultValue;

    if ([actionIdentifier isEqualToString:kMXKRoomBubbleCellShouldInteractWithURL])
    {
        // Try to catch universal link supported by the app
        NSURL *url = userInfo[kMXKRoomBubbleCellUrl];
        
        // When a link refers to a room alias/id, a user id or an event id, the non-ASCII characters (like '#' in room alias) has been escaped
        // to be able to convert it into a legal URL string.
        NSString *absoluteURLString = [url.absoluteString stringByReplacingPercentEscapesUsingEncoding:NSUTF8StringEncoding];

        // If the link can be open it by the app, let it do
        if ([Tools isUniversalLink:url])
        {
            shouldDoAction = NO;

            // iOS Patch: fix vector.im urls before using it
            NSURL *fixedURL = [Tools fixURLWithSeveralHashKeys:url];

            [[AppDelegate theDelegate] handleUniversalLinkFragment:fixedURL.fragment];
        }
        // Open a detail screen about the clicked user
        else if ([MXTools isMatrixUserIdentifier:absoluteURLString])
        {
            shouldDoAction = NO;

            NSString *userId = absoluteURLString;

            MXRoomMember* member = [self.roomDataSource.room.state memberWithUserId:userId];
            if (member)
            {
                // Use the room member detail VC for room members
                selectedRoomMember = member;
                [self performSegueWithIdentifier:@"showMemberDetails" sender:self];
            }
            else
            {
                // Use the contact detail VC for other users
                MXUser *user = [self.roomDataSource.room.mxSession userWithUserId:userId];
                if (user)
                {
                    selectedContact = [[MXKContact alloc] initMatrixContactWithDisplayName:((user.displayname.length > 0) ? user.displayname : user.userId) andMatrixID:user.userId];
                }
                else
                {
                    selectedContact = [[MXKContact alloc] initMatrixContactWithDisplayName:userId andMatrixID:userId];
                }
                [self performSegueWithIdentifier:@"showContactDetails" sender:self];
            }
        }
        // Open the clicked room
        else if ([MXTools isMatrixRoomIdentifier:absoluteURLString] || [MXTools isMatrixRoomAlias:absoluteURLString])
        {
            shouldDoAction = NO;

            NSString *roomIdOrAlias = absoluteURLString;

            // Open the room or preview it
            NSString *fragment = [NSString stringWithFormat:@"/room/%@", [roomIdOrAlias stringByAddingPercentEscapesUsingEncoding:NSUTF8StringEncoding]];
            [[AppDelegate theDelegate] handleUniversalLinkFragment:fragment];
        }
    }

    return shouldDoAction;
}

- (void)cancelEventSelection
{
    if (currentAlert)
    {
        [currentAlert dismiss:NO];
        currentAlert = nil;
    }

    customizedRoomDataSource.selectedEventId = nil;

    // Force table refresh
    [self dataSource:self.roomDataSource didCellChange:nil];
}

#pragma mark - Segues

- (void)prepareForSegue:(UIStoryboardSegue *)segue sender:(id)sender
{
    // Keep ref on destinationViewController
    [super prepareForSegue:segue sender:sender];

    id pushedViewController = [segue destinationViewController];

    if ([[segue identifier] isEqualToString:@"showRoomDetails"])
    {
        if ([pushedViewController isKindOfClass:[SegmentedViewController class]])
        {
            // Dismiss keyboard
            [self dismissKeyboard];

            SegmentedViewController* segmentedViewController = (SegmentedViewController*)pushedViewController;

            MXSession* session = self.roomDataSource.mxSession;
            NSString* roomId = self.roomDataSource.roomId;
            NSMutableArray* viewControllers = [[NSMutableArray alloc] init];
            NSMutableArray* titles = [[NSMutableArray alloc] init];

            // members tab
            [titles addObject: NSLocalizedStringFromTable(@"room_details_people", @"Vector", nil)];
            RoomParticipantsViewController* participantsViewController = [RoomParticipantsViewController roomParticipantsViewController];
            participantsViewController.delegate = self;
            participantsViewController.enableMention = YES;
            participantsViewController.mxRoom = [session roomWithRoomId:roomId];
            [viewControllers addObject:participantsViewController];
            
            // Files tab
            [titles addObject: NSLocalizedStringFromTable(@"room_details_files", @"Vector", nil)];
            RoomFilesViewController *roomFilesViewController = [RoomFilesViewController roomViewController];
            MXKRoomDataSource *roomFilesDataSource = [[MXKRoomDataSource alloc] initWithRoomId:roomId andMatrixSession:session];
            roomFilesDataSource.filterMessagesWithURL = YES;
            [roomFilesDataSource finalizeInitialization];
            // Give the data source ownership to the room files view controller.
            roomFilesViewController.hasRoomDataSourceOwnership = YES;
            [roomFilesViewController displayRoom:roomFilesDataSource];
            [viewControllers addObject:roomFilesViewController];

            // Settings tab
            [titles addObject: NSLocalizedStringFromTable(@"room_details_settings", @"Vector", nil)];
            RoomSettingsViewController *settingsViewController = [RoomSettingsViewController roomSettingsViewController];
            [settingsViewController initWithSession:session andRoomId:roomId];
            [viewControllers addObject:settingsViewController];

            // Sanity check
            if (selectedRoomDetailsIndex > 2)
            {
                selectedRoomDetailsIndex = 0;
            }

            segmentedViewController.title = NSLocalizedStringFromTable(@"room_details_title", @"Vector", nil);
            [segmentedViewController initWithTitles:titles viewControllers:viewControllers defaultSelected:selectedRoomDetailsIndex];

            // Add the current session to be able to observe its state change.
            [segmentedViewController addMatrixSession:session];

            // Preselect the tapped field if any
            settingsViewController.selectedRoomSettingsField = selectedRoomSettingsField;
            selectedRoomSettingsField = RoomSettingsViewControllerFieldNone;
        }
    }
    else if ([[segue identifier] isEqualToString:@"showRoomSearch"])
    {
        // Dismiss keyboard
        [self dismissKeyboard];

        RoomSearchViewController* roomSearchViewController = (RoomSearchViewController*)pushedViewController;
        // Add the current data source to be able to search messages.
        roomSearchViewController.roomDataSource = self.roomDataSource;
    }
    else if ([[segue identifier] isEqualToString:@"showMemberDetails"])
    {
        if (selectedRoomMember)
        {
            RoomMemberDetailsViewController *memberViewController = pushedViewController;

            // Set delegate to handle action on member (start chat, mention)
            memberViewController.delegate = self;
            memberViewController.enableMention = (self.inputToolbarView != nil);
            memberViewController.enableVoipCall = NO;

            [memberViewController displayRoomMember:selectedRoomMember withMatrixRoom:self.roomDataSource.room];

            selectedRoomMember = nil;
        }
    }
    else if ([[segue identifier] isEqualToString:@"showContactDetails"])
    {
        if (selectedContact)
        {
            ContactDetailsViewController *contactDetailsViewController = segue.destinationViewController;
            contactDetailsViewController.enableVoipCall = NO;
            contactDetailsViewController.contact = selectedContact;

            selectedContact = nil;
        }
    }
    else if ([[segue identifier] isEqualToString:@"showUnknownDevices"])
    {
        if (unknownDevices)
        {
            UsersDevicesViewController *usersDevicesViewController = (UsersDevicesViewController *)segue.destinationViewController.childViewControllers.firstObject;
            [usersDevicesViewController displayUsersDevices:unknownDevices andMatrixSession:self.roomDataSource.mxSession onComplete:nil];

            unknownDevices = nil;
        }
    }

    // Hide back button title
    self.navigationItem.backBarButtonItem = [[UIBarButtonItem alloc] initWithTitle:@"" style:UIBarButtonItemStylePlain target:nil action:nil];
}

#pragma mark - MXKRoomInputToolbarViewDelegate

- (void)roomInputToolbarView:(MXKRoomInputToolbarView*)toolbarView isTyping:(BOOL)typing
{
    [super roomInputToolbarView:toolbarView isTyping:typing];
    
    // Cancel potential selected event (to leave edition mode)
    if (typing && customizedRoomDataSource.selectedEventId)
    {
        [self cancelEventSelection];
    }
}

- (void)roomInputToolbarView:(MXKRoomInputToolbarView*)toolbarView placeCallWithVideo:(BOOL)video
{
    // Conference call is not supported in encrypted rooms
    if (self.roomDataSource.room.state.isEncrypted && self.roomDataSource.room.state.joinedMembers.count > 2)
    {
        [currentAlert dismiss:NO];

        __weak __typeof(self) weakSelf = self;
        currentAlert = [[MXKAlert alloc] initWithTitle:[NSBundle mxk_localizedStringForKey:@"room_no_conference_call_in_encrypted_rooms"]  message:nil style:MXKAlertStyleAlert];

        currentAlert.cancelButtonIndex = [currentAlert addActionWithTitle:[NSBundle mxk_localizedStringForKey:@"ok"] style:MXKAlertActionStyleDefault handler:^(MXKAlert *alert) {

            __strong __typeof(weakSelf)strongSelf = weakSelf;
            strongSelf->currentAlert = nil;
        }];

        currentAlert.mxkAccessibilityIdentifier = @"RoomVCCallAlert";
        [currentAlert showInViewController:self];
    }
    // In case of conference call, check that the user has enough power level
    else if (self.roomDataSource.room.state.joinedMembers.count > 2 &&
        ![MXCallManager canPlaceConferenceCallInRoom:self.roomDataSource.room])
    {
        [currentAlert dismiss:NO];

        __weak __typeof(self) weakSelf = self;
        currentAlert = [[MXKAlert alloc] initWithTitle:[NSBundle mxk_localizedStringForKey:@"room_no_power_to_create_conference_call"]  message:nil style:MXKAlertStyleAlert];

        currentAlert.cancelButtonIndex = [currentAlert addActionWithTitle:[NSBundle mxk_localizedStringForKey:@"ok"] style:MXKAlertActionStyleDefault handler:^(MXKAlert *alert) {

            __strong __typeof(weakSelf)strongSelf = weakSelf;
            strongSelf->currentAlert = nil;
        }];

        currentAlert.mxkAccessibilityIdentifier = @"RoomVCCallAlert";
        [currentAlert showInViewController:self];
    }
    else
    {
        NSString *appDisplayName = [[[NSBundle mainBundle] infoDictionary] objectForKey:@"CFBundleDisplayName"];

        // Check app permissions before placing the call
        [MXKTools checkAccessForCall:video
         manualChangeMessageForAudio:[NSString stringWithFormat:[NSBundle mxk_localizedStringForKey:@"microphone_access_not_granted_for_call"], appDisplayName]
         manualChangeMessageForVideo:[NSString stringWithFormat:[NSBundle mxk_localizedStringForKey:@"camera_access_not_granted_for_call"], appDisplayName]
           showPopUpInViewController:self completionHandler:^(BOOL granted) {

               if (granted)
               {
                   [self.roomDataSource.room placeCallWithVideo:video success:nil failure:nil];
               }
               else
               {
                   NSLog(@"RoomViewController: Warning: The application does not have the perssion to place the call");
               }
           }];
    }
}

- (void)roomInputToolbarViewHangupCall:(MXKRoomInputToolbarView *)toolbarView
{
    MXCall *callInRoom = [self.roomDataSource.mxSession.callManager callInRoom:self.roomDataSource.roomId];
    if (callInRoom)
    {
        [callInRoom hangup];
    }
}

- (void)roomInputToolbarView:(MXKRoomInputToolbarView*)toolbarView heightDidChanged:(CGFloat)height completion:(void (^)(BOOL finished))completion
{
    if (self.roomInputToolbarContainerHeightConstraint.constant != height)
    {
        // Hide temporarily the placeholder to prevent its distorsion during height animation
        if (!savedInputToolbarPlaceholder)
        {
            savedInputToolbarPlaceholder = toolbarView.placeholder.length ? toolbarView.placeholder : @"";
        }
        toolbarView.placeholder = nil;
        
        [super roomInputToolbarView:toolbarView heightDidChanged:height completion:^(BOOL finished) {
            
            if (completion)
            {
                completion (finished);
            }

            // Consider here the saved placeholder only if no new placeholder has been defined during the height animation.
            if (!toolbarView.placeholder)
            {
                // Restore the placeholder if any
                toolbarView.placeholder =  savedInputToolbarPlaceholder.length ? savedInputToolbarPlaceholder : nil;
            }
            savedInputToolbarPlaceholder = nil;
        }];
    }
}

#pragma mark - RoomParticipantsViewControllerDelegate

- (void)roomParticipantsViewController:(RoomParticipantsViewController *)roomParticipantsViewController mention:(MXRoomMember*)member
{
    [self mention:member];
}

#pragma mark - MXKRoomMemberDetailsViewControllerDelegate

- (void)roomMemberDetailsViewController:(MXKRoomMemberDetailsViewController *)roomMemberDetailsViewController startChatWithMemberId:(NSString *)matrixId completion:(void (^)(void))completion
{
    [[AppDelegate theDelegate] createDirectChatWithUserId:matrixId completion:completion];
}

- (void)roomMemberDetailsViewController:(MXKRoomMemberDetailsViewController *)roomMemberDetailsViewController mention:(MXRoomMember*)member
{
    [self mention:member];
}

#pragma mark - Action

- (IBAction)onButtonPressed:(id)sender
{
    if (sender == self.navigationItem.rightBarButtonItem)
    {
        [self performSegueWithIdentifier:@"showRoomSearch" sender:self];
    }
    else if (sender == self.jumpToLastUnreadButton)
    {
        MXKRoomDataSource *roomDataSource;
        // Jump to the last unread event by using a temporary room data source initialized with the last unread event id.
        roomDataSource = [[RoomDataSource alloc] initWithRoomId:self.roomDataSource.roomId initialEventId:self.roomDataSource.room.accountData.readMarkerEventId andMatrixSession:self.mainSession];
        [roomDataSource finalizeInitialization];
        
        [self displayRoom:roomDataSource];
        
        // Give the data source ownership to the room view controller.
        self.hasRoomDataSourceOwnership = YES;
    }
    else if (sender == self.resetReadMarkerButton)
    {
        // Move the read marker to the current read receipt position.
        [self.roomDataSource.room forgetReadMarker];
        
        [self refreshJumpToLastUnreadBannerDisplay];
    }
}

#pragma mark - UITableViewDelegate

- (void)tableView:(UITableView *)tableView willDisplayCell:(UITableViewCell *)cell forRowAtIndexPath:(NSIndexPath *)indexPath
{
    if ([cell isKindOfClass:MXKRoomBubbleTableViewCell.class])
    {
        MXKRoomBubbleTableViewCell *roomBubbleTableViewCell = (MXKRoomBubbleTableViewCell*)cell;
        if (roomBubbleTableViewCell.readMarkerView)
        {
            readMarkerTableViewCell = roomBubbleTableViewCell;
            
            [self checkReadMarkerVisibility];
        }
    }
}

- (void)tableView:(UITableView *)tableView didEndDisplayingCell:(UITableViewCell *)cell forRowAtIndexPath:(NSIndexPath*)indexPath
{
    if (cell == readMarkerTableViewCell)
    {
        readMarkerTableViewCell = nil;
    }
    
    [super tableView:tableView didEndDisplayingCell:cell forRowAtIndexPath:indexPath];
}

- (void)tableView:(UITableView *)tableView didSelectRowAtIndexPath:(NSIndexPath *)indexPath
{
    [super tableView:tableView didSelectRowAtIndexPath:indexPath];
}

#pragma mark -

- (void)scrollViewDidScroll:(UIScrollView *)scrollView
{
    [super scrollViewDidScroll:scrollView];
    
    [self checkReadMarkerVisibility];
}

- (void)scrollViewWillBeginDragging:(UIScrollView *)scrollView
{
    if ([MXKRoomViewController instancesRespondToSelector:@selector(scrollViewWillBeginDragging:)])
    {
        [super scrollViewWillBeginDragging:scrollView];
    }
    
    if (self.expandedHeaderContainer.isHidden == NO)
    {
        // Store here the position of the first touch down event
        UIPanGestureRecognizer *panGestureRecognizer = scrollView.panGestureRecognizer;
        if (panGestureRecognizer && panGestureRecognizer.numberOfTouches)
        {
            startScrollingPoint = [panGestureRecognizer locationOfTouch:0 inView:self.view];
        }
        else
        {
            startScrollingPoint = CGPointZero;
        }
    }
}

- (void)scrollViewDidEndDragging:(UIScrollView *)scrollView willDecelerate:(BOOL)decelerate
{
    if ([MXKRoomViewController instancesRespondToSelector:@selector(scrollViewDidEndDragging:willDecelerate:)])
    {
        [super scrollViewDidEndDragging:scrollView willDecelerate:decelerate];
    }
    
    if (decelerate == NO)
    {
        // Handle swipe on expanded header
        [self onScrollViewDidEndScrolling:scrollView];
        
        [self refreshActivitiesViewDisplay];
        [self refreshJumpToLastUnreadBannerDisplay];
    }
    else
    {
        // Dispatch async the expanded header handling in order to let the deceleration go first.
        dispatch_async(dispatch_get_main_queue(), ^{
        
            // Handle swipe on expanded header
            [self onScrollViewDidEndScrolling:scrollView];
            
        });
    }
}

- (void)scrollViewDidEndDecelerating:(UIScrollView *)scrollView
{
    if ([MXKRoomViewController instancesRespondToSelector:@selector(scrollViewDidEndDecelerating:)])
    {
        [super scrollViewDidEndDecelerating:scrollView];
    }
    
    [self refreshActivitiesViewDisplay];
    [self refreshJumpToLastUnreadBannerDisplay];
}

- (void)scrollViewDidEndScrollingAnimation:(UIScrollView *)scrollView
{
    if ([MXKRoomViewController instancesRespondToSelector:@selector(scrollViewDidEndScrollingAnimation:)])
    {
        [super scrollViewDidEndScrollingAnimation:scrollView];
    }
    
    [self refreshActivitiesViewDisplay];
    [self refreshJumpToLastUnreadBannerDisplay];
}

- (void)onScrollViewDidEndScrolling:(UIScrollView *)scrollView
{
    // Check whether the user's finger has been dragged over the expanded header.
    // In that case the expanded header is collapsed
    if (self.expandedHeaderContainer.isHidden == NO && (startScrollingPoint.y != 0))
    {
        UIPanGestureRecognizer *panGestureRecognizer = scrollView.panGestureRecognizer;
        CGPoint translate = [panGestureRecognizer translationInView:self.view];
        
        if (startScrollingPoint.y + translate.y < self.expandedHeaderContainer.frame.size.height)
        {
            // Hide the expanded header by reseting the property 'showExpandedHeader'. Then the header is not expanded automatically on viewWillAppear.
            self.showExpandedHeader = NO;
        }
    }
}

#pragma mark - MXKRoomTitleViewDelegate

- (BOOL)roomTitleViewShouldBeginEditing:(MXKRoomTitleView*)titleView
{
    // Disable room name edition
    return NO;
}

#pragma mark - RoomTitleViewTapGestureDelegate

- (void)roomTitleView:(RoomTitleView*)titleView recognizeTapGesture:(UITapGestureRecognizer*)tapGestureRecognizer
{
    UIView *tappedView = tapGestureRecognizer.view;
    
    if (tappedView == titleView.titleMask)
    {
        if (self.expandedHeaderContainer.isHidden)
        {
            // Expand the header
            [self showExpandedHeader:YES];
        }
        else
        {
            selectedRoomSettingsField = RoomSettingsViewControllerFieldNone;
            
            CGPoint point = [tapGestureRecognizer locationInView:self.expandedHeaderContainer];
            
            CGRect roomNameArea = expandedHeader.displayNameTextField.frame;
            roomNameArea.origin.x -= 10;
            roomNameArea.origin.y -= 10;
            roomNameArea.size.width += 20;
            roomNameArea.size.height += 15;
            if (CGRectContainsPoint(roomNameArea, point))
            {
                // Starting to move the local preview view
                selectedRoomSettingsField = RoomSettingsViewControllerFieldName;
            }
            else
            {
                CGRect roomTopicArea = expandedHeader.roomTopic.frame;
                roomTopicArea.origin.x -= 10;
                roomTopicArea.size.width += 20;
                roomTopicArea.size.height += 10;
                if (CGRectContainsPoint(roomTopicArea, point))
                {
                    // Starting to move the local preview view
                    selectedRoomSettingsField = RoomSettingsViewControllerFieldTopic;
                }
                else if ([self.titleView isKindOfClass:[RoomAvatarTitleView class]])
                {
                    RoomAvatarTitleView *avatarTitleView = (RoomAvatarTitleView*)self.titleView;
                    CGRect roomAvatarFrame = avatarTitleView.roomAvatar.frame;
                    roomAvatarFrame.origin = [avatarTitleView convertPoint:roomAvatarFrame.origin toView:self.expandedHeaderContainer];
                    if (CGRectContainsPoint(roomAvatarFrame, point))
                    {
                        // Starting to move the local preview view
                        selectedRoomSettingsField = RoomSettingsViewControllerFieldAvatar;
                    }
                }
            }
            
            // Open room settings
            selectedRoomDetailsIndex = 2;
            [self performSegueWithIdentifier:@"showRoomDetails" sender:self];
        }
    }
    else if (tappedView == titleView.roomDetailsMask)
    {
        // Open room details by selecting member list
        selectedRoomDetailsIndex = 0;
        [self performSegueWithIdentifier:@"showRoomDetails" sender:self];
    }
    else if (tappedView == previewHeader.rightButton)
    {
        // 'Join' button has been pressed
        if (roomPreviewData)
        {
            // Attempt to join the room (keep reference on the potential eventId, the preview data will be removed automatically in case of success).
            NSString *eventId = roomPreviewData.eventId;
            
            // We promote here join by room alias instead of room id when an alias is available.
            NSString *roomIdOrAlias = roomPreviewData.roomId;
            if (roomPreviewData.roomAliases.count)
            {
                roomIdOrAlias = roomPreviewData.roomAliases.firstObject;
            }
            
            // Note in case of simple link to a room the signUrl param is nil
            [self joinRoomWithRoomIdOrAlias:roomIdOrAlias andSignUrl:roomPreviewData.emailInvitation.signUrl completion:^(BOOL succeed) {

                if (succeed)
                {
                    // If an event was specified, replace the datasource by a non live datasource showing the event
                    if (eventId)
                    {
                        RoomDataSource *roomDataSource = [[RoomDataSource alloc] initWithRoomId:self.roomDataSource.roomId initialEventId:eventId andMatrixSession:self.mainSession];
                        [roomDataSource finalizeInitialization];
                        roomDataSource.markTimelineInitialEvent = YES;
                        
                        [self displayRoom:roomDataSource];
                        
                        self.hasRoomDataSourceOwnership = YES;
                    }
                    else
                    {
                        // Enable back the text input
                        [self setRoomInputToolbarViewClass:RoomInputToolbarView.class];
                        
                        // Update the inputToolBar height.
                        CGFloat height = (self.inputToolbarView ? ((RoomInputToolbarView*)self.inputToolbarView).mainToolbarMinHeightConstraint.constant : 0);
                        // Disable animation during the update
                        [UIView setAnimationsEnabled:NO];
                        [self roomInputToolbarView:self.inputToolbarView heightDidChanged:height completion:nil];
                        [UIView setAnimationsEnabled:YES];
                        
                        // And the extra area
                        [self setRoomActivitiesViewClass:RoomActivitiesView.class];
                        
                        [self refreshRoomTitle];
                        [self refreshRoomInputToolbar];
                    }
                }

            }];
        }
        else
        {
            [self joinRoom:^(BOOL succeed) {
                
                if (succeed)
                {
                    [self refreshRoomTitle];
                }
                
            }];
        }
    }
    else if (tappedView == previewHeader.leftButton)
    {
        // 'Decline' button has been pressed
        if (roomPreviewData)
        {
            // Decline this invitation = leave this page
            [[AppDelegate theDelegate] restoreInitialDisplay:^{}];
        }
        else
        {
            [self startActivityIndicator];
            
            [self.roomDataSource.room leave:^{
                
                [self stopActivityIndicator];
                
                // We remove the current view controller.
                // Pop to homes view controller
                [[AppDelegate theDelegate] restoreInitialDisplay:^{}];
                
            } failure:^(NSError *error) {
                
                [self stopActivityIndicator];
                NSLog(@"[Vector RoomVC] Failed to reject an invited room (%@) failed", self.roomDataSource.room.state.roomId);
                
            }];
        }
    }
}

#pragma mark - Typing management

- (void)removeTypingNotificationsListener
{
    if (self.roomDataSource)
    {
        // Remove the previous live listener
        if (typingNotifListener)
        {
            [self.roomDataSource.room.liveTimeline removeListener:typingNotifListener];
            typingNotifListener = nil;
        }
    }
    
    currentTypingUsers = nil;
}

- (void)listenTypingNotifications
{
    if (self.roomDataSource)
    {
        // Add typing notification listener
        typingNotifListener = [self.roomDataSource.room.liveTimeline listenToEventsOfTypes:@[kMXEventTypeStringTypingNotification] onEvent:^(MXEvent *event, MXTimelineDirection direction, MXRoomState *roomState) {
            
            // Handle only live events
            if (direction == MXTimelineDirectionForwards)
            {
                // Retrieve typing users list
                NSMutableArray *typingUsers = [NSMutableArray arrayWithArray:self.roomDataSource.room.typingUsers];
                // Remove typing info for the current user
                NSUInteger index = [typingUsers indexOfObject:self.mainSession.myUser.userId];
                if (index != NSNotFound)
                {
                    [typingUsers removeObjectAtIndex:index];
                }
                
                // Ignore this notification if both arrays are empty
                if (currentTypingUsers.count || typingUsers.count)
                {
                    currentTypingUsers = typingUsers;
                    [self refreshActivitiesViewDisplay];
                }
            }
            
        }];
        
        // Retrieve the current typing users list
        NSMutableArray *typingUsers = [NSMutableArray arrayWithArray:self.roomDataSource.room.typingUsers];
        // Remove typing info for the current user
        NSUInteger index = [typingUsers indexOfObject:self.mainSession.myUser.userId];
        if (index != NSNotFound)
        {
            [typingUsers removeObjectAtIndex:index];
        }
        currentTypingUsers = typingUsers;
        [self refreshActivitiesViewDisplay];
    }
}

- (void)refreshTypingNotification
{
    if ([self.activitiesView isKindOfClass:RoomActivitiesView.class])
    {
        // Prepare here typing notification
        NSString* text = nil;
        NSUInteger count = currentTypingUsers.count;
        
        // get the room member names
        NSMutableArray *names = [[NSMutableArray alloc] init];
        
        // keeps the only the first two users
        for(int i = 0; i < MIN(count, 2); i++)
        {
            NSString* name = [currentTypingUsers objectAtIndex:i];
            
            MXRoomMember* member = [self.roomDataSource.room.state memberWithUserId:name];
            
            if (member && member.displayname.length)
            {
                name = member.displayname;
            }
            
            // sanity check
            if (name)
            {
                [names addObject:name];
            }
        }
        
        if (0 == names.count)
        {
            // something to do ?
        }
        else if (1 == names.count)
        {
            text = [NSString stringWithFormat:NSLocalizedStringFromTable(@"room_one_user_is_typing", @"Vector", nil), [names objectAtIndex:0]];
        }
        else if (2 == names.count)
        {
            text = [NSString stringWithFormat:NSLocalizedStringFromTable(@"room_two_users_are_typing", @"Vector", nil), [names objectAtIndex:0], [names objectAtIndex:1]];
        }
        else
        {
            text = [NSString stringWithFormat:NSLocalizedStringFromTable(@"room_many_users_are_typing", @"Vector", nil), [names objectAtIndex:0], [names objectAtIndex:1]];
        }
        
        [((RoomActivitiesView*) self.activitiesView) displayTypingNotification:text];
    }
}

#pragma mark - Call notifications management

- (void)removeCallNotificationsListeners
{
    if (kMXCallStateDidChangeObserver)
    {
        [[NSNotificationCenter defaultCenter] removeObserver:kMXCallStateDidChangeObserver];
        kMXCallStateDidChangeObserver = nil;
    }
    if (kMXCallManagerConferenceStartedObserver)
    {
        [[NSNotificationCenter defaultCenter] removeObserver:kMXCallManagerConferenceStartedObserver];
        kMXCallManagerConferenceStartedObserver = nil;
    }
    if (kMXCallManagerConferenceFinishedObserver)
    {
        [[NSNotificationCenter defaultCenter] removeObserver:kMXCallManagerConferenceFinishedObserver];
        kMXCallManagerConferenceFinishedObserver = nil;
    }
}

- (void)listenCallNotifications
{
    kMXCallStateDidChangeObserver = [[NSNotificationCenter defaultCenter] addObserverForName:kMXCallStateDidChange object:nil queue:[NSOperationQueue mainQueue] usingBlock:^(NSNotification *notif) {

        MXCall *call = notif.object;
        if ([call.room.roomId isEqualToString:customizedRoomDataSource.roomId])
        {
            [self refreshActivitiesViewDisplay];
            [self refreshRoomInputToolbar];
        }
    }];
    kMXCallManagerConferenceStartedObserver = [[NSNotificationCenter defaultCenter] addObserverForName:kMXCallManagerConferenceStarted object:nil queue:[NSOperationQueue mainQueue] usingBlock:^(NSNotification *notif) {

        NSString *roomId = notif.object;
        if ([roomId isEqualToString:customizedRoomDataSource.roomId])
        {
            [self refreshActivitiesViewDisplay];
        }
    }];
    kMXCallManagerConferenceFinishedObserver = [[NSNotificationCenter defaultCenter] addObserverForName:kMXCallManagerConferenceFinished object:nil queue:[NSOperationQueue mainQueue] usingBlock:^(NSNotification *notif) {

        NSString *roomId = notif.object;
        if ([roomId isEqualToString:customizedRoomDataSource.roomId])
        {
            [self refreshActivitiesViewDisplay];
            [self refreshRoomInputToolbar];
        }
    }];
}

#pragma mark - Unreachable Network Handling

- (void)refreshActivitiesViewDisplay
{
    if ([self.activitiesView isKindOfClass:RoomActivitiesView.class])
    {
        RoomActivitiesView *roomActivitiesView = (RoomActivitiesView*)self.activitiesView;
        
        // Reset gesture recognizers
        while (roomActivitiesView.gestureRecognizers.count)
        {
            [roomActivitiesView removeGestureRecognizer:roomActivitiesView.gestureRecognizers[0]];
        }

        if ([AppDelegate theDelegate].isOffline)
        {
            [roomActivitiesView displayNetworkErrorNotification:NSLocalizedStringFromTable(@"room_offline_notification", @"Vector", nil)];
        }
        else if (customizedRoomDataSource.room.state.isOngoingConferenceCall)
        {
            // Show the "Ongoing conference call" banner only if the user is not in the conference
            MXCall *callInRoom = [self.roomDataSource.mxSession.callManager callInRoom:self.roomDataSource.roomId];
            if (callInRoom && callInRoom.state != MXCallStateEnded)
            {
                if ([self checkUnsentMessages] == NO)
                {
                    [self refreshTypingNotification];
                }
            }
            else
            {
                [roomActivitiesView displayOngoingConferenceCall:^(BOOL video) {

                    NSLog(@"[Vector RoomVC] onOngoingConferenceCallPressed");

                    // Make sure there is not yet a call
                    if (![customizedRoomDataSource.mxSession.callManager callInRoom:customizedRoomDataSource.roomId])
                    {
                        [customizedRoomDataSource.room placeCallWithVideo:video success:nil failure:nil];
                    }
                }];
            }
        }
        else if ([self checkUnsentMessages] == NO)
        {
            // Show "scroll to bottom" icon when the most recent message is not visible,
            // or when the timelime is not live (this icon is used to go back to live).
            if (!self.roomDataSource.isLive || [self isBubblesTableScrollViewAtTheBottom] == NO)
            {
                // Retrieve the unread messages count
                NSUInteger unreadCount = self.roomDataSource.room.summary.localUnreadEventCount;
                
                if (unreadCount == 0)
                {
                    // Refresh the typing notification here
                    // We will keep visible this notification (if any) beside the "scroll to bottom" icon.
                    [self refreshTypingNotification];
                }
                
                [roomActivitiesView displayScrollToBottomIcon:unreadCount onIconTapGesture:^{
                    
                    if (self.roomDataSource.isLive)
                    {
                        [self scrollBubblesTableViewToBottomAnimated:YES];
                    }
                    else
                    {
                        // Switch back to the room live timeline managed by MXKRoomDataSourceManager
                        MXKRoomDataSourceManager *roomDataSourceManager = [MXKRoomDataSourceManager sharedManagerForMatrixSession:self.mainSession];
                        MXKRoomDataSource *roomDataSource = [roomDataSourceManager roomDataSourceForRoom:self.roomDataSource.roomId create:YES];
                        
                        // Scroll to bottom the bubble history on the display refresh.
                        shouldScrollToBottomOnTableRefresh = YES;
                        
                        [self displayRoom:roomDataSource];
                        
                        // The room view controller do not have here the data source ownership.
                        self.hasRoomDataSourceOwnership = NO;
                        
                        [self refreshActivitiesViewDisplay];
                        [self refreshJumpToLastUnreadBannerDisplay];
                    }
                    
                }];
            }
            else
            {
                [self refreshTypingNotification];
            }
        }
        
        // Recognize swipe downward to dismiss keyboard if any
        UISwipeGestureRecognizer *swipe = [[UISwipeGestureRecognizer alloc] initWithTarget:self action:@selector(onSwipeGesture:)];
        [swipe setNumberOfTouchesRequired:1];
        [swipe setDirection:UISwipeGestureRecognizerDirectionDown];
        [roomActivitiesView addGestureRecognizer:swipe];
    }
}

#pragma mark - Missed discussions handling

- (void)refreshMissedDiscussionsCount:(BOOL)force
{
    // Ignore this action when no room is displayed
    if (!self.roomDataSource || !missedDiscussionsBarButtonCustomView)
    {
        return;
    }
    
    NSUInteger highlightCount = 0;
<<<<<<< HEAD
    NSUInteger missedCount = [self.mainSession missedDiscussionsCount];
    if (missedCount && self.roomDataSource.room.summary.notificationCount)
=======
    NSUInteger missedCount = [[AppDelegate theDelegate].masterTabBarController missedDiscussionsCount];
    
    // Compute the missed notifications count of the current room by considering its notification mode in Riot.
    NSUInteger roomNotificationCount = self.roomDataSource.room.summary.notificationCount;
    if (self.roomDataSource.room.isMentionsOnly)
    {
        // Only the highlighted missed messages must be considered here.
        roomNotificationCount = self.roomDataSource.room.summary.highlightCount;
    }
    
    // Remove the current room from the missed discussion counter.
    if (missedCount && roomNotificationCount)
>>>>>>> 89f1e0e8
    {
        missedCount--;
    }
    
    if (missedCount)
    {
        // Compute the missed highlight count
<<<<<<< HEAD
        highlightCount = [self.mainSession missedHighlightDiscussionsCount];
=======
        highlightCount = [[AppDelegate theDelegate].masterTabBarController missedHighlightDiscussionsCount];
>>>>>>> 89f1e0e8
        if (highlightCount && self.roomDataSource.room.summary.highlightCount)
        {
            // Remove the current room from the missed highlight counter
            highlightCount--;
        }
    }
    
    if (force || missedDiscussionsCount != missedCount || missedHighlightCount != highlightCount)
    {
        missedDiscussionsCount = missedCount;
        missedHighlightCount = highlightCount;
        
        NSMutableArray *leftBarButtonItems = [NSMutableArray arrayWithArray: self.navigationItem.leftBarButtonItems];
        
        if (missedCount)
        {
            // Consider the main navigation controller if the current view controller is embedded inside a split view controller.
            UINavigationController *mainNavigationController = self.navigationController;
            if (self.splitViewController.isCollapsed && self.splitViewController.viewControllers.count)
            {
                mainNavigationController = self.splitViewController.viewControllers.firstObject;
            }
            UINavigationItem *backItem = mainNavigationController.navigationBar.backItem;
            UIBarButtonItem *backButton = backItem.backBarButtonItem;

            // Refresh missed discussions count label
            if (missedCount > 99)
            {
                missedDiscussionsBadgeLabel.text = @"99+";
            }
            else
            {
                missedDiscussionsBadgeLabel.text = [NSString stringWithFormat:@"%tu", missedCount];
            }
            
            [missedDiscussionsBadgeLabel sizeToFit];
            
            // Update the label background view frame
            CGRect frame = missedDiscussionsBadgeLabelBgView.frame;
            frame.size.width = round(missedDiscussionsBadgeLabel.frame.size.width + 18);
            if (backButton && !backButton.title.length)
            {
                // Shift the badge on the left to be close the back icon
                frame.origin.x = ([GBDeviceInfo deviceInfo].displayInfo.display > GBDeviceDisplay4Inch ? -35 : -25);
            }
            else
            {
                frame.origin.x = 0;
            }
            // Caution: set label background view frame only in case of changes to prevent from looping on 'viewDidLayoutSubviews'.
            if (!CGRectEqualToRect(missedDiscussionsBadgeLabelBgView.frame, frame))
            {
                missedDiscussionsBadgeLabelBgView.frame = frame;
                
                // Adjust the custom view width of the associated bar button
                CGRect bgFrame = missedDiscussionsBarButtonCustomView.frame;
                CGFloat width = frame.size.width + frame.origin.x;
                bgFrame.size.width = (width > 0 ? width : 0);
                missedDiscussionsBarButtonCustomView.frame = bgFrame;
            }
            
            // Set the right background color
            if (highlightCount)
            {
                missedDiscussionsBadgeLabelBgView.backgroundColor = kRiotColorPinkRed;
            }
            else
            {
                missedDiscussionsBadgeLabelBgView.backgroundColor = kRiotColorGreen;
            }
            
            if (!missedDiscussionsButton || [leftBarButtonItems indexOfObject:missedDiscussionsButton] == NSNotFound)
            {
                missedDiscussionsButton = [[UIBarButtonItem alloc] initWithCustomView:missedDiscussionsBarButtonCustomView];
                
                // Add it in left bar items
                [leftBarButtonItems addObject:missedDiscussionsButton];
            }
        }
        else if (missedDiscussionsButton)
        {
            [leftBarButtonItems removeObject:missedDiscussionsButton];
            missedDiscussionsButton = nil;
        }
        
        self.navigationItem.leftBarButtonItems = leftBarButtonItems;
    }
}

#pragma mark - Unsent Messages Handling

-(BOOL)checkUnsentMessages
{
    BOOL hasUnsent = NO;
    BOOL hasUnsentDueToUnknownDevices = NO;

    if ([self.activitiesView isKindOfClass:RoomActivitiesView.class])
    {
        NSArray<MXEvent*> *outgoingMsgs = self.roomDataSource.room.outgoingMessages;
        
        for (MXEvent *event in outgoingMsgs)
        {
            if (event.sentState == MXEventSentStateFailed)
            {
                hasUnsent = YES;

                // Check if the error is due to unknown devices
                if ([event.sentError.domain isEqualToString:MXEncryptingErrorDomain]
                        && event.sentError.code == MXEncryptingErrorUnknownDeviceCode)
                {
                    hasUnsentDueToUnknownDevices = YES;
                    break;
                }
            }
        }
        
        if (hasUnsent)
        {
            NSString *notification = hasUnsentDueToUnknownDevices ?
                NSLocalizedStringFromTable(@"room_unsent_messages_unknown_devices_notification", @"Vector", nil) :
                NSLocalizedStringFromTable(@"room_unsent_messages_notification", @"Vector", nil);

            RoomActivitiesView *roomActivitiesView = (RoomActivitiesView*) self.activitiesView;
            [roomActivitiesView displayUnsentMessagesNotification:notification withResendLink:^{
                
                [self resendAllUnsentMessages];
                
            } andCancelLink:^{

                [self cancelAllUnsentMessages];

            } andIconTapGesture:^{

                if (currentAlert)
                {
                    [currentAlert dismiss:NO];
                }
                
                __weak __typeof(self) weakSelf = self;
                currentAlert = [[MXKAlert alloc] initWithTitle:nil message:nil style:MXKAlertStyleActionSheet];
                
                [currentAlert addActionWithTitle:NSLocalizedStringFromTable(@"room_resend_unsent_messages", @"Vector", nil) style:MXKAlertActionStyleDefault handler:^(MXKAlert *alert) {
                    
                    __strong __typeof(weakSelf)strongSelf = weakSelf;
                    [strongSelf resendAllUnsentMessages];
                    strongSelf->currentAlert = nil;
                    
                }];
                
                [currentAlert addActionWithTitle:NSLocalizedStringFromTable(@"room_delete_unsent_messages", @"Vector", nil) style:MXKAlertActionStyleDefault handler:^(MXKAlert *alert) {
                    
                    __strong __typeof(weakSelf)strongSelf = weakSelf;
                    [strongSelf cancelAllUnsentMessages];
                    strongSelf->currentAlert = nil;
                }];
                
                currentAlert.cancelButtonIndex = [currentAlert addActionWithTitle:NSLocalizedStringFromTable(@"cancel", @"Vector", nil) style:MXKAlertActionStyleDefault handler:^(MXKAlert *alert) {
                    
                    __strong __typeof(weakSelf)strongSelf = weakSelf;
                    strongSelf->currentAlert = nil;
                    
                }];
                
                currentAlert.mxkAccessibilityIdentifier = @"RoomVCUnsentMessagesMenuAlert";
                currentAlert.sourceView = roomActivitiesView;
                [currentAlert showInViewController:self];
                
            }];
        }
    }
    
    return hasUnsent;
}

- (void)eventDidChangeSentState:(NSNotification *)notif
{
    // We are only interested by event that has just failed in their encryption
    // because of unknown devices in the room
    MXEvent *event = notif.object;
    if (event.sentState == MXEventSentStateFailed &&
        [event.roomId isEqualToString:self.roomDataSource.roomId]
        && [event.sentError.domain isEqualToString:MXEncryptingErrorDomain]
        && event.sentError.code == MXEncryptingErrorUnknownDeviceCode
        && !unknownDevices)   // Show the alert once in case of resending several events
    {
        __weak __typeof(self) weakSelf = self;

        [self dismissTemporarySubViews];

        // List all unknown devices
        unknownDevices  = [[MXUsersDevicesMap alloc] init];

        NSArray<MXEvent*> *outgoingMsgs = self.roomDataSource.room.outgoingMessages;
        for (MXEvent *event in outgoingMsgs)
        {
            if (event.sentState == MXEventSentStateFailed
                && [event.sentError.domain isEqualToString:MXEncryptingErrorDomain]
                && event.sentError.code == MXEncryptingErrorUnknownDeviceCode)
            {
                MXUsersDevicesMap<MXDeviceInfo*> *eventUnknownDevices = event.sentError.userInfo[MXEncryptingErrorUnknownDeviceDevicesKey];

                [unknownDevices addEntriesFromMap:eventUnknownDevices];
            }
        }

        currentAlert = [[MXKAlert alloc] initWithTitle:[NSBundle mxk_localizedStringForKey:@"unknown_devices_alert_title"]
                                               message:[NSBundle mxk_localizedStringForKey:@"unknown_devices_alert"]
                                                 style:MXKAlertStyleAlert];

        [currentAlert addActionWithTitle:[NSBundle mxk_localizedStringForKey:@"unknown_devices_verify"] style:MXKAlertActionStyleDefault handler:^(MXKAlert *alert) {
            if (weakSelf)
            {
                typeof(self) self = weakSelf;
                self->currentAlert = nil;

                [self performSegueWithIdentifier:@"showUnknownDevices" sender:self];
            }
        }];

        [currentAlert addActionWithTitle:[NSBundle mxk_localizedStringForKey:@"unknown_devices_send_anyway"] style:MXKAlertActionStyleDefault handler:^(MXKAlert *alert) {
            if (weakSelf)
            {
                typeof(self) self = weakSelf;
                self->currentAlert = nil;

                // Acknowledge the existence of all devices
                [self startActivityIndicator];
                [self.mainSession.crypto setDevicesKnown:self->unknownDevices complete:^{

                    self->unknownDevices = nil;
                    [self stopActivityIndicator];

                    // And resend pending messages
                    [self resendAllUnsentMessages];
                }];
            }
        }];

        currentAlert.mxkAccessibilityIdentifier = @"RoomVCUnknownDevicesAlert";
        [currentAlert showInViewController:self];
    }
}


- (void)resendAllUnsentMessages
{
    // List unsent event ids
    NSArray *outgoingMsgs = self.roomDataSource.room.outgoingMessages;
    NSMutableArray *failedEventIds = [NSMutableArray arrayWithCapacity:outgoingMsgs.count];
    
    for (MXEvent *event in outgoingMsgs)
    {
        if (event.sentState == MXEventSentStateFailed)
        {
            [failedEventIds addObject:event.eventId];
        }
    }
    
    // Launch iterative operation
    [self resendFailedEvent:0 inArray:failedEventIds];
}

- (void)resendFailedEvent:(NSUInteger)index inArray:(NSArray*)failedEventIds
{
    if (index < failedEventIds.count)
    {
        NSString *failedEventId = failedEventIds[index];
        NSUInteger nextIndex = index + 1;
        
        // Let the datasource resend. It will manage local echo, etc.
        [self.roomDataSource resendEventWithEventId:failedEventId success:^(NSString *eventId) {
            
            [self resendFailedEvent:nextIndex inArray:failedEventIds];
            
        } failure:^(NSError *error) {
            
            [self resendFailedEvent:nextIndex inArray:failedEventIds];
            
        }];
        
        return;
    }
    
    // Refresh activities view
    [self refreshActivitiesViewDisplay];
}

- (void)cancelAllUnsentMessages
{
    // Remove unsent event ids
    for (NSUInteger index = 0; index < self.roomDataSource.room.outgoingMessages.count;)
    {
        MXEvent *event = self.roomDataSource.room.outgoingMessages[index];
        if (event.sentState == MXEventSentStateFailed)
        {
            [self.roomDataSource removeEventWithEventId:event.eventId];
        }
        else
        {
            index ++;
        }
    }
}

# pragma mark - Encryption Information view

- (void)showEncryptionInformation:(MXEvent *)event
{
    [self dismissKeyboard];

    // Remove potential existing subviews
    [self dismissTemporarySubViews];
    
    encryptionInfoView = [[EncryptionInfoView alloc] initWithEvent:event andMatrixSession:self.roomDataSource.mxSession];
    
    // Add shadow on added view
    encryptionInfoView.layer.cornerRadius = 5;
    encryptionInfoView.layer.shadowOffset = CGSizeMake(0, 1);
    encryptionInfoView.layer.shadowOpacity = 0.5f;
    
    // Add the view and define edge constraints
    [self.view addSubview:encryptionInfoView];
    
    [self.view addConstraint:[NSLayoutConstraint constraintWithItem:encryptionInfoView
                                                          attribute:NSLayoutAttributeTop
                                                          relatedBy:NSLayoutRelationEqual
                                                             toItem:self.topLayoutGuide
                                                          attribute:NSLayoutAttributeBottom
                                                         multiplier:1.0f
                                                           constant:10.0f]];
    
    [self.view addConstraint:[NSLayoutConstraint constraintWithItem:encryptionInfoView
                                                          attribute:NSLayoutAttributeBottom
                                                          relatedBy:NSLayoutRelationEqual
                                                             toItem:self.bottomLayoutGuide
                                                          attribute:NSLayoutAttributeTop
                                                         multiplier:1.0f
                                                           constant:-10.0f]];
    
    [self.view addConstraint:[NSLayoutConstraint constraintWithItem:self.view
                                                          attribute:NSLayoutAttributeLeading
                                                          relatedBy:NSLayoutRelationEqual
                                                             toItem:encryptionInfoView
                                                          attribute:NSLayoutAttributeLeading
                                                         multiplier:1.0f
                                                           constant:-10.0f]];
    
    [self.view addConstraint:[NSLayoutConstraint constraintWithItem:self.view
                                                          attribute:NSLayoutAttributeTrailing
                                                          relatedBy:NSLayoutRelationEqual
                                                             toItem:encryptionInfoView
                                                          attribute:NSLayoutAttributeTrailing
                                                         multiplier:1.0f
                                                           constant:10.0f]];
    [self.view setNeedsUpdateConstraints];
}



#pragma mark - Read marker handling

- (void)checkReadMarkerVisibility
{
    if (readMarkerTableViewCell && isAppeared)
    {
        // Check whether the read marker is visible
        CGFloat contentTopOffsetY = self.bubblesTableView.contentOffset.y + self.bubblesTableView.contentInset.top;
        if (contentTopOffsetY <= readMarkerTableViewCell.frame.origin.y + readMarkerTableViewCell.readMarkerView.frame.origin.y)
        {
            // Launch animation
            [self animateReadMarkerView];
            
            // Disable the read marker display when it has been rendered once.
            self.roomDataSource.showReadMarker = NO;
            [self refreshJumpToLastUnreadBannerDisplay];
            
            // Update the read marker position according the events acknowledgement in this view controller.
            self.updateRoomReadMarker = YES;
        }
    }
}

- (void)animateReadMarkerView
{
    // Check whether the cell with the read marker is known and if the marker is not animated yet.
    if (readMarkerTableViewCell && readMarkerTableViewCell.readMarkerView.isHidden)
    {
        RoomBubbleCellData *cellData = (RoomBubbleCellData*)readMarkerTableViewCell.bubbleData;
        
        // Do not display the marker if this is the last message.
        if (cellData.containsLastMessage && readMarkerTableViewCell.readMarkerView.tag == cellData.mostRecentComponentIndex)
        {
            readMarkerTableViewCell.readMarkerView.hidden = YES;
            readMarkerTableViewCell = nil;
        }
        else
        {
            readMarkerTableViewCell.readMarkerView.hidden = NO;
            
            // Animate the layout to hide the read marker
            dispatch_after(dispatch_time(DISPATCH_TIME_NOW, (int64_t)(0.5 * NSEC_PER_SEC)), dispatch_get_main_queue(), ^{
                
                [UIView animateWithDuration:1.5 delay:0 options:UIViewAnimationOptionBeginFromCurrentState | UIViewAnimationOptionCurveEaseIn
                                 animations:^{
                                     
                                     readMarkerTableViewCell.readMarkerViewLeadingConstraint.constant = readMarkerTableViewCell.readMarkerViewTrailingConstraint.constant = readMarkerTableViewCell.bubbleOverlayContainer.frame.size.width / 2;
                                     readMarkerTableViewCell.readMarkerView.alpha = 0;
                                     
                                     // Force to render the view
                                     [readMarkerTableViewCell.bubbleOverlayContainer layoutIfNeeded];
                                     
                                 }
                                 completion:^(BOOL finished){
                                     
                                     readMarkerTableViewCell.readMarkerView.hidden = YES;
                                     readMarkerTableViewCell.readMarkerView.alpha = 1;
                                     
                                     readMarkerTableViewCell = nil;
                                 }];
                
            });
        }
    }
}

- (void)refreshJumpToLastUnreadBannerDisplay
{
    // Check whether the read marker exists and has not been rendered yet.
    if (self.roomDataSource.showReadMarker && self.roomDataSource.room.accountData.readMarkerEventId)
    {
        UITableViewCell *cell = [self.bubblesTableView visibleCells].firstObject;
        if ([cell isKindOfClass:MXKRoomBubbleTableViewCell.class])
        {
            MXKRoomBubbleTableViewCell *roomBubbleTableViewCell = (MXKRoomBubbleTableViewCell*)cell;
            // Check whether the read marker is inside the first displayed cell.
            if (roomBubbleTableViewCell.readMarkerView)
            {
                // The read marker display is still enabled (see roomDataSource.showReadMarker flag), this means the read marker has not been visible yet.
                // We keep visible the banner.
                self.jumpToLastUnreadBannerContainer.hidden = NO;
            }
            else
            {
                // Check whether the read marker event is anterior to the last event displayed in the first rendered cell.
                MXKRoomBubbleComponent *component = roomBubbleTableViewCell.bubbleData.bubbleComponents.lastObject;
                MXEvent *lastDisplayedEvent = component.event;
                MXEvent *currentReadMarkerEvent = [self.roomDataSource.mxSession.store eventWithEventId:self.roomDataSource.room.accountData.readMarkerEventId inRoom:self.roomDataSource.roomId];
                
                if (!currentReadMarkerEvent || (currentReadMarkerEvent.originServerTs < lastDisplayedEvent.originServerTs))
                {
                    self.jumpToLastUnreadBannerContainer.hidden = NO;
                }
                else
                {
                    self.jumpToLastUnreadBannerContainer.hidden = YES;
                }
            }
        }
    }
    else
    {
        self.jumpToLastUnreadBannerContainer.hidden = YES;
    }
}

@end
<|MERGE_RESOLUTION|>--- conflicted
+++ resolved
@@ -154,15 +154,12 @@
     
     // Observer kMXRoomSummaryDidChangeNotification to keep updated the missed discussion count
     id mxRoomSummaryDidChangeObserver;
-<<<<<<< HEAD
-=======
     
     // The table view cell in which the read marker is displayed (nil by default).
     MXKRoomBubbleTableViewCell *readMarkerTableViewCell;
     
     // Tell whether the view controller is appeared or not.
     BOOL isAppeared;
->>>>>>> 89f1e0e8
 }
 
 @end
@@ -3060,10 +3057,6 @@
     }
     
     NSUInteger highlightCount = 0;
-<<<<<<< HEAD
-    NSUInteger missedCount = [self.mainSession missedDiscussionsCount];
-    if (missedCount && self.roomDataSource.room.summary.notificationCount)
-=======
     NSUInteger missedCount = [[AppDelegate theDelegate].masterTabBarController missedDiscussionsCount];
     
     // Compute the missed notifications count of the current room by considering its notification mode in Riot.
@@ -3076,7 +3069,6 @@
     
     // Remove the current room from the missed discussion counter.
     if (missedCount && roomNotificationCount)
->>>>>>> 89f1e0e8
     {
         missedCount--;
     }
@@ -3084,11 +3076,7 @@
     if (missedCount)
     {
         // Compute the missed highlight count
-<<<<<<< HEAD
-        highlightCount = [self.mainSession missedHighlightDiscussionsCount];
-=======
         highlightCount = [[AppDelegate theDelegate].masterTabBarController missedHighlightDiscussionsCount];
->>>>>>> 89f1e0e8
         if (highlightCount && self.roomDataSource.room.summary.highlightCount)
         {
             // Remove the current room from the missed highlight counter
