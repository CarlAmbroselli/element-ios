// swiftlint:disable all
// Generated using SwiftGen, by O.Halligon — https://github.com/SwiftGen/SwiftGen

import Foundation

// swiftlint:disable superfluous_disable_command
// swiftlint:disable file_length

// MARK: - Strings

// swiftlint:disable function_parameter_count identifier_name line_length type_body_length
@objcMembers
public class VectorL10n: NSObject {
  /// Accept
  public static var accept: String { 
    return VectorL10n.tr("Vector", "accept") 
  }
  /// checkbox
  public static var accessibilityCheckboxLabel: String { 
    return VectorL10n.tr("Vector", "accessibility_checkbox_label") 
  }
  /// Logout all accounts
  public static var accountLogoutAll: String { 
    return VectorL10n.tr("Vector", "account_logout_all") 
  }
  /// Active Call
  public static var activeCall: String { 
    return VectorL10n.tr("Vector", "active_call") 
  }
  /// Active Call (%@)
  public static func activeCallDetails(_ p1: String) -> String {
    return VectorL10n.tr("Vector", "active_call_details", p1)
  }
  /// Please review and accept the policies of this homeserver:
  public static var authAcceptPolicies: String { 
    return VectorL10n.tr("Vector", "auth_accept_policies") 
  }
  /// Registration with email and phone number at once is not supported yet until the api exists. Only the phone number will be taken into account. You may add your email to your profile in settings.
  public static var authAddEmailAndPhoneWarning: String { 
    return VectorL10n.tr("Vector", "auth_add_email_and_phone_warning") 
  }
  /// Set an email for account recovery, and later to be optionally discoverable by people who know you.
  public static var authAddEmailMessage2: String { 
    return VectorL10n.tr("Vector", "auth_add_email_message_2") 
  }
  /// Set an email for account recovery. Use later email or phone to be optionally discoverable by people who know you.
  public static var authAddEmailPhoneMessage2: String { 
    return VectorL10n.tr("Vector", "auth_add_email_phone_message_2") 
  }
  /// Set a phone, and later to be optionally discoverable by people who know you.
  public static var authAddPhoneMessage2: String { 
    return VectorL10n.tr("Vector", "auth_add_phone_message_2") 
  }
  /// Invalid homeserver discovery response
  public static var authAutodiscoverInvalidResponse: String { 
    return VectorL10n.tr("Vector", "auth_autodiscover_invalid_response") 
  }
  /// This email address is already in use
  public static var authEmailInUse: String { 
    return VectorL10n.tr("Vector", "auth_email_in_use") 
  }
  /// No identity server is configured so you cannot add an email address in order to reset your password in the future.
  public static var authEmailIsRequired: String { 
    return VectorL10n.tr("Vector", "auth_email_is_required") 
  }
  /// Failed to send email: This email address was not found
  public static var authEmailNotFound: String { 
    return VectorL10n.tr("Vector", "auth_email_not_found") 
  }
  /// Email address
  public static var authEmailPlaceholder: String { 
    return VectorL10n.tr("Vector", "auth_email_placeholder") 
  }
  /// Please check your email to continue registration
  public static var authEmailValidationMessage: String { 
    return VectorL10n.tr("Vector", "auth_email_validation_message") 
  }
  /// Forgot password?
  public static var authForgotPassword: String { 
    return VectorL10n.tr("Vector", "auth_forgot_password") 
  }
  /// No identity server is configured: add one to reset your password.
  public static var authForgotPasswordErrorNoConfiguredIdentityServer: String { 
    return VectorL10n.tr("Vector", "auth_forgot_password_error_no_configured_identity_server") 
  }
  /// URL (e.g. https://matrix.org)
  public static var authHomeServerPlaceholder: String { 
    return VectorL10n.tr("Vector", "auth_home_server_placeholder") 
  }
  /// URL (e.g. https://vector.im)
  public static var authIdentityServerPlaceholder: String { 
    return VectorL10n.tr("Vector", "auth_identity_server_placeholder") 
  }
  /// This doesn't look like a valid email address
  public static var authInvalidEmail: String { 
    return VectorL10n.tr("Vector", "auth_invalid_email") 
  }
  /// Incorrect username and/or password
  public static var authInvalidLoginParam: String { 
    return VectorL10n.tr("Vector", "auth_invalid_login_param") 
  }
  /// Password too short (min 6)
  public static var authInvalidPassword: String { 
    return VectorL10n.tr("Vector", "auth_invalid_password") 
  }
  /// This doesn't look like a valid phone number
  public static var authInvalidPhone: String { 
    return VectorL10n.tr("Vector", "auth_invalid_phone") 
  }
  /// User names may only contain letters, numbers, dots, hyphens and underscores
  public static var authInvalidUserName: String { 
    return VectorL10n.tr("Vector", "auth_invalid_user_name") 
  }
  /// Log in
  public static var authLogin: String { 
    return VectorL10n.tr("Vector", "auth_login") 
  }
  /// Sign In
  public static var authLoginSingleSignOn: String { 
    return VectorL10n.tr("Vector", "auth_login_single_sign_on") 
  }
  /// Missing email address
  public static var authMissingEmail: String { 
    return VectorL10n.tr("Vector", "auth_missing_email") 
  }
  /// Missing email address or phone number
  public static var authMissingEmailOrPhone: String { 
    return VectorL10n.tr("Vector", "auth_missing_email_or_phone") 
  }
  /// Missing password
  public static var authMissingPassword: String { 
    return VectorL10n.tr("Vector", "auth_missing_password") 
  }
  /// Missing phone number
  public static var authMissingPhone: String { 
    return VectorL10n.tr("Vector", "auth_missing_phone") 
  }
  /// Unable to verify phone number.
  public static var authMsisdnValidationError: String { 
    return VectorL10n.tr("Vector", "auth_msisdn_validation_error") 
  }
  /// We've sent an SMS with an activation code. Please enter this code below.
  public static var authMsisdnValidationMessage: String { 
    return VectorL10n.tr("Vector", "auth_msisdn_validation_message") 
  }
  /// Verification Pending
  public static var authMsisdnValidationTitle: String { 
    return VectorL10n.tr("Vector", "auth_msisdn_validation_title") 
  }
  /// New password
  public static var authNewPasswordPlaceholder: String { 
    return VectorL10n.tr("Vector", "auth_new_password_placeholder") 
  }
  /// Email address (optional)
  public static var authOptionalEmailPlaceholder: String { 
    return VectorL10n.tr("Vector", "auth_optional_email_placeholder") 
  }
  /// Phone number (optional)
  public static var authOptionalPhonePlaceholder: String { 
    return VectorL10n.tr("Vector", "auth_optional_phone_placeholder") 
  }
  /// Passwords don't match
  public static var authPasswordDontMatch: String { 
    return VectorL10n.tr("Vector", "auth_password_dont_match") 
  }
  /// Password
  public static var authPasswordPlaceholder: String { 
    return VectorL10n.tr("Vector", "auth_password_placeholder") 
  }
  /// This phone number is already in use
  public static var authPhoneInUse: String { 
    return VectorL10n.tr("Vector", "auth_phone_in_use") 
  }
  /// No identity server is configured so you cannot add a phone number in order to reset your password in the future.
  public static var authPhoneIsRequired: String { 
    return VectorL10n.tr("Vector", "auth_phone_is_required") 
  }
  /// Phone number
  public static var authPhonePlaceholder: String { 
    return VectorL10n.tr("Vector", "auth_phone_placeholder") 
  }
  /// This homeserver would like to make sure you are not a robot
  public static var authRecaptchaMessage: String { 
    return VectorL10n.tr("Vector", "auth_recaptcha_message") 
  }
  /// Register
  public static var authRegister: String { 
    return VectorL10n.tr("Vector", "auth_register") 
  }
  /// Confirm your new password
  public static var authRepeatNewPasswordPlaceholder: String { 
    return VectorL10n.tr("Vector", "auth_repeat_new_password_placeholder") 
  }
  /// Repeat password
  public static var authRepeatPasswordPlaceholder: String { 
    return VectorL10n.tr("Vector", "auth_repeat_password_placeholder") 
  }
  /// An email has been sent to %@. Once you've followed the link it contains, click below.
  public static func authResetPasswordEmailValidationMessage(_ p1: String) -> String {
    return VectorL10n.tr("Vector", "auth_reset_password_email_validation_message", p1)
  }
  /// No identity server is configured: add one in server options to reset your password.
  public static var authResetPasswordErrorIsRequired: String { 
    return VectorL10n.tr("Vector", "auth_reset_password_error_is_required") 
  }
  /// Your email address does not appear to be associated with a Matrix ID on this homeserver.
  public static var authResetPasswordErrorNotFound: String { 
    return VectorL10n.tr("Vector", "auth_reset_password_error_not_found") 
  }
  /// Failed to verify email address: make sure you clicked the link in the email
  public static var authResetPasswordErrorUnauthorized: String { 
    return VectorL10n.tr("Vector", "auth_reset_password_error_unauthorized") 
  }
  /// To reset your password, enter the email address linked to your account:
  public static var authResetPasswordMessage: String { 
    return VectorL10n.tr("Vector", "auth_reset_password_message") 
  }
  /// The email address linked to your account must be entered.
  public static var authResetPasswordMissingEmail: String { 
    return VectorL10n.tr("Vector", "auth_reset_password_missing_email") 
  }
  /// A new password must be entered.
  public static var authResetPasswordMissingPassword: String { 
    return VectorL10n.tr("Vector", "auth_reset_password_missing_password") 
  }
  /// I have verified my email address
  public static var authResetPasswordNextStepButton: String { 
    return VectorL10n.tr("Vector", "auth_reset_password_next_step_button") 
  }
  /// Your password has been reset.\n\nYou have been logged out of all sessions and will no longer receive push notifications. To re-enable notifications, re-log in on each device.
  public static var authResetPasswordSuccessMessage: String { 
    return VectorL10n.tr("Vector", "auth_reset_password_success_message") 
  }
  /// Return to login screen
  public static var authReturnToLogin: String { 
    return VectorL10n.tr("Vector", "auth_return_to_login") 
  }
  /// Send Reset Email
  public static var authSendResetEmail: String { 
    return VectorL10n.tr("Vector", "auth_send_reset_email") 
  }
  /// Skip
  public static var authSkip: String { 
    return VectorL10n.tr("Vector", "auth_skip") 
  }
  /// Clear personal data
  public static var authSoftlogoutClearData: String { 
    return VectorL10n.tr("Vector", "auth_softlogout_clear_data") 
  }
  /// Clear all data
  public static var authSoftlogoutClearDataButton: String { 
    return VectorL10n.tr("Vector", "auth_softlogout_clear_data_button") 
  }
  /// Warning: Your personal data (including encryption keys) is still stored on this device.
  public static var authSoftlogoutClearDataMessage1: String { 
    return VectorL10n.tr("Vector", "auth_softlogout_clear_data_message_1") 
  }
  /// Clear it if you're finished using this device, or want to sign in to another account.
  public static var authSoftlogoutClearDataMessage2: String { 
    return VectorL10n.tr("Vector", "auth_softlogout_clear_data_message_2") 
  }
  /// Sign out
  public static var authSoftlogoutClearDataSignOut: String { 
    return VectorL10n.tr("Vector", "auth_softlogout_clear_data_sign_out") 
  }
  /// Are you sure you want to clear all data currently stored on this device? Sign in again to access your account data and messages.
  public static var authSoftlogoutClearDataSignOutMsg: String { 
    return VectorL10n.tr("Vector", "auth_softlogout_clear_data_sign_out_msg") 
  }
  /// Are you sure?
  public static var authSoftlogoutClearDataSignOutTitle: String { 
    return VectorL10n.tr("Vector", "auth_softlogout_clear_data_sign_out_title") 
  }
  /// Your homeserver (%1$@) admin has signed you out of your account %2$@ (%3$@).
  public static func authSoftlogoutReason(_ p1: String, _ p2: String, _ p3: String) -> String {
    return VectorL10n.tr("Vector", "auth_softlogout_reason", p1, p2, p3)
  }
  /// Sign in to recover encryption keys stored exclusively on this device. You need them to read all of your secure messages on any device.
  public static var authSoftlogoutRecoverEncryptionKeys: String { 
    return VectorL10n.tr("Vector", "auth_softlogout_recover_encryption_keys") 
  }
  /// Sign In
  public static var authSoftlogoutSignIn: String { 
    return VectorL10n.tr("Vector", "auth_softlogout_sign_in") 
  }
  /// You’re signed out
  public static var authSoftlogoutSignedOut: String { 
    return VectorL10n.tr("Vector", "auth_softlogout_signed_out") 
  }
  /// Submit
  public static var authSubmit: String { 
    return VectorL10n.tr("Vector", "auth_submit") 
  }
  /// The identity server is not trusted
  public static var authUntrustedIdServer: String { 
    return VectorL10n.tr("Vector", "auth_untrusted_id_server") 
  }
  /// Use custom server options (advanced)
  public static var authUseServerOptions: String { 
    return VectorL10n.tr("Vector", "auth_use_server_options") 
  }
  /// Email or user name
  public static var authUserIdPlaceholder: String { 
    return VectorL10n.tr("Vector", "auth_user_id_placeholder") 
  }
  /// User name
  public static var authUserNamePlaceholder: String { 
    return VectorL10n.tr("Vector", "auth_user_name_placeholder") 
  }
  /// Username in use
  public static var authUsernameInUse: String { 
    return VectorL10n.tr("Vector", "auth_username_in_use") 
  }
  /// This app does not support the authentication mechanism on your homeserver.
  public static var authenticatedSessionFlowNotSupported: String { 
    return VectorL10n.tr("Vector", "authenticated_session_flow_not_supported") 
  }
  /// Back
  public static var back: String { 
    return VectorL10n.tr("Vector", "back") 
  }
  /// Log back in
  public static var biometricsCantUnlockedAlertMessageLogin: String { 
    return VectorL10n.tr("Vector", "biometrics_cant_unlocked_alert_message_login") 
  }
  /// Retry
  public static var biometricsCantUnlockedAlertMessageRetry: String { 
    return VectorL10n.tr("Vector", "biometrics_cant_unlocked_alert_message_retry") 
  }
  /// To unlock, use %@ or log back in and enable %@ again
  public static func biometricsCantUnlockedAlertMessageX(_ p1: String, _ p2: String) -> String {
    return VectorL10n.tr("Vector", "biometrics_cant_unlocked_alert_message_x", p1, p2)
  }
  /// Can't unlock app
  public static var biometricsCantUnlockedAlertTitle: String { 
    return VectorL10n.tr("Vector", "biometrics_cant_unlocked_alert_title") 
  }
  /// Disable %@
  public static func biometricsDesetupDisableButtonTitleX(_ p1: String) -> String {
    return VectorL10n.tr("Vector", "biometrics_desetup_disable_button_title_x", p1)
  }
  /// Disable %@
  public static func biometricsDesetupTitleX(_ p1: String) -> String {
    return VectorL10n.tr("Vector", "biometrics_desetup_title_x", p1)
  }
  /// Face ID
  public static var biometricsModeFaceId: String { 
    return VectorL10n.tr("Vector", "biometrics_mode_face_id") 
  }
  /// Touch ID
  public static var biometricsModeTouchId: String { 
    return VectorL10n.tr("Vector", "biometrics_mode_touch_id") 
  }
  /// Enable %@
  public static func biometricsSettingsEnableX(_ p1: String) -> String {
    return VectorL10n.tr("Vector", "biometrics_settings_enable_x", p1)
  }
  /// Enable %@
  public static func biometricsSetupEnableButtonTitleX(_ p1: String) -> String {
    return VectorL10n.tr("Vector", "biometrics_setup_enable_button_title_x", p1)
  }
  /// Save yourself time
  public static var biometricsSetupSubtitle: String { 
    return VectorL10n.tr("Vector", "biometrics_setup_subtitle") 
  }
  /// Enable %@
  public static func biometricsSetupTitleX(_ p1: String) -> String {
    return VectorL10n.tr("Vector", "biometrics_setup_title_x", p1)
  }
  /// Authentication is needed to access your app
  public static var biometricsUsageReason: String { 
    return VectorL10n.tr("Vector", "biometrics_usage_reason") 
  }
  /// Please describe what you did before the crash:
  public static var bugCrashReportDescription: String { 
    return VectorL10n.tr("Vector", "bug_crash_report_description") 
  }
  /// Crash Report
  public static var bugCrashReportTitle: String { 
    return VectorL10n.tr("Vector", "bug_crash_report_title") 
  }
  /// Continue in background
  public static var bugReportBackgroundMode: String { 
    return VectorL10n.tr("Vector", "bug_report_background_mode") 
  }
  /// Please describe the bug. What did you do? What did you expect to happen? What actually happened?
  public static var bugReportDescription: String { 
    return VectorL10n.tr("Vector", "bug_report_description") 
  }
  /// In order to diagnose problems, logs from this client will be sent with this bug report. If you would prefer to only send the text above, please untick:
  public static var bugReportLogsDescription: String { 
    return VectorL10n.tr("Vector", "bug_report_logs_description") 
  }
  /// Uploading report
  public static var bugReportProgressUploading: String { 
    return VectorL10n.tr("Vector", "bug_report_progress_uploading") 
  }
  /// Collecting logs
  public static var bugReportProgressZipping: String { 
    return VectorL10n.tr("Vector", "bug_report_progress_zipping") 
  }
  /// The application has crashed last time. Would you like to submit a crash report?
  public static var bugReportPrompt: String { 
    return VectorL10n.tr("Vector", "bug_report_prompt") 
  }
  /// Send
  public static var bugReportSend: String { 
    return VectorL10n.tr("Vector", "bug_report_send") 
  }
  /// Send logs
  public static var bugReportSendLogs: String { 
    return VectorL10n.tr("Vector", "bug_report_send_logs") 
  }
  /// Send screenshot
  public static var bugReportSendScreenshot: String { 
    return VectorL10n.tr("Vector", "bug_report_send_screenshot") 
  }
  /// Bug Report
  public static var bugReportTitle: String { 
    return VectorL10n.tr("Vector", "bug_report_title") 
  }
  /// Resume
  public static var callActionsUnhold: String { 
    return VectorL10n.tr("Vector", "call_actions_unhold") 
  }
  /// There is already a call in progress.
  public static var callAlreadyDisplayed: String { 
    return VectorL10n.tr("Vector", "call_already_displayed") 
  }
  /// Incoming video call…
  public static var callIncomingVideo: String { 
    return VectorL10n.tr("Vector", "call_incoming_video") 
  }
  /// Incoming video call from %@
  public static func callIncomingVideoPrompt(_ p1: String) -> String {
    return VectorL10n.tr("Vector", "call_incoming_video_prompt", p1)
  }
  /// Incoming call…
  public static var callIncomingVoice: String { 
    return VectorL10n.tr("Vector", "call_incoming_voice") 
  }
  /// Incoming voice call from %@
  public static func callIncomingVoicePrompt(_ p1: String) -> String {
    return VectorL10n.tr("Vector", "call_incoming_voice_prompt", p1)
  }
  /// Failed to join the conference call.
  public static var callJitsiError: String { 
    return VectorL10n.tr("Vector", "call_jitsi_error") 
  }
  /// Please ask the administrator of your homeserver %@ to configure a TURN server in order for calls to work reliably.
  public static func callNoStunServerErrorMessage1(_ p1: String) -> String {
    return VectorL10n.tr("Vector", "call_no_stun_server_error_message_1", p1)
  }
  /// Alternatively, you can try to use the public server at %@, but this will not be as reliable, and it will share your IP address with that server. You can also manage this in Settings
  public static func callNoStunServerErrorMessage2(_ p1: String) -> String {
    return VectorL10n.tr("Vector", "call_no_stun_server_error_message_2", p1)
  }
  /// Call failed due to misconfigured server
  public static var callNoStunServerErrorTitle: String { 
    return VectorL10n.tr("Vector", "call_no_stun_server_error_title") 
  }
  /// Try using %@
  public static func callNoStunServerErrorUseFallbackButton(_ p1: String) -> String {
    return VectorL10n.tr("Vector", "call_no_stun_server_error_use_fallback_button", p1)
  }
  /// All
  public static var callTransferContactsAll: String { 
    return VectorL10n.tr("Vector", "call_transfer_contacts_all") 
  }
  /// Recent
  public static var callTransferContactsRecent: String { 
    return VectorL10n.tr("Vector", "call_transfer_contacts_recent") 
  }
  /// Dial pad
  public static var callTransferDialpad: String { 
    return VectorL10n.tr("Vector", "call_transfer_dialpad") 
  }
  /// Call transfer failed
  public static var callTransferErrorMessage: String { 
    return VectorL10n.tr("Vector", "call_transfer_error_message") 
  }
  /// Error
  public static var callTransferErrorTitle: String { 
    return VectorL10n.tr("Vector", "call_transfer_error_title") 
  }
  /// Transfer
  public static var callTransferTitle: String { 
    return VectorL10n.tr("Vector", "call_transfer_title") 
  }
  /// Users
  public static var callTransferUsers: String { 
    return VectorL10n.tr("Vector", "call_transfer_users") 
  }
  /// 1 active call (%@) · %@ paused calls
  public static func callbarActiveAndMultiplePaused(_ p1: String, _ p2: String) -> String {
    return VectorL10n.tr("Vector", "callbar_active_and_multiple_paused", p1, p2)
  }
  /// 1 active call (%@) · 1 paused call
  public static func callbarActiveAndSinglePaused(_ p1: String) -> String {
    return VectorL10n.tr("Vector", "callbar_active_and_single_paused", p1)
  }
  /// %@ paused calls
  public static func callbarOnlyMultiplePaused(_ p1: String) -> String {
    return VectorL10n.tr("Vector", "callbar_only_multiple_paused", p1)
  }
  /// Tap to return to the call (%@)
  public static func callbarOnlySingleActive(_ p1: String) -> String {
    return VectorL10n.tr("Vector", "callbar_only_single_active", p1)
  }
  /// Tap to Join the group call (%@)
  public static func callbarOnlySingleActiveGroup(_ p1: String) -> String {
    return VectorL10n.tr("Vector", "callbar_only_single_active_group", p1)
  }
  /// Paused call
  public static var callbarOnlySinglePaused: String { 
    return VectorL10n.tr("Vector", "callbar_only_single_paused") 
  }
  /// Return
  public static var callbarReturn: String { 
    return VectorL10n.tr("Vector", "callbar_return") 
  }
  /// Camera
  public static var camera: String { 
    return VectorL10n.tr("Vector", "camera") 
  }
  /// %@ doesn't have permission to use Camera, please change privacy settings
  public static func cameraAccessNotGranted(_ p1: String) -> String {
    return VectorL10n.tr("Vector", "camera_access_not_granted", p1)
  }
  /// The camera is unavailable on your device
  public static var cameraUnavailable: String { 
    return VectorL10n.tr("Vector", "camera_unavailable") 
  }
  /// Cancel
  public static var cancel: String { 
    return VectorL10n.tr("Vector", "cancel") 
  }
  /// Close
  public static var close: String { 
    return VectorL10n.tr("Vector", "close") 
  }
  /// collapse
  public static var collapse: String { 
    return VectorL10n.tr("Vector", "collapse") 
  }
  /// Matrix users only
  public static var contactsAddressBookMatrixUsersToggle: String { 
    return VectorL10n.tr("Vector", "contacts_address_book_matrix_users_toggle") 
  }
  /// No local contacts
  public static var contactsAddressBookNoContact: String { 
    return VectorL10n.tr("Vector", "contacts_address_book_no_contact") 
  }
  /// No identity server configured
  public static var contactsAddressBookNoIdentityServer: String { 
    return VectorL10n.tr("Vector", "contacts_address_book_no_identity_server") 
  }
  /// You didn't allow %@ to access your local contacts
  public static func contactsAddressBookPermissionDenied(_ p1: String) -> String {
    return VectorL10n.tr("Vector", "contacts_address_book_permission_denied", p1)
  }
  /// Permission required to access local contacts
  public static var contactsAddressBookPermissionRequired: String { 
    return VectorL10n.tr("Vector", "contacts_address_book_permission_required") 
  }
  /// LOCAL CONTACTS
  public static var contactsAddressBookSection: String { 
    return VectorL10n.tr("Vector", "contacts_address_book_section") 
  }
  /// USER DIRECTORY (offline)
  public static var contactsUserDirectoryOfflineSection: String { 
    return VectorL10n.tr("Vector", "contacts_user_directory_offline_section") 
  }
  /// USER DIRECTORY
  public static var contactsUserDirectorySection: String { 
    return VectorL10n.tr("Vector", "contacts_user_directory_section") 
  }
  /// Continue
  public static var `continue`: String { 
    return VectorL10n.tr("Vector", "continue") 
  }
  /// Create
  public static var create: String { 
    return VectorL10n.tr("Vector", "create") 
  }
  /// Enable Encryption
  public static var createRoomEnableEncryption: String { 
    return VectorL10n.tr("Vector", "create_room_enable_encryption") 
  }
  /// #testroom:matrix.org
  public static var createRoomPlaceholderAddress: String { 
    return VectorL10n.tr("Vector", "create_room_placeholder_address") 
  }
  /// Name
  public static var createRoomPlaceholderName: String { 
    return VectorL10n.tr("Vector", "create_room_placeholder_name") 
  }
  /// Topic
  public static var createRoomPlaceholderTopic: String { 
    return VectorL10n.tr("Vector", "create_room_placeholder_topic") 
  }
  /// Encryption can’t be disabled afterwards.
  public static var createRoomSectionFooterEncryption: String { 
    return VectorL10n.tr("Vector", "create_room_section_footer_encryption") 
  }
  /// People join a private room only with the room invitation.
  public static var createRoomSectionFooterType: String { 
    return VectorL10n.tr("Vector", "create_room_section_footer_type") 
  }
  /// Room address
  public static var createRoomSectionHeaderAddress: String { 
    return VectorL10n.tr("Vector", "create_room_section_header_address") 
  }
  /// Room encryption
  public static var createRoomSectionHeaderEncryption: String { 
    return VectorL10n.tr("Vector", "create_room_section_header_encryption") 
  }
  /// Room name
  public static var createRoomSectionHeaderName: String { 
    return VectorL10n.tr("Vector", "create_room_section_header_name") 
  }
  /// Room topic (optional)
  public static var createRoomSectionHeaderTopic: String { 
    return VectorL10n.tr("Vector", "create_room_section_header_topic") 
  }
  /// Room type
  public static var createRoomSectionHeaderType: String { 
    return VectorL10n.tr("Vector", "create_room_section_header_type") 
  }
  /// Show the room in the directory
  public static var createRoomShowInDirectory: String { 
    return VectorL10n.tr("Vector", "create_room_show_in_directory") 
  }
  /// New Room
  public static var createRoomTitle: String { 
    return VectorL10n.tr("Vector", "create_room_title") 
  }
  /// Private Room
  public static var createRoomTypePrivate: String { 
    return VectorL10n.tr("Vector", "create_room_type_private") 
  }
  /// Public Room
  public static var createRoomTypePublic: String { 
    return VectorL10n.tr("Vector", "create_room_type_public") 
  }
  /// Verify your other devices easier
  public static var crossSigningSetupBannerSubtitle: String { 
    return VectorL10n.tr("Vector", "cross_signing_setup_banner_subtitle") 
  }
  /// Set up encryption
  public static var crossSigningSetupBannerTitle: String { 
    return VectorL10n.tr("Vector", "cross_signing_setup_banner_title") 
  }
  /// Please forget all messages I have sent when my account is deactivated (
  public static var deactivateAccountForgetMessagesInformationPart1: String { 
    return VectorL10n.tr("Vector", "deactivate_account_forget_messages_information_part1") 
  }
  /// Warning
  public static var deactivateAccountForgetMessagesInformationPart2Emphasize: String { 
    return VectorL10n.tr("Vector", "deactivate_account_forget_messages_information_part2_emphasize") 
  }
  /// : this will cause future users to see an incomplete view of conversations)
  public static var deactivateAccountForgetMessagesInformationPart3: String { 
    return VectorL10n.tr("Vector", "deactivate_account_forget_messages_information_part3") 
  }
  /// This will make your account permanently unusable. You will not be able to log in, and no one will be able to re-register the same user ID.  This will cause your account to leave all rooms it is participating in, and it will remove your account details from your identity server. 
  public static var deactivateAccountInformationsPart1: String { 
    return VectorL10n.tr("Vector", "deactivate_account_informations_part1") 
  }
  /// This action is irreversible.
  public static var deactivateAccountInformationsPart2Emphasize: String { 
    return VectorL10n.tr("Vector", "deactivate_account_informations_part2_emphasize") 
  }
  /// \n\nDeactivating your account 
  public static var deactivateAccountInformationsPart3: String { 
    return VectorL10n.tr("Vector", "deactivate_account_informations_part3") 
  }
  /// does not by default cause us to forget messages you have sent. 
  public static var deactivateAccountInformationsPart4Emphasize: String { 
    return VectorL10n.tr("Vector", "deactivate_account_informations_part4_emphasize") 
  }
  /// If you would like us to forget your messages, please tick the box below\n\nMessage visibility in Matrix is similar to email. Our forgetting your messages means that messages you have sent will not be shared with any new or unregistered users, but registered users who already have access to these messages will still have access to their copy.
  public static var deactivateAccountInformationsPart5: String { 
    return VectorL10n.tr("Vector", "deactivate_account_informations_part5") 
  }
  /// To continue, please enter your password
  public static var deactivateAccountPasswordAlertMessage: String { 
    return VectorL10n.tr("Vector", "deactivate_account_password_alert_message") 
  }
  /// Deactivate Account
  public static var deactivateAccountPasswordAlertTitle: String { 
    return VectorL10n.tr("Vector", "deactivate_account_password_alert_title") 
  }
  /// Deactivate Account
  public static var deactivateAccountTitle: String { 
    return VectorL10n.tr("Vector", "deactivate_account_title") 
  }
  /// Deactivate account
  public static var deactivateAccountValidateAction: String { 
    return VectorL10n.tr("Vector", "deactivate_account_validate_action") 
  }
  /// Decline
  public static var decline: String { 
    return VectorL10n.tr("Vector", "decline") 
  }
  /// The other party cancelled the verification.
  public static var deviceVerificationCancelled: String { 
    return VectorL10n.tr("Vector", "device_verification_cancelled") 
  }
  /// The verification has been cancelled. Reason: %@
  public static func deviceVerificationCancelledByMe(_ p1: String) -> String {
    return VectorL10n.tr("Vector", "device_verification_cancelled_by_me", p1)
  }
  /// Aeroplane
  public static var deviceVerificationEmojiAeroplane: String { 
    return VectorL10n.tr("Vector", "device_verification_emoji_aeroplane") 
  }
  /// Anchor
  public static var deviceVerificationEmojiAnchor: String { 
    return VectorL10n.tr("Vector", "device_verification_emoji_anchor") 
  }
  /// Apple
  public static var deviceVerificationEmojiApple: String { 
    return VectorL10n.tr("Vector", "device_verification_emoji_apple") 
  }
  /// Ball
  public static var deviceVerificationEmojiBall: String { 
    return VectorL10n.tr("Vector", "device_verification_emoji_ball") 
  }
  /// Banana
  public static var deviceVerificationEmojiBanana: String { 
    return VectorL10n.tr("Vector", "device_verification_emoji_banana") 
  }
  /// Bell
  public static var deviceVerificationEmojiBell: String { 
    return VectorL10n.tr("Vector", "device_verification_emoji_bell") 
  }
  /// Bicycle
  public static var deviceVerificationEmojiBicycle: String { 
    return VectorL10n.tr("Vector", "device_verification_emoji_bicycle") 
  }
  /// Book
  public static var deviceVerificationEmojiBook: String { 
    return VectorL10n.tr("Vector", "device_verification_emoji_book") 
  }
  /// Butterfly
  public static var deviceVerificationEmojiButterfly: String { 
    return VectorL10n.tr("Vector", "device_verification_emoji_butterfly") 
  }
  /// Cactus
  public static var deviceVerificationEmojiCactus: String { 
    return VectorL10n.tr("Vector", "device_verification_emoji_cactus") 
  }
  /// Cake
  public static var deviceVerificationEmojiCake: String { 
    return VectorL10n.tr("Vector", "device_verification_emoji_cake") 
  }
  /// Cat
  public static var deviceVerificationEmojiCat: String { 
    return VectorL10n.tr("Vector", "device_verification_emoji_cat") 
  }
  /// Clock
  public static var deviceVerificationEmojiClock: String { 
    return VectorL10n.tr("Vector", "device_verification_emoji_clock") 
  }
  /// Cloud
  public static var deviceVerificationEmojiCloud: String { 
    return VectorL10n.tr("Vector", "device_verification_emoji_cloud") 
  }
  /// Corn
  public static var deviceVerificationEmojiCorn: String { 
    return VectorL10n.tr("Vector", "device_verification_emoji_corn") 
  }
  /// Dog
  public static var deviceVerificationEmojiDog: String { 
    return VectorL10n.tr("Vector", "device_verification_emoji_dog") 
  }
  /// Elephant
  public static var deviceVerificationEmojiElephant: String { 
    return VectorL10n.tr("Vector", "device_verification_emoji_elephant") 
  }
  /// Fire
  public static var deviceVerificationEmojiFire: String { 
    return VectorL10n.tr("Vector", "device_verification_emoji_fire") 
  }
  /// Fish
  public static var deviceVerificationEmojiFish: String { 
    return VectorL10n.tr("Vector", "device_verification_emoji_fish") 
  }
  /// Flag
  public static var deviceVerificationEmojiFlag: String { 
    return VectorL10n.tr("Vector", "device_verification_emoji_flag") 
  }
  /// Flower
  public static var deviceVerificationEmojiFlower: String { 
    return VectorL10n.tr("Vector", "device_verification_emoji_flower") 
  }
  /// Folder
  public static var deviceVerificationEmojiFolder: String { 
    return VectorL10n.tr("Vector", "device_verification_emoji_folder") 
  }
  /// Gift
  public static var deviceVerificationEmojiGift: String { 
    return VectorL10n.tr("Vector", "device_verification_emoji_gift") 
  }
  /// Glasses
  public static var deviceVerificationEmojiGlasses: String { 
    return VectorL10n.tr("Vector", "device_verification_emoji_glasses") 
  }
  /// Globe
  public static var deviceVerificationEmojiGlobe: String { 
    return VectorL10n.tr("Vector", "device_verification_emoji_globe") 
  }
  /// Guitar
  public static var deviceVerificationEmojiGuitar: String { 
    return VectorL10n.tr("Vector", "device_verification_emoji_guitar") 
  }
  /// Hammer
  public static var deviceVerificationEmojiHammer: String { 
    return VectorL10n.tr("Vector", "device_verification_emoji_hammer") 
  }
  /// Hat
  public static var deviceVerificationEmojiHat: String { 
    return VectorL10n.tr("Vector", "device_verification_emoji_hat") 
  }
  /// Headphones
  public static var deviceVerificationEmojiHeadphones: String { 
    return VectorL10n.tr("Vector", "device_verification_emoji_headphones") 
  }
  /// Heart
  public static var deviceVerificationEmojiHeart: String { 
    return VectorL10n.tr("Vector", "device_verification_emoji_heart") 
  }
  /// Horse
  public static var deviceVerificationEmojiHorse: String { 
    return VectorL10n.tr("Vector", "device_verification_emoji_horse") 
  }
  /// Hourglass
  public static var deviceVerificationEmojiHourglass: String { 
    return VectorL10n.tr("Vector", "device_verification_emoji_hourglass") 
  }
  /// Key
  public static var deviceVerificationEmojiKey: String { 
    return VectorL10n.tr("Vector", "device_verification_emoji_key") 
  }
  /// Light Bulb
  public static var deviceVerificationEmojiLightBulb: String { 
    return VectorL10n.tr("Vector", "device_verification_emoji_light bulb") 
  }
  /// Lion
  public static var deviceVerificationEmojiLion: String { 
    return VectorL10n.tr("Vector", "device_verification_emoji_lion") 
  }
  /// Lock
  public static var deviceVerificationEmojiLock: String { 
    return VectorL10n.tr("Vector", "device_verification_emoji_lock") 
  }
  /// Moon
  public static var deviceVerificationEmojiMoon: String { 
    return VectorL10n.tr("Vector", "device_verification_emoji_moon") 
  }
  /// Mushroom
  public static var deviceVerificationEmojiMushroom: String { 
    return VectorL10n.tr("Vector", "device_verification_emoji_mushroom") 
  }
  /// Octopus
  public static var deviceVerificationEmojiOctopus: String { 
    return VectorL10n.tr("Vector", "device_verification_emoji_octopus") 
  }
  /// Panda
  public static var deviceVerificationEmojiPanda: String { 
    return VectorL10n.tr("Vector", "device_verification_emoji_panda") 
  }
  /// Paperclip
  public static var deviceVerificationEmojiPaperclip: String { 
    return VectorL10n.tr("Vector", "device_verification_emoji_paperclip") 
  }
  /// Pencil
  public static var deviceVerificationEmojiPencil: String { 
    return VectorL10n.tr("Vector", "device_verification_emoji_pencil") 
  }
  /// Penguin
  public static var deviceVerificationEmojiPenguin: String { 
    return VectorL10n.tr("Vector", "device_verification_emoji_penguin") 
  }
  /// Pig
  public static var deviceVerificationEmojiPig: String { 
    return VectorL10n.tr("Vector", "device_verification_emoji_pig") 
  }
  /// Pin
  public static var deviceVerificationEmojiPin: String { 
    return VectorL10n.tr("Vector", "device_verification_emoji_pin") 
  }
  /// Pizza
  public static var deviceVerificationEmojiPizza: String { 
    return VectorL10n.tr("Vector", "device_verification_emoji_pizza") 
  }
  /// Rabbit
  public static var deviceVerificationEmojiRabbit: String { 
    return VectorL10n.tr("Vector", "device_verification_emoji_rabbit") 
  }
  /// Robot
  public static var deviceVerificationEmojiRobot: String { 
    return VectorL10n.tr("Vector", "device_verification_emoji_robot") 
  }
  /// Rocket
  public static var deviceVerificationEmojiRocket: String { 
    return VectorL10n.tr("Vector", "device_verification_emoji_rocket") 
  }
  /// Rooster
  public static var deviceVerificationEmojiRooster: String { 
    return VectorL10n.tr("Vector", "device_verification_emoji_rooster") 
  }
  /// Santa
  public static var deviceVerificationEmojiSanta: String { 
    return VectorL10n.tr("Vector", "device_verification_emoji_santa") 
  }
  /// Scissors
  public static var deviceVerificationEmojiScissors: String { 
    return VectorL10n.tr("Vector", "device_verification_emoji_scissors") 
  }
  /// Smiley
  public static var deviceVerificationEmojiSmiley: String { 
    return VectorL10n.tr("Vector", "device_verification_emoji_smiley") 
  }
  /// Spanner
  public static var deviceVerificationEmojiSpanner: String { 
    return VectorL10n.tr("Vector", "device_verification_emoji_spanner") 
  }
  /// Strawberry
  public static var deviceVerificationEmojiStrawberry: String { 
    return VectorL10n.tr("Vector", "device_verification_emoji_strawberry") 
  }
  /// Telephone
  public static var deviceVerificationEmojiTelephone: String { 
    return VectorL10n.tr("Vector", "device_verification_emoji_telephone") 
  }
  /// Thumbs up
  public static var deviceVerificationEmojiThumbsUp: String { 
    return VectorL10n.tr("Vector", "device_verification_emoji_thumbs up") 
  }
  /// Train
  public static var deviceVerificationEmojiTrain: String { 
    return VectorL10n.tr("Vector", "device_verification_emoji_train") 
  }
  /// Tree
  public static var deviceVerificationEmojiTree: String { 
    return VectorL10n.tr("Vector", "device_verification_emoji_tree") 
  }
  /// Trophy
  public static var deviceVerificationEmojiTrophy: String { 
    return VectorL10n.tr("Vector", "device_verification_emoji_trophy") 
  }
  /// Trumpet
  public static var deviceVerificationEmojiTrumpet: String { 
    return VectorL10n.tr("Vector", "device_verification_emoji_trumpet") 
  }
  /// Turtle
  public static var deviceVerificationEmojiTurtle: String { 
    return VectorL10n.tr("Vector", "device_verification_emoji_turtle") 
  }
  /// Umbrella
  public static var deviceVerificationEmojiUmbrella: String { 
    return VectorL10n.tr("Vector", "device_verification_emoji_umbrella") 
  }
  /// Unicorn
  public static var deviceVerificationEmojiUnicorn: String { 
    return VectorL10n.tr("Vector", "device_verification_emoji_unicorn") 
  }
  /// Cannot load session information.
  public static var deviceVerificationErrorCannotLoadDevice: String { 
    return VectorL10n.tr("Vector", "device_verification_error_cannot_load_device") 
  }
  /// Verify this session to mark it as trusted. Trusting sessions of partners gives you extra peace of mind when using end-to-end encrypted messages.
  public static var deviceVerificationIncomingDescription1: String { 
    return VectorL10n.tr("Vector", "device_verification_incoming_description_1") 
  }
  /// Verifying this session will mark it as trusted, and also mark your session as trusted to the partner.
  public static var deviceVerificationIncomingDescription2: String { 
    return VectorL10n.tr("Vector", "device_verification_incoming_description_2") 
  }
  /// Incoming Verification Request
  public static var deviceVerificationIncomingTitle: String { 
    return VectorL10n.tr("Vector", "device_verification_incoming_title") 
  }
  /// Compare the unique emoji, ensuring they appear in the same order.
  public static var deviceVerificationSecurityAdviceEmoji: String { 
    return VectorL10n.tr("Vector", "device_verification_security_advice_emoji") 
  }
  /// Compare the numbers, ensuring they appear in the same order.
  public static var deviceVerificationSecurityAdviceNumber: String { 
    return VectorL10n.tr("Vector", "device_verification_security_advice_number") 
  }
  /// Verify the new login accessing your account: %@
  public static func deviceVerificationSelfVerifyAlertMessage(_ p1: String) -> String {
    return VectorL10n.tr("Vector", "device_verification_self_verify_alert_message", p1)
  }
  /// New login. Was this you?
  public static var deviceVerificationSelfVerifyAlertTitle: String { 
    return VectorL10n.tr("Vector", "device_verification_self_verify_alert_title") 
  }
  /// Verify
  public static var deviceVerificationSelfVerifyAlertValidateAction: String { 
    return VectorL10n.tr("Vector", "device_verification_self_verify_alert_validate_action") 
  }
  /// Use this session to verify your new one, granting it access to encrypted messages.
  public static var deviceVerificationSelfVerifyStartInformation: String { 
    return VectorL10n.tr("Vector", "device_verification_self_verify_start_information") 
  }
  /// Start verification
  public static var deviceVerificationSelfVerifyStartVerifyAction: String { 
    return VectorL10n.tr("Vector", "device_verification_self_verify_start_verify_action") 
  }
  /// Waiting…
  public static var deviceVerificationSelfVerifyStartWaiting: String { 
    return VectorL10n.tr("Vector", "device_verification_self_verify_start_waiting") 
  }
  /// This works with %@ and other cross-signing capable Matrix clients.
  public static func deviceVerificationSelfVerifyWaitAdditionalInformation(_ p1: String) -> String {
    return VectorL10n.tr("Vector", "device_verification_self_verify_wait_additional_information", p1)
  }
  /// Verify this session from one of your other sessions, granting it access to encrypted messages.\n\nUse the latest %@ on your other devices:
  public static func deviceVerificationSelfVerifyWaitInformation(_ p1: String) -> String {
    return VectorL10n.tr("Vector", "device_verification_self_verify_wait_information", p1)
  }
  /// Verify this login
  public static var deviceVerificationSelfVerifyWaitNewSignInTitle: String { 
    return VectorL10n.tr("Vector", "device_verification_self_verify_wait_new_sign_in_title") 
  }
  /// If you can't access an existing session
  public static var deviceVerificationSelfVerifyWaitRecoverSecretsAdditionalInformation: String { 
    return VectorL10n.tr("Vector", "device_verification_self_verify_wait_recover_secrets_additional_information") 
  }
  /// Checking for other verification capabilities ...
  public static var deviceVerificationSelfVerifyWaitRecoverSecretsCheckingAvailability: String { 
    return VectorL10n.tr("Vector", "device_verification_self_verify_wait_recover_secrets_checking_availability") 
  }
  /// Use Security Phrase or Key
  public static var deviceVerificationSelfVerifyWaitRecoverSecretsWithPassphrase: String { 
    return VectorL10n.tr("Vector", "device_verification_self_verify_wait_recover_secrets_with_passphrase") 
  }
  /// Use Security Key
  public static var deviceVerificationSelfVerifyWaitRecoverSecretsWithoutPassphrase: String { 
    return VectorL10n.tr("Vector", "device_verification_self_verify_wait_recover_secrets_without_passphrase") 
  }
  /// Complete security
  public static var deviceVerificationSelfVerifyWaitTitle: String { 
    return VectorL10n.tr("Vector", "device_verification_self_verify_wait_title") 
  }
  /// Verify by comparing a short text string
  public static var deviceVerificationStartTitle: String { 
    return VectorL10n.tr("Vector", "device_verification_start_title") 
  }
  /// Nothing appearing? Not all clients support interactive verification yet. Use legacy verification.
  public static var deviceVerificationStartUseLegacy: String { 
    return VectorL10n.tr("Vector", "device_verification_start_use_legacy") 
  }
  /// Use Legacy Verification
  public static var deviceVerificationStartUseLegacyAction: String { 
    return VectorL10n.tr("Vector", "device_verification_start_use_legacy_action") 
  }
  /// Begin Verifying
  public static var deviceVerificationStartVerifyButton: String { 
    return VectorL10n.tr("Vector", "device_verification_start_verify_button") 
  }
  /// Waiting for partner to accept…
  public static var deviceVerificationStartWaitPartner: String { 
    return VectorL10n.tr("Vector", "device_verification_start_wait_partner") 
  }
  /// Got it
  public static var deviceVerificationVerifiedGotItButton: String { 
    return VectorL10n.tr("Vector", "device_verification_verified_got_it_button") 
  }
  /// Verified!
  public static var deviceVerificationVerifiedTitle: String { 
    return VectorL10n.tr("Vector", "device_verification_verified_title") 
  }
  /// Waiting for partner to confirm…
  public static var deviceVerificationVerifyWaitPartner: String { 
    return VectorL10n.tr("Vector", "device_verification_verify_wait_partner") 
  }
  /// Dial pad
  public static var dialpadTitle: String { 
    return VectorL10n.tr("Vector", "dialpad_title") 
  }
  /// %tu rooms
  public static func directoryCellDescription(_ p1: Int) -> String {
    return VectorL10n.tr("Vector", "directory_cell_description", p1)
  }
  /// Browse directory
  public static var directoryCellTitle: String { 
    return VectorL10n.tr("Vector", "directory_cell_title") 
  }
  /// Failed to fetch data
  public static var directorySearchFail: String { 
    return VectorL10n.tr("Vector", "directory_search_fail") 
  }
  /// %tu results found for %@
  public static func directorySearchResults(_ p1: Int, _ p2: String) -> String {
    return VectorL10n.tr("Vector", "directory_search_results", p1, p2)
  }
  /// >%tu results found for %@
  public static func directorySearchResultsMoreThan(_ p1: Int, _ p2: String) -> String {
    return VectorL10n.tr("Vector", "directory_search_results_more_than", p1, p2)
  }
  /// Browse directory results
  public static var directorySearchResultsTitle: String { 
    return VectorL10n.tr("Vector", "directory_search_results_title") 
  }
  /// Searching directory…
  public static var directorySearchingTitle: String { 
    return VectorL10n.tr("Vector", "directory_searching_title") 
  }
  /// All native Matrix rooms
  public static var directoryServerAllNativeRooms: String { 
    return VectorL10n.tr("Vector", "directory_server_all_native_rooms") 
  }
  /// All rooms on %@ server
  public static func directoryServerAllRooms(_ p1: String) -> String {
    return VectorL10n.tr("Vector", "directory_server_all_rooms", p1)
  }
  /// Select a directory
  public static var directoryServerPickerTitle: String { 
    return VectorL10n.tr("Vector", "directory_server_picker_title") 
  }
  /// matrix.org
  public static var directoryServerPlaceholder: String { 
    return VectorL10n.tr("Vector", "directory_server_placeholder") 
  }
  /// Type a homeserver to list public rooms from
  public static var directoryServerTypeHomeserver: String { 
    return VectorL10n.tr("Vector", "directory_server_type_homeserver") 
  }
  /// Directory
  public static var directoryTitle: String { 
    return VectorL10n.tr("Vector", "directory_title") 
  }
  /// Do not ask again
  public static var doNotAskAgain: String { 
    return VectorL10n.tr("Vector", "do_not_ask_again") 
  }
<<<<<<< HEAD
  /// %@ now supports end-to-end encryption but you need to log in again to enable it.\n\nYou can do it now or later from the application settings.
  public static func e2eEnablingOnAppUpdate(_ p1: String) -> String {
    return VectorL10n.tr("Vector", "e2e_enabling_on_app_update", p1)
=======
  /// Done
  internal static var done: String { 
    return VectorL10n.tr("Vector", "done") 
  }
  /// Element now supports end-to-end encryption but you need to log in again to enable it.\n\nYou can do it now or later from the application settings.
  internal static var e2eEnablingOnAppUpdate: String { 
    return VectorL10n.tr("Vector", "e2e_enabling_on_app_update") 
>>>>>>> 616e47de
  }
  /// A new secure message key backup has been detected.\n\nIf this wasn’t you, set a new Security Phrase in Settings.
  public static var e2eKeyBackupWrongVersion: String { 
    return VectorL10n.tr("Vector", "e2e_key_backup_wrong_version") 
  }
  /// Settings
  public static var e2eKeyBackupWrongVersionButtonSettings: String { 
    return VectorL10n.tr("Vector", "e2e_key_backup_wrong_version_button_settings") 
  }
  /// It was me
  public static var e2eKeyBackupWrongVersionButtonWasme: String { 
    return VectorL10n.tr("Vector", "e2e_key_backup_wrong_version_button_wasme") 
  }
  /// New Key Backup
  public static var e2eKeyBackupWrongVersionTitle: String { 
    return VectorL10n.tr("Vector", "e2e_key_backup_wrong_version_title") 
  }
  /// You need to log back in to generate end-to-end encryption keys for this session and submit the public key to your homeserver.\nThis is a once off; sorry for the inconvenience.
  public static var e2eNeedLogInAgain: String { 
    return VectorL10n.tr("Vector", "e2e_need_log_in_again") 
  }
  /// Ignore request
  public static var e2eRoomKeyRequestIgnoreRequest: String { 
    return VectorL10n.tr("Vector", "e2e_room_key_request_ignore_request") 
  }
  /// Your unverified session '%@' is requesting encryption keys.
  public static func e2eRoomKeyRequestMessage(_ p1: String) -> String {
    return VectorL10n.tr("Vector", "e2e_room_key_request_message", p1)
  }
  /// You added a new session '%@', which is requesting encryption keys.
  public static func e2eRoomKeyRequestMessageNewDevice(_ p1: String) -> String {
    return VectorL10n.tr("Vector", "e2e_room_key_request_message_new_device", p1)
  }
  /// Share without verifying
  public static var e2eRoomKeyRequestShareWithoutVerifying: String { 
    return VectorL10n.tr("Vector", "e2e_room_key_request_share_without_verifying") 
  }
  /// Start verification…
  public static var e2eRoomKeyRequestStartVerification: String { 
    return VectorL10n.tr("Vector", "e2e_room_key_request_start_verification") 
  }
  /// Encryption key request
  public static var e2eRoomKeyRequestTitle: String { 
    return VectorL10n.tr("Vector", "e2e_room_key_request_title") 
  }
  /// Activities
  public static var emojiPickerActivityCategory: String { 
    return VectorL10n.tr("Vector", "emoji_picker_activity_category") 
  }
  /// Flags
  public static var emojiPickerFlagsCategory: String { 
    return VectorL10n.tr("Vector", "emoji_picker_flags_category") 
  }
  /// Food & Drink
  public static var emojiPickerFoodsCategory: String { 
    return VectorL10n.tr("Vector", "emoji_picker_foods_category") 
  }
  /// Animals & Nature
  public static var emojiPickerNatureCategory: String { 
    return VectorL10n.tr("Vector", "emoji_picker_nature_category") 
  }
  /// Objects
  public static var emojiPickerObjectsCategory: String { 
    return VectorL10n.tr("Vector", "emoji_picker_objects_category") 
  }
  /// Smileys & People
  public static var emojiPickerPeopleCategory: String { 
    return VectorL10n.tr("Vector", "emoji_picker_people_category") 
  }
  /// Travel & Places
  public static var emojiPickerPlacesCategory: String { 
    return VectorL10n.tr("Vector", "emoji_picker_places_category") 
  }
  /// Symbols
  public static var emojiPickerSymbolsCategory: String { 
    return VectorL10n.tr("Vector", "emoji_picker_symbols_category") 
  }
  /// Reactions
  public static var emojiPickerTitle: String { 
    return VectorL10n.tr("Vector", "emoji_picker_title") 
  }
  /// Send an encrypted message…
  public static var encryptedRoomMessagePlaceholder: String { 
    return VectorL10n.tr("Vector", "encrypted_room_message_placeholder") 
  }
  /// Send an encrypted reply…
  public static var encryptedRoomMessageReplyToPlaceholder: String { 
    return VectorL10n.tr("Vector", "encrypted_room_message_reply_to_placeholder") 
  }
  /// Add an identity server in your settings to invite by email.
  public static var errorInvite3pidWithNoIdentityServer: String { 
    return VectorL10n.tr("Vector", "error_invite_3pid_with_no_identity_server") 
  }
  /// You can't do this from %@ mobile.
  public static func errorNotSupportedOnMobile(_ p1: String) -> String {
    return VectorL10n.tr("Vector", "error_not_supported_on_mobile", p1)
  }
  /// It looks like you’re trying to connect to another homeserver. Do you want to sign out?
  public static var errorUserAlreadyLoggedIn: String { 
    return VectorL10n.tr("Vector", "error_user_already_logged_in") 
  }
  /// Active video call
  public static var eventFormatterCallActiveVideo: String { 
    return VectorL10n.tr("Vector", "event_formatter_call_active_video") 
  }
  /// Active voice call
  public static var eventFormatterCallActiveVoice: String { 
    return VectorL10n.tr("Vector", "event_formatter_call_active_voice") 
  }
  /// Answer
  public static var eventFormatterCallAnswer: String { 
    return VectorL10n.tr("Vector", "event_formatter_call_answer") 
  }
  /// Call back
  public static var eventFormatterCallBack: String { 
    return VectorL10n.tr("Vector", "event_formatter_call_back") 
  }
  /// Connecting…
  public static var eventFormatterCallConnecting: String { 
    return VectorL10n.tr("Vector", "event_formatter_call_connecting") 
  }
  /// Connection failed
  public static var eventFormatterCallConnectionFailed: String { 
    return VectorL10n.tr("Vector", "event_formatter_call_connection_failed") 
  }
  /// Decline
  public static var eventFormatterCallDecline: String { 
    return VectorL10n.tr("Vector", "event_formatter_call_decline") 
  }
  /// End call
  public static var eventFormatterCallEndCall: String { 
    return VectorL10n.tr("Vector", "event_formatter_call_end_call") 
  }
  /// Call ended
  public static var eventFormatterCallHasEnded: String { 
    return VectorL10n.tr("Vector", "event_formatter_call_has_ended") 
  }
  /// Call ended • %@
  public static func eventFormatterCallHasEndedWithTime(_ p1: String) -> String {
    return VectorL10n.tr("Vector", "event_formatter_call_has_ended_with_time", p1)
  }
  /// Incoming video call
  public static var eventFormatterCallIncomingVideo: String { 
    return VectorL10n.tr("Vector", "event_formatter_call_incoming_video") 
  }
  /// Incoming voice call
  public static var eventFormatterCallIncomingVoice: String { 
    return VectorL10n.tr("Vector", "event_formatter_call_incoming_voice") 
  }
  /// Missed video call
  public static var eventFormatterCallMissedVideo: String { 
    return VectorL10n.tr("Vector", "event_formatter_call_missed_video") 
  }
  /// Missed voice call
  public static var eventFormatterCallMissedVoice: String { 
    return VectorL10n.tr("Vector", "event_formatter_call_missed_voice") 
  }
  /// Retry
  public static var eventFormatterCallRetry: String { 
    return VectorL10n.tr("Vector", "event_formatter_call_retry") 
  }
  /// Ringing…
  public static var eventFormatterCallRinging: String { 
    return VectorL10n.tr("Vector", "event_formatter_call_ringing") 
  }
  /// Call declined
  public static var eventFormatterCallYouDeclined: String { 
    return VectorL10n.tr("Vector", "event_formatter_call_you_declined") 
  }
  /// Group call
  public static var eventFormatterGroupCall: String { 
    return VectorL10n.tr("Vector", "event_formatter_group_call") 
  }
  /// %@ in %@
  public static func eventFormatterGroupCallIncoming(_ p1: String, _ p2: String) -> String {
    return VectorL10n.tr("Vector", "event_formatter_group_call_incoming", p1, p2)
  }
  /// Join
  public static var eventFormatterGroupCallJoin: String { 
    return VectorL10n.tr("Vector", "event_formatter_group_call_join") 
  }
  /// Leave
  public static var eventFormatterGroupCallLeave: String { 
    return VectorL10n.tr("Vector", "event_formatter_group_call_leave") 
  }
  /// VoIP conference added by %@
  public static func eventFormatterJitsiWidgetAdded(_ p1: String) -> String {
    return VectorL10n.tr("Vector", "event_formatter_jitsi_widget_added", p1)
  }
  /// You added VoIP conference
  public static var eventFormatterJitsiWidgetAddedByYou: String { 
    return VectorL10n.tr("Vector", "event_formatter_jitsi_widget_added_by_you") 
  }
  /// VoIP conference removed by %@
  public static func eventFormatterJitsiWidgetRemoved(_ p1: String) -> String {
    return VectorL10n.tr("Vector", "event_formatter_jitsi_widget_removed", p1)
  }
  /// You removed VoIP conference
  public static var eventFormatterJitsiWidgetRemovedByYou: String { 
    return VectorL10n.tr("Vector", "event_formatter_jitsi_widget_removed_by_you") 
  }
  /// %tu membership changes
  public static func eventFormatterMemberUpdates(_ p1: Int) -> String {
    return VectorL10n.tr("Vector", "event_formatter_member_updates", p1)
  }
  /// (edited)
  public static var eventFormatterMessageEditedMention: String { 
    return VectorL10n.tr("Vector", "event_formatter_message_edited_mention") 
  }
  /// Re-request encryption keys
  public static var eventFormatterRerequestKeysPart1Link: String { 
    return VectorL10n.tr("Vector", "event_formatter_rerequest_keys_part1_link") 
  }
  ///  from your other sessions.
  public static var eventFormatterRerequestKeysPart2: String { 
    return VectorL10n.tr("Vector", "event_formatter_rerequest_keys_part2") 
  }
  /// %@ widget added by %@
  public static func eventFormatterWidgetAdded(_ p1: String, _ p2: String) -> String {
    return VectorL10n.tr("Vector", "event_formatter_widget_added", p1, p2)
  }
  /// You added the widget: %@
  public static func eventFormatterWidgetAddedByYou(_ p1: String) -> String {
    return VectorL10n.tr("Vector", "event_formatter_widget_added_by_you", p1)
  }
  /// %@ widget removed by %@
  public static func eventFormatterWidgetRemoved(_ p1: String, _ p2: String) -> String {
    return VectorL10n.tr("Vector", "event_formatter_widget_removed", p1, p2)
  }
  /// You removed the widget: %@
  public static func eventFormatterWidgetRemovedByYou(_ p1: String) -> String {
    return VectorL10n.tr("Vector", "event_formatter_widget_removed_by_you", p1)
  }
  /// The link %@ is taking you to another site: %@\n\nAre you sure you want to continue?
  public static func externalLinkConfirmationMessage(_ p1: String, _ p2: String) -> String {
    return VectorL10n.tr("Vector", "external_link_confirmation_message", p1, p2)
  }
  /// Double-check this link
  public static var externalLinkConfirmationTitle: String { 
    return VectorL10n.tr("Vector", "external_link_confirmation_title") 
  }
  /// You can favourite a few ways - the quickest is just to press and hold. Tap the star and they’ll automatically appear here for safe keeping.
  public static var favouritesEmptyViewInformation: String { 
    return VectorL10n.tr("Vector", "favourites_empty_view_information") 
  }
  /// Favourite rooms and people
  public static var favouritesEmptyViewTitle: String { 
    return VectorL10n.tr("Vector", "favourites_empty_view_title") 
  }
  /// File upload
  public static var fileUploadErrorTitle: String { 
    return VectorL10n.tr("Vector", "file_upload_error_title") 
  }
  /// File type not supported.
  public static var fileUploadErrorUnsupportedFileTypeMessage: String { 
    return VectorL10n.tr("Vector", "file_upload_error_unsupported_file_type_message") 
  }
  /// To continue using the %@ homeserver you must review and agree to the terms and conditions.
  public static func gdprConsentNotGivenAlertMessage(_ p1: String) -> String {
    return VectorL10n.tr("Vector", "gdpr_consent_not_given_alert_message", p1)
  }
  /// Review now
  public static var gdprConsentNotGivenAlertReviewNowAction: String { 
    return VectorL10n.tr("Vector", "gdpr_consent_not_given_alert_review_now_action") 
  }
  /// Would you like to help improve %@ by automatically reporting anonymous crash reports and usage data?
  public static func googleAnalyticsUsePrompt(_ p1: String) -> String {
    return VectorL10n.tr("Vector", "google_analytics_use_prompt", p1)
  }
  /// Home
  public static var groupDetailsHome: String { 
    return VectorL10n.tr("Vector", "group_details_home") 
  }
  /// People
  public static var groupDetailsPeople: String { 
    return VectorL10n.tr("Vector", "group_details_people") 
  }
  /// Rooms
  public static var groupDetailsRooms: String { 
    return VectorL10n.tr("Vector", "group_details_rooms") 
  }
  /// Community Details
  public static var groupDetailsTitle: String { 
    return VectorL10n.tr("Vector", "group_details_title") 
  }
  /// %tu members
  public static func groupHomeMultiMembersFormat(_ p1: Int) -> String {
    return VectorL10n.tr("Vector", "group_home_multi_members_format", p1)
  }
  /// %tu rooms
  public static func groupHomeMultiRoomsFormat(_ p1: Int) -> String {
    return VectorL10n.tr("Vector", "group_home_multi_rooms_format", p1)
  }
  /// 1 member
  public static var groupHomeOneMemberFormat: String { 
    return VectorL10n.tr("Vector", "group_home_one_member_format") 
  }
  /// 1 room
  public static var groupHomeOneRoomFormat: String { 
    return VectorL10n.tr("Vector", "group_home_one_room_format") 
  }
  /// %@ has invited you to join this community
  public static func groupInvitationFormat(_ p1: String) -> String {
    return VectorL10n.tr("Vector", "group_invitation_format", p1)
  }
  /// INVITES
  public static var groupInviteSection: String { 
    return VectorL10n.tr("Vector", "group_invite_section") 
  }
  /// Add participant
  public static var groupParticipantsAddParticipant: String { 
    return VectorL10n.tr("Vector", "group_participants_add_participant") 
  }
  /// Filter community members
  public static var groupParticipantsFilterMembers: String { 
    return VectorL10n.tr("Vector", "group_participants_filter_members") 
  }
  /// Search / invite by User ID or Name
  public static var groupParticipantsInviteAnotherUser: String { 
    return VectorL10n.tr("Vector", "group_participants_invite_another_user") 
  }
  /// Malformed ID. Should be a Matrix ID like '@localpart:domain'
  public static var groupParticipantsInviteMalformedId: String { 
    return VectorL10n.tr("Vector", "group_participants_invite_malformed_id") 
  }
  /// Invite Error
  public static var groupParticipantsInviteMalformedIdTitle: String { 
    return VectorL10n.tr("Vector", "group_participants_invite_malformed_id_title") 
  }
  /// Are you sure you want to invite %@ to this group?
  public static func groupParticipantsInvitePromptMsg(_ p1: String) -> String {
    return VectorL10n.tr("Vector", "group_participants_invite_prompt_msg", p1)
  }
  /// Confirmation
  public static var groupParticipantsInvitePromptTitle: String { 
    return VectorL10n.tr("Vector", "group_participants_invite_prompt_title") 
  }
  /// INVITED
  public static var groupParticipantsInvitedSection: String { 
    return VectorL10n.tr("Vector", "group_participants_invited_section") 
  }
  /// Are you sure you want to leave the group?
  public static var groupParticipantsLeavePromptMsg: String { 
    return VectorL10n.tr("Vector", "group_participants_leave_prompt_msg") 
  }
  /// Leave group
  public static var groupParticipantsLeavePromptTitle: String { 
    return VectorL10n.tr("Vector", "group_participants_leave_prompt_title") 
  }
  /// Are you sure you want to remove %@ from this group?
  public static func groupParticipantsRemovePromptMsg(_ p1: String) -> String {
    return VectorL10n.tr("Vector", "group_participants_remove_prompt_msg", p1)
  }
  /// Confirmation
  public static var groupParticipantsRemovePromptTitle: String { 
    return VectorL10n.tr("Vector", "group_participants_remove_prompt_title") 
  }
  /// Filter community rooms
  public static var groupRoomsFilterRooms: String { 
    return VectorL10n.tr("Vector", "group_rooms_filter_rooms") 
  }
  /// COMMUNITIES
  public static var groupSection: String { 
    return VectorL10n.tr("Vector", "group_section") 
  }
  /// The all-in-one secure chat app for teams, friends and organisations. Tap the + button below to add people and rooms.
  public static var homeEmptyViewInformation: String { 
    return VectorL10n.tr("Vector", "home_empty_view_information") 
  }
  /// Welcome to %@,\n%@
  public static func homeEmptyViewTitle(_ p1: String, _ p2: String) -> String {
    return VectorL10n.tr("Vector", "home_empty_view_title", p1, p2)
  }
  /// Could not connect to the homeserver.
  public static var homeserverConnectionLost: String { 
    return VectorL10n.tr("Vector", "homeserver_connection_lost") 
  }
  /// Add
  public static var identityServerSettingsAdd: String { 
    return VectorL10n.tr("Vector", "identity_server_settings_add") 
  }
  /// Disconnect from the identity server %1$@ and connect to %2$@ instead?
  public static func identityServerSettingsAlertChange(_ p1: String, _ p2: String) -> String {
    return VectorL10n.tr("Vector", "identity_server_settings_alert_change", p1, p2)
  }
  /// Change identity server
  public static var identityServerSettingsAlertChangeTitle: String { 
    return VectorL10n.tr("Vector", "identity_server_settings_alert_change_title") 
  }
  /// Disconnect from the identity server %@?
  public static func identityServerSettingsAlertDisconnect(_ p1: String) -> String {
    return VectorL10n.tr("Vector", "identity_server_settings_alert_disconnect", p1)
  }
  /// Disconnect
  public static var identityServerSettingsAlertDisconnectButton: String { 
    return VectorL10n.tr("Vector", "identity_server_settings_alert_disconnect_button") 
  }
  /// You are still sharing your personal data on the identity server %@.\n\nWe recommend that you remove your email addresses and phone numbers from the identity server before disconnecting.
  public static func identityServerSettingsAlertDisconnectStillSharing3pid(_ p1: String) -> String {
    return VectorL10n.tr("Vector", "identity_server_settings_alert_disconnect_still_sharing_3pid", p1)
  }
  /// Disconnect anyway
  public static var identityServerSettingsAlertDisconnectStillSharing3pidButton: String { 
    return VectorL10n.tr("Vector", "identity_server_settings_alert_disconnect_still_sharing_3pid_button") 
  }
  /// Disconnect identity server
  public static var identityServerSettingsAlertDisconnectTitle: String { 
    return VectorL10n.tr("Vector", "identity_server_settings_alert_disconnect_title") 
  }
  /// %@ is not a valid identity server.
  public static func identityServerSettingsAlertErrorInvalidIdentityServer(_ p1: String) -> String {
    return VectorL10n.tr("Vector", "identity_server_settings_alert_error_invalid_identity_server", p1)
  }
  /// You must accept terms of %@ to set it as identity server.
  public static func identityServerSettingsAlertErrorTermsNotAccepted(_ p1: String) -> String {
    return VectorL10n.tr("Vector", "identity_server_settings_alert_error_terms_not_accepted", p1)
  }
  /// The identity server you have chosen does not have any terms of service. Only continue if you trust the owner of the server.
  public static var identityServerSettingsAlertNoTerms: String { 
    return VectorL10n.tr("Vector", "identity_server_settings_alert_no_terms") 
  }
  /// Identity server has no terms of services
  public static var identityServerSettingsAlertNoTermsTitle: String { 
    return VectorL10n.tr("Vector", "identity_server_settings_alert_no_terms_title") 
  }
  /// Change
  public static var identityServerSettingsChange: String { 
    return VectorL10n.tr("Vector", "identity_server_settings_change") 
  }
  /// You are currently using %@ to discover and be discoverable by existing contacts you know.
  public static func identityServerSettingsDescription(_ p1: String) -> String {
    return VectorL10n.tr("Vector", "identity_server_settings_description", p1)
  }
  /// Disconnect
  public static var identityServerSettingsDisconnect: String { 
    return VectorL10n.tr("Vector", "identity_server_settings_disconnect") 
  }
  /// Disconnecting from your identity server will mean you won’t be discoverable by other users and be able to invite others by email or phone.
  public static var identityServerSettingsDisconnectInfo: String { 
    return VectorL10n.tr("Vector", "identity_server_settings_disconnect_info") 
  }
  /// You are not currently using an identity server. To discover and be discoverable by existing contacts, add one above.
  public static var identityServerSettingsNoIsDescription: String { 
    return VectorL10n.tr("Vector", "identity_server_settings_no_is_description") 
  }
  /// Enter an identity server
  public static var identityServerSettingsPlaceHolder: String { 
    return VectorL10n.tr("Vector", "identity_server_settings_place_holder") 
  }
  /// Identity Server
  public static var identityServerSettingsTitle: String { 
    return VectorL10n.tr("Vector", "identity_server_settings_title") 
  }
  /// Take photo
  public static var imagePickerActionCamera: String { 
    return VectorL10n.tr("Vector", "image_picker_action_camera") 
  }
  /// Choose from library
  public static var imagePickerActionLibrary: String { 
    return VectorL10n.tr("Vector", "image_picker_action_library") 
  }
  /// Invite
  public static var invite: String { 
    return VectorL10n.tr("Vector", "invite") 
  }
  /// Invite friends to %@
  public static func inviteFriendsAction(_ p1: String) -> String {
    return VectorL10n.tr("Vector", "invite_friends_action", p1)
  }
  /// Hey, talk to me on %@: %@
  public static func inviteFriendsShareText(_ p1: String, _ p2: String) -> String {
    return VectorL10n.tr("Vector", "invite_friends_share_text", p1, p2)
  }
  /// Join
  public static var join: String { 
    return VectorL10n.tr("Vector", "join") 
  }
  /// Joined
  public static var joined: String { 
    return VectorL10n.tr("Vector", "joined") 
  }
  /// Done
  public static var keyBackupRecoverDoneAction: String { 
    return VectorL10n.tr("Vector", "key_backup_recover_done_action") 
  }
  /// Use your Security Phrase to unlock your secure message history
  public static var keyBackupRecoverFromPassphraseInfo: String { 
    return VectorL10n.tr("Vector", "key_backup_recover_from_passphrase_info") 
  }
  /// Don’t know your Security Phrase? You can 
  public static var keyBackupRecoverFromPassphraseLostPassphraseActionPart1: String { 
    return VectorL10n.tr("Vector", "key_backup_recover_from_passphrase_lost_passphrase_action_part1") 
  }
  /// use your Security Key
  public static var keyBackupRecoverFromPassphraseLostPassphraseActionPart2: String { 
    return VectorL10n.tr("Vector", "key_backup_recover_from_passphrase_lost_passphrase_action_part2") 
  }
  /// .
  public static var keyBackupRecoverFromPassphraseLostPassphraseActionPart3: String { 
    return VectorL10n.tr("Vector", "key_backup_recover_from_passphrase_lost_passphrase_action_part3") 
  }
  /// Enter Phrase
  public static var keyBackupRecoverFromPassphrasePassphrasePlaceholder: String { 
    return VectorL10n.tr("Vector", "key_backup_recover_from_passphrase_passphrase_placeholder") 
  }
  /// Enter
  public static var keyBackupRecoverFromPassphrasePassphraseTitle: String { 
    return VectorL10n.tr("Vector", "key_backup_recover_from_passphrase_passphrase_title") 
  }
  /// Unlock History
  public static var keyBackupRecoverFromPassphraseRecoverAction: String { 
    return VectorL10n.tr("Vector", "key_backup_recover_from_passphrase_recover_action") 
  }
  /// Restoring backup…
  public static var keyBackupRecoverFromPrivateKeyInfo: String { 
    return VectorL10n.tr("Vector", "key_backup_recover_from_private_key_info") 
  }
  /// Use your Security Key to unlock your secure message history
  public static var keyBackupRecoverFromRecoveryKeyInfo: String { 
    return VectorL10n.tr("Vector", "key_backup_recover_from_recovery_key_info") 
  }
  /// Lost your Security Key You can set up a new one in settings.
  public static var keyBackupRecoverFromRecoveryKeyLostRecoveryKeyAction: String { 
    return VectorL10n.tr("Vector", "key_backup_recover_from_recovery_key_lost_recovery_key_action") 
  }
  /// Unlock History
  public static var keyBackupRecoverFromRecoveryKeyRecoverAction: String { 
    return VectorL10n.tr("Vector", "key_backup_recover_from_recovery_key_recover_action") 
  }
  /// Enter Security Key
  public static var keyBackupRecoverFromRecoveryKeyRecoveryKeyPlaceholder: String { 
    return VectorL10n.tr("Vector", "key_backup_recover_from_recovery_key_recovery_key_placeholder") 
  }
  /// Enter
  public static var keyBackupRecoverFromRecoveryKeyRecoveryKeyTitle: String { 
    return VectorL10n.tr("Vector", "key_backup_recover_from_recovery_key_recovery_key_title") 
  }
  /// Backup could not be decrypted with this phrase: please verify that you entered the correct Security Phrase.
  public static var keyBackupRecoverInvalidPassphrase: String { 
    return VectorL10n.tr("Vector", "key_backup_recover_invalid_passphrase") 
  }
  /// Incorrect Security Phrase
  public static var keyBackupRecoverInvalidPassphraseTitle: String { 
    return VectorL10n.tr("Vector", "key_backup_recover_invalid_passphrase_title") 
  }
  /// Backup could not be decrypted with this key: please verify that you entered the correct Security Key.
  public static var keyBackupRecoverInvalidRecoveryKey: String { 
    return VectorL10n.tr("Vector", "key_backup_recover_invalid_recovery_key") 
  }
  /// Security Key Mismatch
  public static var keyBackupRecoverInvalidRecoveryKeyTitle: String { 
    return VectorL10n.tr("Vector", "key_backup_recover_invalid_recovery_key_title") 
  }
  /// Backup Restored!
  public static var keyBackupRecoverSuccessInfo: String { 
    return VectorL10n.tr("Vector", "key_backup_recover_success_info") 
  }
  /// Secure Messages
  public static var keyBackupRecoverTitle: String { 
    return VectorL10n.tr("Vector", "key_backup_recover_title") 
  }
  /// Messages in encrypted rooms are secured with end-to-end encryption. Only you and the recipient(s) have the keys to read these messages.\n\nSecurely back up your keys to avoid losing them.
  public static var keyBackupSetupIntroInfo: String { 
    return VectorL10n.tr("Vector", "key_backup_setup_intro_info") 
  }
  /// Manually export keys
  public static var keyBackupSetupIntroManualExportAction: String { 
    return VectorL10n.tr("Vector", "key_backup_setup_intro_manual_export_action") 
  }
  /// (Advanced)
  public static var keyBackupSetupIntroManualExportInfo: String { 
    return VectorL10n.tr("Vector", "key_backup_setup_intro_manual_export_info") 
  }
  /// Start using Key Backup
  public static var keyBackupSetupIntroSetupActionWithoutExistingBackup: String { 
    return VectorL10n.tr("Vector", "key_backup_setup_intro_setup_action_without_existing_backup") 
  }
  /// Connect this device to Key Backup
  public static var keyBackupSetupIntroSetupConnectActionWithExistingBackup: String { 
    return VectorL10n.tr("Vector", "key_backup_setup_intro_setup_connect_action_with_existing_backup") 
  }
  /// Never lose encrypted messages
  public static var keyBackupSetupIntroTitle: String { 
    return VectorL10n.tr("Vector", "key_backup_setup_intro_title") 
  }
  /// Phrase doesn’t match
  public static var keyBackupSetupPassphraseConfirmPassphraseInvalid: String { 
    return VectorL10n.tr("Vector", "key_backup_setup_passphrase_confirm_passphrase_invalid") 
  }
  /// Confirm phrase
  public static var keyBackupSetupPassphraseConfirmPassphrasePlaceholder: String { 
    return VectorL10n.tr("Vector", "key_backup_setup_passphrase_confirm_passphrase_placeholder") 
  }
  /// Confirm
  public static var keyBackupSetupPassphraseConfirmPassphraseTitle: String { 
    return VectorL10n.tr("Vector", "key_backup_setup_passphrase_confirm_passphrase_title") 
  }
  /// Great!
  public static var keyBackupSetupPassphraseConfirmPassphraseValid: String { 
    return VectorL10n.tr("Vector", "key_backup_setup_passphrase_confirm_passphrase_valid") 
  }
  /// We'll store an encrypted copy of your keys on our server. Protect your backup with a phrase to keep it secure.\n\nFor maximum security, this should be different from your account password.
  public static var keyBackupSetupPassphraseInfo: String { 
    return VectorL10n.tr("Vector", "key_backup_setup_passphrase_info") 
  }
  /// Try adding a word
  public static var keyBackupSetupPassphrasePassphraseInvalid: String { 
    return VectorL10n.tr("Vector", "key_backup_setup_passphrase_passphrase_invalid") 
  }
  /// Enter phrase
  public static var keyBackupSetupPassphrasePassphrasePlaceholder: String { 
    return VectorL10n.tr("Vector", "key_backup_setup_passphrase_passphrase_placeholder") 
  }
  /// Enter
  public static var keyBackupSetupPassphrasePassphraseTitle: String { 
    return VectorL10n.tr("Vector", "key_backup_setup_passphrase_passphrase_title") 
  }
  /// Great!
  public static var keyBackupSetupPassphrasePassphraseValid: String { 
    return VectorL10n.tr("Vector", "key_backup_setup_passphrase_passphrase_valid") 
  }
  /// Set Phrase
  public static var keyBackupSetupPassphraseSetPassphraseAction: String { 
    return VectorL10n.tr("Vector", "key_backup_setup_passphrase_set_passphrase_action") 
  }
  /// (Advanced) Set up with Security Key
  public static var keyBackupSetupPassphraseSetupRecoveryKeyAction: String { 
    return VectorL10n.tr("Vector", "key_backup_setup_passphrase_setup_recovery_key_action") 
  }
  /// Or, secure your backup with a Security Key, saving it somewhere safe.
  public static var keyBackupSetupPassphraseSetupRecoveryKeyInfo: String { 
    return VectorL10n.tr("Vector", "key_backup_setup_passphrase_setup_recovery_key_info") 
  }
  /// Secure your backup with a Security Phrase
  public static var keyBackupSetupPassphraseTitle: String { 
    return VectorL10n.tr("Vector", "key_backup_setup_passphrase_title") 
  }
  /// You may lose secure messages if you log out or lose your device.
  public static var keyBackupSetupSkipAlertMessage: String { 
    return VectorL10n.tr("Vector", "key_backup_setup_skip_alert_message") 
  }
  /// Skip
  public static var keyBackupSetupSkipAlertSkipAction: String { 
    return VectorL10n.tr("Vector", "key_backup_setup_skip_alert_skip_action") 
  }
  /// Are you sure?
  public static var keyBackupSetupSkipAlertTitle: String { 
    return VectorL10n.tr("Vector", "key_backup_setup_skip_alert_title") 
  }
  /// Done
  public static var keyBackupSetupSuccessFromPassphraseDoneAction: String { 
    return VectorL10n.tr("Vector", "key_backup_setup_success_from_passphrase_done_action") 
  }
  /// Your keys are being backed up.\n\nYour Security Key is a safety net - you can use it to restore access to your encrypted messages if you forget your passphrase.\n\nKeep your Security Key somewhere very secure, like a password manager (or a safe).
  public static var keyBackupSetupSuccessFromPassphraseInfo: String { 
    return VectorL10n.tr("Vector", "key_backup_setup_success_from_passphrase_info") 
  }
  /// Save Security Key
  public static var keyBackupSetupSuccessFromPassphraseSaveRecoveryKeyAction: String { 
    return VectorL10n.tr("Vector", "key_backup_setup_success_from_passphrase_save_recovery_key_action") 
  }
  /// Your keys are being backed up.\n\nMake a copy of this Security Key and keep it safe.
  public static var keyBackupSetupSuccessFromRecoveryKeyInfo: String { 
    return VectorL10n.tr("Vector", "key_backup_setup_success_from_recovery_key_info") 
  }
  /// I've made a copy
  public static var keyBackupSetupSuccessFromRecoveryKeyMadeCopyAction: String { 
    return VectorL10n.tr("Vector", "key_backup_setup_success_from_recovery_key_made_copy_action") 
  }
  /// Make a Copy
  public static var keyBackupSetupSuccessFromRecoveryKeyMakeCopyAction: String { 
    return VectorL10n.tr("Vector", "key_backup_setup_success_from_recovery_key_make_copy_action") 
  }
  /// Security Key
  public static var keyBackupSetupSuccessFromRecoveryKeyRecoveryKeyTitle: String { 
    return VectorL10n.tr("Vector", "key_backup_setup_success_from_recovery_key_recovery_key_title") 
  }
  /// Your keys are being backed up.
  public static var keyBackupSetupSuccessFromSecureBackupInfo: String { 
    return VectorL10n.tr("Vector", "key_backup_setup_success_from_secure_backup_info") 
  }
  /// Success!
  public static var keyBackupSetupSuccessTitle: String { 
    return VectorL10n.tr("Vector", "key_backup_setup_success_title") 
  }
  /// Key Backup
  public static var keyBackupSetupTitle: String { 
    return VectorL10n.tr("Vector", "key_backup_setup_title") 
  }
  /// You need to bootstrap cross-signing first.
  public static var keyVerificationBootstrapNotSetupMessage: String { 
    return VectorL10n.tr("Vector", "key_verification_bootstrap_not_setup_message") 
  }
  /// Error
  public static var keyVerificationBootstrapNotSetupTitle: String { 
    return VectorL10n.tr("Vector", "key_verification_bootstrap_not_setup_title") 
  }
  /// %@ wants to verify
  public static func keyVerificationIncomingRequestIncomingAlertMessage(_ p1: String) -> String {
    return VectorL10n.tr("Vector", "key_verification_incoming_request_incoming_alert_message", p1)
  }
  /// If they don't match, the security of your communication may be compromised.
  public static var keyVerificationManuallyVerifyDeviceAdditionalInformation: String { 
    return VectorL10n.tr("Vector", "key_verification_manually_verify_device_additional_information") 
  }
  /// Session ID
  public static var keyVerificationManuallyVerifyDeviceIdTitle: String { 
    return VectorL10n.tr("Vector", "key_verification_manually_verify_device_id_title") 
  }
  /// Confirm by comparing the following with the User Settings in your other session:
  public static var keyVerificationManuallyVerifyDeviceInstruction: String { 
    return VectorL10n.tr("Vector", "key_verification_manually_verify_device_instruction") 
  }
  /// Session key
  public static var keyVerificationManuallyVerifyDeviceKeyTitle: String { 
    return VectorL10n.tr("Vector", "key_verification_manually_verify_device_key_title") 
  }
  /// Session name
  public static var keyVerificationManuallyVerifyDeviceNameTitle: String { 
    return VectorL10n.tr("Vector", "key_verification_manually_verify_device_name_title") 
  }
  /// Manually Verify by Text
  public static var keyVerificationManuallyVerifyDeviceTitle: String { 
    return VectorL10n.tr("Vector", "key_verification_manually_verify_device_title") 
  }
  /// Verify
  public static var keyVerificationManuallyVerifyDeviceValidateAction: String { 
    return VectorL10n.tr("Vector", "key_verification_manually_verify_device_validate_action") 
  }
  /// Verify your new session
  public static var keyVerificationNewSessionTitle: String { 
    return VectorL10n.tr("Vector", "key_verification_new_session_title") 
  }
  /// Verify session
  public static var keyVerificationOtherSessionTitle: String { 
    return VectorL10n.tr("Vector", "key_verification_other_session_title") 
  }
  /// Is the other device showing the same shield?
  public static var keyVerificationScanConfirmationScannedDeviceInformation: String { 
    return VectorL10n.tr("Vector", "key_verification_scan_confirmation_scanned_device_information") 
  }
  /// Almost there!
  public static var keyVerificationScanConfirmationScannedTitle: String { 
    return VectorL10n.tr("Vector", "key_verification_scan_confirmation_scanned_title") 
  }
  /// Is %@ showing the same shield?
  public static func keyVerificationScanConfirmationScannedUserInformation(_ p1: String) -> String {
    return VectorL10n.tr("Vector", "key_verification_scan_confirmation_scanned_user_information", p1)
  }
  /// Waiting for other device…
  public static var keyVerificationScanConfirmationScanningDeviceWaitingOther: String { 
    return VectorL10n.tr("Vector", "key_verification_scan_confirmation_scanning_device_waiting_other") 
  }
  /// Almost there! Waiting for confirmation…
  public static var keyVerificationScanConfirmationScanningTitle: String { 
    return VectorL10n.tr("Vector", "key_verification_scan_confirmation_scanning_title") 
  }
  /// Waiting for %@…
  public static func keyVerificationScanConfirmationScanningUserWaitingOther(_ p1: String) -> String {
    return VectorL10n.tr("Vector", "key_verification_scan_confirmation_scanning_user_waiting_other", p1)
  }
  /// Other users may not trust it.
  public static var keyVerificationSelfVerifyCurrentSessionAlertMessage: String { 
    return VectorL10n.tr("Vector", "key_verification_self_verify_current_session_alert_message") 
  }
  /// Verify this session
  public static var keyVerificationSelfVerifyCurrentSessionAlertTitle: String { 
    return VectorL10n.tr("Vector", "key_verification_self_verify_current_session_alert_title") 
  }
  /// Verify
  public static var keyVerificationSelfVerifyCurrentSessionAlertValidateAction: String { 
    return VectorL10n.tr("Vector", "key_verification_self_verify_current_session_alert_validate_action") 
  }
  /// Verify all your sessions to ensure your account & messages are safe.
  public static var keyVerificationSelfVerifyUnverifiedSessionsAlertMessage: String { 
    return VectorL10n.tr("Vector", "key_verification_self_verify_unverified_sessions_alert_message") 
  }
  /// Review where you're logged in
  public static var keyVerificationSelfVerifyUnverifiedSessionsAlertTitle: String { 
    return VectorL10n.tr("Vector", "key_verification_self_verify_unverified_sessions_alert_title") 
  }
  /// Review
  public static var keyVerificationSelfVerifyUnverifiedSessionsAlertValidateAction: String { 
    return VectorL10n.tr("Vector", "key_verification_self_verify_unverified_sessions_alert_validate_action") 
  }
  /// Verify this session
  public static var keyVerificationThisSessionTitle: String { 
    return VectorL10n.tr("Vector", "key_verification_this_session_title") 
  }
  /// Verified
  public static var keyVerificationTileConclusionDoneTitle: String { 
    return VectorL10n.tr("Vector", "key_verification_tile_conclusion_done_title") 
  }
  /// Unstrusted sign in
  public static var keyVerificationTileConclusionWarningTitle: String { 
    return VectorL10n.tr("Vector", "key_verification_tile_conclusion_warning_title") 
  }
  /// Accept
  public static var keyVerificationTileRequestIncomingApprovalAccept: String { 
    return VectorL10n.tr("Vector", "key_verification_tile_request_incoming_approval_accept") 
  }
  /// Decline
  public static var keyVerificationTileRequestIncomingApprovalDecline: String { 
    return VectorL10n.tr("Vector", "key_verification_tile_request_incoming_approval_decline") 
  }
  /// Verification request
  public static var keyVerificationTileRequestIncomingTitle: String { 
    return VectorL10n.tr("Vector", "key_verification_tile_request_incoming_title") 
  }
  /// Verification sent
  public static var keyVerificationTileRequestOutgoingTitle: String { 
    return VectorL10n.tr("Vector", "key_verification_tile_request_outgoing_title") 
  }
  /// You accepted
  public static var keyVerificationTileRequestStatusAccepted: String { 
    return VectorL10n.tr("Vector", "key_verification_tile_request_status_accepted") 
  }
  /// %@ cancelled
  public static func keyVerificationTileRequestStatusCancelled(_ p1: String) -> String {
    return VectorL10n.tr("Vector", "key_verification_tile_request_status_cancelled", p1)
  }
  /// You cancelled
  public static var keyVerificationTileRequestStatusCancelledByMe: String { 
    return VectorL10n.tr("Vector", "key_verification_tile_request_status_cancelled_by_me") 
  }
  /// Data loading…
  public static var keyVerificationTileRequestStatusDataLoading: String { 
    return VectorL10n.tr("Vector", "key_verification_tile_request_status_data_loading") 
  }
  /// Expired
  public static var keyVerificationTileRequestStatusExpired: String { 
    return VectorL10n.tr("Vector", "key_verification_tile_request_status_expired") 
  }
  /// Waiting…
  public static var keyVerificationTileRequestStatusWaiting: String { 
    return VectorL10n.tr("Vector", "key_verification_tile_request_status_waiting") 
  }
  /// Verify them
  public static var keyVerificationUserTitle: String { 
    return VectorL10n.tr("Vector", "key_verification_user_title") 
  }
  /// You can now read secure messages on your new device, and other users will know they can trust it.
  public static var keyVerificationVerifiedNewSessionInformation: String { 
    return VectorL10n.tr("Vector", "key_verification_verified_new_session_information") 
  }
  /// New session verified!
  public static var keyVerificationVerifiedNewSessionTitle: String { 
    return VectorL10n.tr("Vector", "key_verification_verified_new_session_title") 
  }
  /// You can now read secure messages on your other session, and other users will know they can trust it.
  public static var keyVerificationVerifiedOtherSessionInformation: String { 
    return VectorL10n.tr("Vector", "key_verification_verified_other_session_information") 
  }
  /// You can now read secure messages on this device, and other users will know they can trust it.
  public static var keyVerificationVerifiedThisSessionInformation: String { 
    return VectorL10n.tr("Vector", "key_verification_verified_this_session_information") 
  }
  /// Messages with this user are end-to-end encrypted and can't be read by third parties.
  public static var keyVerificationVerifiedUserInformation: String { 
    return VectorL10n.tr("Vector", "key_verification_verified_user_information") 
  }
  /// Can't scan?
  public static var keyVerificationVerifyQrCodeCannotScanAction: String { 
    return VectorL10n.tr("Vector", "key_verification_verify_qr_code_cannot_scan_action") 
  }
  /// Verify by comparing unique emoji.
  public static var keyVerificationVerifyQrCodeEmojiInformation: String { 
    return VectorL10n.tr("Vector", "key_verification_verify_qr_code_emoji_information") 
  }
  /// Scan the code to securely verify each other.
  public static var keyVerificationVerifyQrCodeInformation: String { 
    return VectorL10n.tr("Vector", "key_verification_verify_qr_code_information") 
  }
  /// Scan the code below to verify:
  public static var keyVerificationVerifyQrCodeInformationOtherDevice: String { 
    return VectorL10n.tr("Vector", "key_verification_verify_qr_code_information_other_device") 
  }
  /// Did the other user successfully scan the QR code?
  public static var keyVerificationVerifyQrCodeOtherScanMyCodeTitle: String { 
    return VectorL10n.tr("Vector", "key_verification_verify_qr_code_other_scan_my_code_title") 
  }
  /// Scan their code
  public static var keyVerificationVerifyQrCodeScanCodeAction: String { 
    return VectorL10n.tr("Vector", "key_verification_verify_qr_code_scan_code_action") 
  }
  /// Scan with this device
  public static var keyVerificationVerifyQrCodeScanCodeOtherDeviceAction: String { 
    return VectorL10n.tr("Vector", "key_verification_verify_qr_code_scan_code_other_device_action") 
  }
  /// QR code has been successfully validated.
  public static var keyVerificationVerifyQrCodeScanOtherCodeSuccessMessage: String { 
    return VectorL10n.tr("Vector", "key_verification_verify_qr_code_scan_other_code_success_message") 
  }
  /// Code validated!
  public static var keyVerificationVerifyQrCodeScanOtherCodeSuccessTitle: String { 
    return VectorL10n.tr("Vector", "key_verification_verify_qr_code_scan_other_code_success_title") 
  }
  /// Verify by emoji
  public static var keyVerificationVerifyQrCodeStartEmojiAction: String { 
    return VectorL10n.tr("Vector", "key_verification_verify_qr_code_start_emoji_action") 
  }
  /// Verify by scanning
  public static var keyVerificationVerifyQrCodeTitle: String { 
    return VectorL10n.tr("Vector", "key_verification_verify_qr_code_title") 
  }
  /// For ultimate security, use another trusted means of communication or do this in person.
  public static var keyVerificationVerifySasAdditionalInformation: String { 
    return VectorL10n.tr("Vector", "key_verification_verify_sas_additional_information") 
  }
  /// They don't match
  public static var keyVerificationVerifySasCancelAction: String { 
    return VectorL10n.tr("Vector", "key_verification_verify_sas_cancel_action") 
  }
  /// Compare emoji
  public static var keyVerificationVerifySasTitleEmoji: String { 
    return VectorL10n.tr("Vector", "key_verification_verify_sas_title_emoji") 
  }
  /// Compare numbers
  public static var keyVerificationVerifySasTitleNumber: String { 
    return VectorL10n.tr("Vector", "key_verification_verify_sas_title_number") 
  }
  /// They match
  public static var keyVerificationVerifySasValidateAction: String { 
    return VectorL10n.tr("Vector", "key_verification_verify_sas_validate_action") 
  }
  /// %.1fK
  public static func largeBadgeValueKFormat(_ p1: Float) -> String {
    return VectorL10n.tr("Vector", "large_badge_value_k_format", p1)
  }
  /// Later
  public static var later: String { 
    return VectorL10n.tr("Vector", "later") 
  }
  /// Leave
  public static var leave: String { 
    return VectorL10n.tr("Vector", "leave") 
  }
  /// Less
  public static var less: String { 
    return VectorL10n.tr("Vector", "less") 
  }
  /// Got it
  public static var majorUpdateDoneAction: String { 
    return VectorL10n.tr("Vector", "major_update_done_action") 
  }
  /// We're excited to announce we've changed name! Your app is up to date and you're signed in to your account.
  public static var majorUpdateInformation: String { 
    return VectorL10n.tr("Vector", "major_update_information") 
  }
  /// Learn more
  public static var majorUpdateLearnMoreAction: String { 
    return VectorL10n.tr("Vector", "major_update_learn_more_action") 
  }
  /// Riot is now %@
  public static func majorUpdateTitle(_ p1: String) -> String {
    return VectorL10n.tr("Vector", "major_update_title", p1)
  }
  /// SESSION INFO
  public static var manageSessionInfo: String { 
    return VectorL10n.tr("Vector", "manage_session_info") 
  }
  /// Session name
  public static var manageSessionName: String { 
    return VectorL10n.tr("Vector", "manage_session_name") 
  }
  /// Not trusted
  public static var manageSessionNotTrusted: String { 
    return VectorL10n.tr("Vector", "manage_session_not_trusted") 
  }
  /// Sign out of this session
  public static var manageSessionSignOut: String { 
    return VectorL10n.tr("Vector", "manage_session_sign_out") 
  }
  /// Manage session
  public static var manageSessionTitle: String { 
    return VectorL10n.tr("Vector", "manage_session_title") 
  }
  /// Trusted by you
  public static var manageSessionTrusted: String { 
    return VectorL10n.tr("Vector", "manage_session_trusted") 
  }
  /// Library
  public static var mediaPickerLibrary: String { 
    return VectorL10n.tr("Vector", "media_picker_library") 
  }
  /// Select
  public static var mediaPickerSelect: String { 
    return VectorL10n.tr("Vector", "media_picker_select") 
  }
  /// Media library
  public static var mediaPickerTitle: String { 
    return VectorL10n.tr("Vector", "media_picker_title") 
  }
  /// Audio
  public static var mediaTypeAccessibilityAudio: String { 
    return VectorL10n.tr("Vector", "media_type_accessibility_audio") 
  }
  /// File
  public static var mediaTypeAccessibilityFile: String { 
    return VectorL10n.tr("Vector", "media_type_accessibility_file") 
  }
  /// Image
  public static var mediaTypeAccessibilityImage: String { 
    return VectorL10n.tr("Vector", "media_type_accessibility_image") 
  }
  /// Location
  public static var mediaTypeAccessibilityLocation: String { 
    return VectorL10n.tr("Vector", "media_type_accessibility_location") 
  }
  /// Sticker
  public static var mediaTypeAccessibilitySticker: String { 
    return VectorL10n.tr("Vector", "media_type_accessibility_sticker") 
  }
  /// Video
  public static var mediaTypeAccessibilityVideo: String { 
    return VectorL10n.tr("Vector", "media_type_accessibility_video") 
  }
  /// More
  public static var more: String { 
    return VectorL10n.tr("Vector", "more") 
  }
  /// The Internet connection appears to be offline.
  public static var networkOfflinePrompt: String { 
    return VectorL10n.tr("Vector", "network_offline_prompt") 
  }
  /// Next
  public static var next: String { 
    return VectorL10n.tr("Vector", "next") 
  }
  /// %@ is calling you but %@ does not support calls yet.\nYou can ignore this notification and answer the call from another device or you can reject it.
  public static func noVoip(_ p1: String, _ p2: String) -> String {
    return VectorL10n.tr("Vector", "no_voip", p1, p2)
  }
  /// Incoming call
  public static var noVoipTitle: String { 
    return VectorL10n.tr("Vector", "no_voip_title") 
  }
  /// Off
  public static var off: String { 
    return VectorL10n.tr("Vector", "off") 
  }
  /// On
  public static var on: String { 
    return VectorL10n.tr("Vector", "on") 
  }
  /// or
  public static var or: String { 
    return VectorL10n.tr("Vector", "or") 
  }
  /// CONVERSATIONS
  public static var peopleConversationSection: String { 
    return VectorL10n.tr("Vector", "people_conversation_section") 
  }
  /// Chat securely with anyone.\nTap the + to start adding people.
  public static var peopleEmptyViewInformation: String { 
    return VectorL10n.tr("Vector", "people_empty_view_information") 
  }
  /// People
  public static var peopleEmptyViewTitle: String { 
    return VectorL10n.tr("Vector", "people_empty_view_title") 
  }
  /// INVITES
  public static var peopleInvitesSection: String { 
    return VectorL10n.tr("Vector", "people_invites_section") 
  }
  /// No conversations
  public static var peopleNoConversation: String { 
    return VectorL10n.tr("Vector", "people_no_conversation") 
  }
  /// %@ doesn't have permission to access photo library, please change privacy settings
  public static func photoLibraryAccessNotGranted(_ p1: String) -> String {
    return VectorL10n.tr("Vector", "photo_library_access_not_granted", p1)
  }
  /// Create a PIN for security
  public static var pinProtectionChoosePin: String { 
    return VectorL10n.tr("Vector", "pin_protection_choose_pin") 
  }
  /// Welcome back.
  public static var pinProtectionChoosePinWelcomeAfterLogin: String { 
    return VectorL10n.tr("Vector", "pin_protection_choose_pin_welcome_after_login") 
  }
  /// Welcome.
  public static var pinProtectionChoosePinWelcomeAfterRegister: String { 
    return VectorL10n.tr("Vector", "pin_protection_choose_pin_welcome_after_register") 
  }
  /// Confirm your PIN
  public static var pinProtectionConfirmPin: String { 
    return VectorL10n.tr("Vector", "pin_protection_confirm_pin") 
  }
  /// Confirm PIN to change PIN
  public static var pinProtectionConfirmPinToChange: String { 
    return VectorL10n.tr("Vector", "pin_protection_confirm_pin_to_change") 
  }
  /// Confirm PIN to disable PIN
  public static var pinProtectionConfirmPinToDisable: String { 
    return VectorL10n.tr("Vector", "pin_protection_confirm_pin_to_disable") 
  }
  /// Enter your PIN
  public static var pinProtectionEnterPin: String { 
    return VectorL10n.tr("Vector", "pin_protection_enter_pin") 
  }
  /// Setting up a PIN lets you protect data like messages and contacts, so only you can access them by entering the PIN at the start of the app.
  public static var pinProtectionExplanatory: String { 
    return VectorL10n.tr("Vector", "pin_protection_explanatory") 
  }
  /// Forgot PIN
  public static var pinProtectionForgotPin: String { 
    return VectorL10n.tr("Vector", "pin_protection_forgot_pin") 
  }
  /// Too many errors, you've been logged out
  public static var pinProtectionKickUserAlertMessage: String { 
    return VectorL10n.tr("Vector", "pin_protection_kick_user_alert_message") 
  }
  /// Please try again
  public static var pinProtectionMismatchErrorMessage: String { 
    return VectorL10n.tr("Vector", "pin_protection_mismatch_error_message") 
  }
  /// PINs don't match
  public static var pinProtectionMismatchErrorTitle: String { 
    return VectorL10n.tr("Vector", "pin_protection_mismatch_error_title") 
  }
  /// If you can't remember your PIN, tap the forgot PIN button.
  public static var pinProtectionMismatchTooManyTimesErrorMessage: String { 
    return VectorL10n.tr("Vector", "pin_protection_mismatch_too_many_times_error_message") 
  }
  /// For security reasons, this PIN isn’t available. Please try another PIN
  public static var pinProtectionNotAllowedPin: String { 
    return VectorL10n.tr("Vector", "pin_protection_not_allowed_pin") 
  }
  /// Reset
  public static var pinProtectionResetAlertActionReset: String { 
    return VectorL10n.tr("Vector", "pin_protection_reset_alert_action_reset") 
  }
  /// To reset your PIN, you'll need to re-login and create a new one
  public static var pinProtectionResetAlertMessage: String { 
    return VectorL10n.tr("Vector", "pin_protection_reset_alert_message") 
  }
  /// Reset PIN
  public static var pinProtectionResetAlertTitle: String { 
    return VectorL10n.tr("Vector", "pin_protection_reset_alert_title") 
  }
  /// Change PIN
  public static var pinProtectionSettingsChangePin: String { 
    return VectorL10n.tr("Vector", "pin_protection_settings_change_pin") 
  }
  /// Enable PIN
  public static var pinProtectionSettingsEnablePin: String { 
    return VectorL10n.tr("Vector", "pin_protection_settings_enable_pin") 
  }
  /// PIN enabled
  public static var pinProtectionSettingsEnabledForced: String { 
    return VectorL10n.tr("Vector", "pin_protection_settings_enabled_forced") 
  }
  /// To reset your PIN, you'll need to re-login and create a new one.
  public static var pinProtectionSettingsSectionFooter: String { 
    return VectorL10n.tr("Vector", "pin_protection_settings_section_footer") 
  }
  /// PIN
  public static var pinProtectionSettingsSectionHeader: String { 
    return VectorL10n.tr("Vector", "pin_protection_settings_section_header") 
  }
  /// PIN & %@
  public static func pinProtectionSettingsSectionHeaderWithBiometrics(_ p1: String) -> String {
    return VectorL10n.tr("Vector", "pin_protection_settings_section_header_with_biometrics", p1)
  }
  /// Preview
  public static var preview: String { 
    return VectorL10n.tr("Vector", "preview") 
  }
  /// Public Rooms (at %@):
  public static func publicRoomSectionTitle(_ p1: String) -> String {
    return VectorL10n.tr("Vector", "public_room_section_title", p1)
  }
  /// You seem to be shaking the phone in frustration. Would you like to submit a bug report?
  public static var rageShakePrompt: String { 
    return VectorL10n.tr("Vector", "rage_shake_prompt") 
  }
  /// Reactions
  public static var reactionHistoryTitle: String { 
    return VectorL10n.tr("Vector", "reaction_history_title") 
  }
  /// Read Receipts List
  public static var readReceiptsList: String { 
    return VectorL10n.tr("Vector", "read_receipts_list") 
  }
  /// Read: 
  public static var receiptStatusRead: String { 
    return VectorL10n.tr("Vector", "receipt_status_read") 
  }
  /// Remove
  public static var remove: String { 
    return VectorL10n.tr("Vector", "remove") 
  }
  /// Rename
  public static var rename: String { 
    return VectorL10n.tr("Vector", "rename") 
  }
  /// Please launch %@ on another device that can decrypt the message so it can send the keys to this session.
  public static func rerequestKeysAlertMessage(_ p1: String) -> String {
    return VectorL10n.tr("Vector", "rerequest_keys_alert_message", p1)
  }
  /// Request Sent
  public static var rerequestKeysAlertTitle: String { 
    return VectorL10n.tr("Vector", "rerequest_keys_alert_title") 
  }
  /// Retry
  public static var retry: String { 
    return VectorL10n.tr("Vector", "retry") 
  }
  /// Call
  public static var roomAccessibilityCall: String { 
    return VectorL10n.tr("Vector", "room_accessibility_call") 
  }
  /// Hang up
  public static var roomAccessibilityHangup: String { 
    return VectorL10n.tr("Vector", "room_accessibility_hangup") 
  }
  /// Integrations
  public static var roomAccessibilityIntegrations: String { 
    return VectorL10n.tr("Vector", "room_accessibility_integrations") 
  }
  /// Search
  public static var roomAccessibilitySearch: String { 
    return VectorL10n.tr("Vector", "room_accessibility_search") 
  }
  /// Upload
  public static var roomAccessibilityUpload: String { 
    return VectorL10n.tr("Vector", "room_accessibility_upload") 
  }
  /// Video Call
  public static var roomAccessibilityVideoCall: String { 
    return VectorL10n.tr("Vector", "room_accessibility_video_call") 
  }
  /// Scroll to bottom
  public static var roomAccessiblityScrollToBottom: String { 
    return VectorL10n.tr("Vector", "room_accessiblity_scroll_to_bottom") 
  }
  /// Take photo or video
  public static var roomActionCamera: String { 
    return VectorL10n.tr("Vector", "room_action_camera") 
  }
  /// Reply
  public static var roomActionReply: String { 
    return VectorL10n.tr("Vector", "room_action_reply") 
  }
  /// Send file
  public static var roomActionSendFile: String { 
    return VectorL10n.tr("Vector", "room_action_send_file") 
  }
  /// Send photo or video
  public static var roomActionSendPhotoOrVideo: String { 
    return VectorL10n.tr("Vector", "room_action_send_photo_or_video") 
  }
  /// Send sticker
  public static var roomActionSendSticker: String { 
    return VectorL10n.tr("Vector", "room_action_send_sticker") 
  }
  /// Change room avatar
  public static var roomAvatarViewAccessibilityHint: String { 
    return VectorL10n.tr("Vector", "room_avatar_view_accessibility_hint") 
  }
  /// avatar
  public static var roomAvatarViewAccessibilityLabel: String { 
    return VectorL10n.tr("Vector", "room_avatar_view_accessibility_label") 
  }
  /// You need permission to manage conference call in this room
  public static var roomConferenceCallNoPower: String { 
    return VectorL10n.tr("Vector", "room_conference_call_no_power") 
  }
  /// Account
  public static var roomCreationAccount: String { 
    return VectorL10n.tr("Vector", "room_creation_account") 
  }
  /// Appearance
  public static var roomCreationAppearance: String { 
    return VectorL10n.tr("Vector", "room_creation_appearance") 
  }
  /// Name
  public static var roomCreationAppearanceName: String { 
    return VectorL10n.tr("Vector", "room_creation_appearance_name") 
  }
  /// Chat picture (optional)
  public static var roomCreationAppearancePicture: String { 
    return VectorL10n.tr("Vector", "room_creation_appearance_picture") 
  }
  /// We couldn't create your DM. Please check the users you want to invite and try again.
  public static var roomCreationDmError: String { 
    return VectorL10n.tr("Vector", "room_creation_dm_error") 
  }
  /// No identity server is configured so you cannot add a participant with an email.
  public static var roomCreationErrorInviteUserByEmailWithoutIdentityServer: String { 
    return VectorL10n.tr("Vector", "room_creation_error_invite_user_by_email_without_identity_server") 
  }
  /// Search / invite by User ID, Name or email
  public static var roomCreationInviteAnotherUser: String { 
    return VectorL10n.tr("Vector", "room_creation_invite_another_user") 
  }
  /// Keep private
  public static var roomCreationKeepPrivate: String { 
    return VectorL10n.tr("Vector", "room_creation_keep_private") 
  }
  /// Make private
  public static var roomCreationMakePrivate: String { 
    return VectorL10n.tr("Vector", "room_creation_make_private") 
  }
  /// Make public
  public static var roomCreationMakePublic: String { 
    return VectorL10n.tr("Vector", "room_creation_make_public") 
  }
  /// Are you sure you want to make this chat public? Anyone can read your messages and join the chat.
  public static var roomCreationMakePublicPromptMsg: String { 
    return VectorL10n.tr("Vector", "room_creation_make_public_prompt_msg") 
  }
  /// Make this chat public?
  public static var roomCreationMakePublicPromptTitle: String { 
    return VectorL10n.tr("Vector", "room_creation_make_public_prompt_title") 
  }
  /// Privacy
  public static var roomCreationPrivacy: String { 
    return VectorL10n.tr("Vector", "room_creation_privacy") 
  }
  /// This chat is private
  public static var roomCreationPrivateRoom: String { 
    return VectorL10n.tr("Vector", "room_creation_private_room") 
  }
  /// This chat is public
  public static var roomCreationPublicRoom: String { 
    return VectorL10n.tr("Vector", "room_creation_public_room") 
  }
  /// New Chat
  public static var roomCreationTitle: String { 
    return VectorL10n.tr("Vector", "room_creation_title") 
  }
  /// A room is already being created. Please wait.
  public static var roomCreationWaitForCreation: String { 
    return VectorL10n.tr("Vector", "room_creation_wait_for_creation") 
  }
  /// Delete unsent messages
  public static var roomDeleteUnsentMessages: String { 
    return VectorL10n.tr("Vector", "room_delete_unsent_messages") 
  }
  /// Who can access this room?
  public static var roomDetailsAccessSection: String { 
    return VectorL10n.tr("Vector", "room_details_access_section") 
  }
  /// Anyone who knows the room's link, including guests
  public static var roomDetailsAccessSectionAnyone: String { 
    return VectorL10n.tr("Vector", "room_details_access_section_anyone") 
  }
  /// Anyone who knows the room's link, apart from guests
  public static var roomDetailsAccessSectionAnyoneApartFromGuest: String { 
    return VectorL10n.tr("Vector", "room_details_access_section_anyone_apart_from_guest") 
  }
  /// Anyone who knows the link, apart from guests
  public static var roomDetailsAccessSectionAnyoneApartFromGuestForDm: String { 
    return VectorL10n.tr("Vector", "room_details_access_section_anyone_apart_from_guest_for_dm") 
  }
  /// Anyone who knows the link, including guests
  public static var roomDetailsAccessSectionAnyoneForDm: String { 
    return VectorL10n.tr("Vector", "room_details_access_section_anyone_for_dm") 
  }
  /// List this room in room directory
  public static var roomDetailsAccessSectionDirectoryToggle: String { 
    return VectorL10n.tr("Vector", "room_details_access_section_directory_toggle") 
  }
  /// List in room directory
  public static var roomDetailsAccessSectionDirectoryToggleForDm: String { 
    return VectorL10n.tr("Vector", "room_details_access_section_directory_toggle_for_dm") 
  }
  /// Who can access this?
  public static var roomDetailsAccessSectionForDm: String { 
    return VectorL10n.tr("Vector", "room_details_access_section_for_dm") 
  }
  /// Only people who have been invited
  public static var roomDetailsAccessSectionInvitedOnly: String { 
    return VectorL10n.tr("Vector", "room_details_access_section_invited_only") 
  }
  /// To link to a room it must have an address
  public static var roomDetailsAccessSectionNoAddressWarning: String { 
    return VectorL10n.tr("Vector", "room_details_access_section_no_address_warning") 
  }
  /// You will have no main address specified. The default main address for this room will be picked randomly
  public static var roomDetailsAddressesDisableMainAddressPromptMsg: String { 
    return VectorL10n.tr("Vector", "room_details_addresses_disable_main_address_prompt_msg") 
  }
  /// Main address warning
  public static var roomDetailsAddressesDisableMainAddressPromptTitle: String { 
    return VectorL10n.tr("Vector", "room_details_addresses_disable_main_address_prompt_title") 
  }
  /// %@ is not a valid format for an alias
  public static func roomDetailsAddressesInvalidAddressPromptMsg(_ p1: String) -> String {
    return VectorL10n.tr("Vector", "room_details_addresses_invalid_address_prompt_msg", p1)
  }
  /// Invalid alias format
  public static var roomDetailsAddressesInvalidAddressPromptTitle: String { 
    return VectorL10n.tr("Vector", "room_details_addresses_invalid_address_prompt_title") 
  }
  /// Addresses
  public static var roomDetailsAddressesSection: String { 
    return VectorL10n.tr("Vector", "room_details_addresses_section") 
  }
  /// Encrypt to verified sessions only
  public static var roomDetailsAdvancedE2eEncryptionBlacklistUnverifiedDevices: String { 
    return VectorL10n.tr("Vector", "room_details_advanced_e2e_encryption_blacklist_unverified_devices") 
  }
  /// Encryption is not enabled in this room.
  public static var roomDetailsAdvancedE2eEncryptionDisabled: String { 
    return VectorL10n.tr("Vector", "room_details_advanced_e2e_encryption_disabled") 
  }
  /// Encryption is not enabled here.
  public static var roomDetailsAdvancedE2eEncryptionDisabledForDm: String { 
    return VectorL10n.tr("Vector", "room_details_advanced_e2e_encryption_disabled_for_dm") 
  }
  /// Encryption is enabled in this room
  public static var roomDetailsAdvancedE2eEncryptionEnabled: String { 
    return VectorL10n.tr("Vector", "room_details_advanced_e2e_encryption_enabled") 
  }
  /// Encryption is enabled here
  public static var roomDetailsAdvancedE2eEncryptionEnabledForDm: String { 
    return VectorL10n.tr("Vector", "room_details_advanced_e2e_encryption_enabled_for_dm") 
  }
  /// Enable encryption (warning: cannot be disabled again!)
  public static var roomDetailsAdvancedEnableE2eEncryption: String { 
    return VectorL10n.tr("Vector", "room_details_advanced_enable_e2e_encryption") 
  }
  /// Room ID:
  public static var roomDetailsAdvancedRoomId: String { 
    return VectorL10n.tr("Vector", "room_details_advanced_room_id") 
  }
  /// ID:
  public static var roomDetailsAdvancedRoomIdForDm: String { 
    return VectorL10n.tr("Vector", "room_details_advanced_room_id_for_dm") 
  }
  /// Advanced
  public static var roomDetailsAdvancedSection: String { 
    return VectorL10n.tr("Vector", "room_details_advanced_section") 
  }
  /// Banned users
  public static var roomDetailsBannedUsersSection: String { 
    return VectorL10n.tr("Vector", "room_details_banned_users_section") 
  }
  /// Copy Room Address
  public static var roomDetailsCopyRoomAddress: String { 
    return VectorL10n.tr("Vector", "room_details_copy_room_address") 
  }
  /// Copy Room ID
  public static var roomDetailsCopyRoomId: String { 
    return VectorL10n.tr("Vector", "room_details_copy_room_id") 
  }
  /// Copy Room URL
  public static var roomDetailsCopyRoomUrl: String { 
    return VectorL10n.tr("Vector", "room_details_copy_room_url") 
  }
  /// Direct Chat
  public static var roomDetailsDirectChat: String { 
    return VectorL10n.tr("Vector", "room_details_direct_chat") 
  }
  /// Fail to add the new room addresses
  public static var roomDetailsFailToAddRoomAliases: String { 
    return VectorL10n.tr("Vector", "room_details_fail_to_add_room_aliases") 
  }
  /// Fail to enable encryption in this room
  public static var roomDetailsFailToEnableEncryption: String { 
    return VectorL10n.tr("Vector", "room_details_fail_to_enable_encryption") 
  }
  /// Fail to remove the room addresses
  public static var roomDetailsFailToRemoveRoomAliases: String { 
    return VectorL10n.tr("Vector", "room_details_fail_to_remove_room_aliases") 
  }
  /// Fail to update the room photo
  public static var roomDetailsFailToUpdateAvatar: String { 
    return VectorL10n.tr("Vector", "room_details_fail_to_update_avatar") 
  }
  /// Fail to update the history visibility
  public static var roomDetailsFailToUpdateHistoryVisibility: String { 
    return VectorL10n.tr("Vector", "room_details_fail_to_update_history_visibility") 
  }
  /// Fail to update the main address
  public static var roomDetailsFailToUpdateRoomCanonicalAlias: String { 
    return VectorL10n.tr("Vector", "room_details_fail_to_update_room_canonical_alias") 
  }
  /// Fail to update the related communities
  public static var roomDetailsFailToUpdateRoomCommunities: String { 
    return VectorL10n.tr("Vector", "room_details_fail_to_update_room_communities") 
  }
  /// Fail to update the direct flag of this room
  public static var roomDetailsFailToUpdateRoomDirect: String { 
    return VectorL10n.tr("Vector", "room_details_fail_to_update_room_direct") 
  }
  /// Fail to update the room directory visibility
  public static var roomDetailsFailToUpdateRoomDirectoryVisibility: String { 
    return VectorL10n.tr("Vector", "room_details_fail_to_update_room_directory_visibility") 
  }
  /// Fail to update the room guest access
  public static var roomDetailsFailToUpdateRoomGuestAccess: String { 
    return VectorL10n.tr("Vector", "room_details_fail_to_update_room_guest_access") 
  }
  /// Fail to update the join rule
  public static var roomDetailsFailToUpdateRoomJoinRule: String { 
    return VectorL10n.tr("Vector", "room_details_fail_to_update_room_join_rule") 
  }
  /// Fail to update the room name
  public static var roomDetailsFailToUpdateRoomName: String { 
    return VectorL10n.tr("Vector", "room_details_fail_to_update_room_name") 
  }
  /// Fail to update the topic
  public static var roomDetailsFailToUpdateTopic: String { 
    return VectorL10n.tr("Vector", "room_details_fail_to_update_topic") 
  }
  /// Favourite
  public static var roomDetailsFavouriteTag: String { 
    return VectorL10n.tr("Vector", "room_details_favourite_tag") 
  }
  /// Uploads
  public static var roomDetailsFiles: String { 
    return VectorL10n.tr("Vector", "room_details_files") 
  }
  /// %@ is not a valid identifier for a community
  public static func roomDetailsFlairInvalidIdPromptMsg(_ p1: String) -> String {
    return VectorL10n.tr("Vector", "room_details_flair_invalid_id_prompt_msg", p1)
  }
  /// Invalid format
  public static var roomDetailsFlairInvalidIdPromptTitle: String { 
    return VectorL10n.tr("Vector", "room_details_flair_invalid_id_prompt_title") 
  }
  /// Show flair for communities
  public static var roomDetailsFlairSection: String { 
    return VectorL10n.tr("Vector", "room_details_flair_section") 
  }
  /// Who can read history?
  public static var roomDetailsHistorySection: String { 
    return VectorL10n.tr("Vector", "room_details_history_section") 
  }
  /// Anyone
  public static var roomDetailsHistorySectionAnyone: String { 
    return VectorL10n.tr("Vector", "room_details_history_section_anyone") 
  }
  /// Members only (since the point in time of selecting this option)
  public static var roomDetailsHistorySectionMembersOnly: String { 
    return VectorL10n.tr("Vector", "room_details_history_section_members_only") 
  }
  /// Members only (since they were invited)
  public static var roomDetailsHistorySectionMembersOnlySinceInvited: String { 
    return VectorL10n.tr("Vector", "room_details_history_section_members_only_since_invited") 
  }
  /// Members only (since they joined)
  public static var roomDetailsHistorySectionMembersOnlySinceJoined: String { 
    return VectorL10n.tr("Vector", "room_details_history_section_members_only_since_joined") 
  }
  /// Changes to who can read history will only apply to future messages in this room. The visibility of existing history will be unchanged.
  public static var roomDetailsHistorySectionPromptMsg: String { 
    return VectorL10n.tr("Vector", "room_details_history_section_prompt_msg") 
  }
  /// Privacy warning
  public static var roomDetailsHistorySectionPromptTitle: String { 
    return VectorL10n.tr("Vector", "room_details_history_section_prompt_title") 
  }
  /// Integrations
  public static var roomDetailsIntegrations: String { 
    return VectorL10n.tr("Vector", "room_details_integrations") 
  }
  /// Low priority
  public static var roomDetailsLowPriorityTag: String { 
    return VectorL10n.tr("Vector", "room_details_low_priority_tag") 
  }
  /// Mute notifications
  public static var roomDetailsMuteNotifs: String { 
    return VectorL10n.tr("Vector", "room_details_mute_notifs") 
  }
  /// Add new address
  public static var roomDetailsNewAddress: String { 
    return VectorL10n.tr("Vector", "room_details_new_address") 
  }
  /// Add new address (e.g. #foo%@)
  public static func roomDetailsNewAddressPlaceholder(_ p1: String) -> String {
    return VectorL10n.tr("Vector", "room_details_new_address_placeholder", p1)
  }
  /// Add new community ID (e.g. +foo%@)
  public static func roomDetailsNewFlairPlaceholder(_ p1: String) -> String {
    return VectorL10n.tr("Vector", "room_details_new_flair_placeholder", p1)
  }
  /// This room has no local addresses
  public static var roomDetailsNoLocalAddresses: String { 
    return VectorL10n.tr("Vector", "room_details_no_local_addresses") 
  }
  /// This has no local addresses
  public static var roomDetailsNoLocalAddressesForDm: String { 
    return VectorL10n.tr("Vector", "room_details_no_local_addresses_for_dm") 
  }
  /// Notifications
  public static var roomDetailsNotifs: String { 
    return VectorL10n.tr("Vector", "room_details_notifs") 
  }
  /// Members
  public static var roomDetailsPeople: String { 
    return VectorL10n.tr("Vector", "room_details_people") 
  }
  /// Room Photo
  public static var roomDetailsPhoto: String { 
    return VectorL10n.tr("Vector", "room_details_photo") 
  }
  /// Photo
  public static var roomDetailsPhotoForDm: String { 
    return VectorL10n.tr("Vector", "room_details_photo_for_dm") 
  }
  /// Room Name
  public static var roomDetailsRoomName: String { 
    return VectorL10n.tr("Vector", "room_details_room_name") 
  }
  /// Name
  public static var roomDetailsRoomNameForDm: String { 
    return VectorL10n.tr("Vector", "room_details_room_name_for_dm") 
  }
  /// Do you want to save changes?
  public static var roomDetailsSaveChangesPrompt: String { 
    return VectorL10n.tr("Vector", "room_details_save_changes_prompt") 
  }
  /// Search room
  public static var roomDetailsSearch: String { 
    return VectorL10n.tr("Vector", "room_details_search") 
  }
  /// Set as Main Address
  public static var roomDetailsSetMainAddress: String { 
    return VectorL10n.tr("Vector", "room_details_set_main_address") 
  }
  /// Settings
  public static var roomDetailsSettings: String { 
    return VectorL10n.tr("Vector", "room_details_settings") 
  }
  /// Room Details
  public static var roomDetailsTitle: String { 
    return VectorL10n.tr("Vector", "room_details_title") 
  }
  /// Details
  public static var roomDetailsTitleForDm: String { 
    return VectorL10n.tr("Vector", "room_details_title_for_dm") 
  }
  /// Topic
  public static var roomDetailsTopic: String { 
    return VectorL10n.tr("Vector", "room_details_topic") 
  }
  /// Unset as Main Address
  public static var roomDetailsUnsetMainAddress: String { 
    return VectorL10n.tr("Vector", "room_details_unset_main_address") 
  }
  /// No public rooms available
  public static var roomDirectoryNoPublicRoom: String { 
    return VectorL10n.tr("Vector", "room_directory_no_public_room") 
  }
  /// You do not have permission to post to this room
  public static var roomDoNotHavePermissionToPost: String { 
    return VectorL10n.tr("Vector", "room_do_not_have_permission_to_post") 
  }
  /// %@ does not exist
  public static func roomDoesNotExist(_ p1: String) -> String {
    return VectorL10n.tr("Vector", "room_does_not_exist", p1)
  }
  /// Reason for banning this user
  public static var roomEventActionBanPromptReason: String { 
    return VectorL10n.tr("Vector", "room_event_action_ban_prompt_reason") 
  }
  /// Cancel Download
  public static var roomEventActionCancelDownload: String { 
    return VectorL10n.tr("Vector", "room_event_action_cancel_download") 
  }
  /// Cancel Send
  public static var roomEventActionCancelSend: String { 
    return VectorL10n.tr("Vector", "room_event_action_cancel_send") 
  }
  /// Copy
  public static var roomEventActionCopy: String { 
    return VectorL10n.tr("Vector", "room_event_action_copy") 
  }
  /// Delete
  public static var roomEventActionDelete: String { 
    return VectorL10n.tr("Vector", "room_event_action_delete") 
  }
  /// Are you sure you want to delete this unsent message?
  public static var roomEventActionDeleteConfirmationMessage: String { 
    return VectorL10n.tr("Vector", "room_event_action_delete_confirmation_message") 
  }
  /// Delete unsent message
  public static var roomEventActionDeleteConfirmationTitle: String { 
    return VectorL10n.tr("Vector", "room_event_action_delete_confirmation_title") 
  }
  /// Edit
  public static var roomEventActionEdit: String { 
    return VectorL10n.tr("Vector", "room_event_action_edit") 
  }
  /// Reason for kicking this user
  public static var roomEventActionKickPromptReason: String { 
    return VectorL10n.tr("Vector", "room_event_action_kick_prompt_reason") 
  }
  /// More
  public static var roomEventActionMore: String { 
    return VectorL10n.tr("Vector", "room_event_action_more") 
  }
  /// Permalink
  public static var roomEventActionPermalink: String { 
    return VectorL10n.tr("Vector", "room_event_action_permalink") 
  }
  /// Quote
  public static var roomEventActionQuote: String { 
    return VectorL10n.tr("Vector", "room_event_action_quote") 
  }
  /// Reaction history
  public static var roomEventActionReactionHistory: String { 
    return VectorL10n.tr("Vector", "room_event_action_reaction_history") 
  }
  /// Show all
  public static var roomEventActionReactionShowAll: String { 
    return VectorL10n.tr("Vector", "room_event_action_reaction_show_all") 
  }
  /// Show less
  public static var roomEventActionReactionShowLess: String { 
    return VectorL10n.tr("Vector", "room_event_action_reaction_show_less") 
  }
  /// Remove
  public static var roomEventActionRedact: String { 
    return VectorL10n.tr("Vector", "room_event_action_redact") 
  }
  /// Reply
  public static var roomEventActionReply: String { 
    return VectorL10n.tr("Vector", "room_event_action_reply") 
  }
  /// Report content
  public static var roomEventActionReport: String { 
    return VectorL10n.tr("Vector", "room_event_action_report") 
  }
  /// Do you want to hide all messages from this user?
  public static var roomEventActionReportPromptIgnoreUser: String { 
    return VectorL10n.tr("Vector", "room_event_action_report_prompt_ignore_user") 
  }
  /// Reason for reporting this content
  public static var roomEventActionReportPromptReason: String { 
    return VectorL10n.tr("Vector", "room_event_action_report_prompt_reason") 
  }
  /// Resend
  public static var roomEventActionResend: String { 
    return VectorL10n.tr("Vector", "room_event_action_resend") 
  }
  /// Save
  public static var roomEventActionSave: String { 
    return VectorL10n.tr("Vector", "room_event_action_save") 
  }
  /// Share
  public static var roomEventActionShare: String { 
    return VectorL10n.tr("Vector", "room_event_action_share") 
  }
  /// View Decrypted Source
  public static var roomEventActionViewDecryptedSource: String { 
    return VectorL10n.tr("Vector", "room_event_action_view_decrypted_source") 
  }
  /// Encryption Information
  public static var roomEventActionViewEncryption: String { 
    return VectorL10n.tr("Vector", "room_event_action_view_encryption") 
  }
  /// View Source
  public static var roomEventActionViewSource: String { 
    return VectorL10n.tr("Vector", "room_event_action_view_source") 
  }
  /// Failed to send
  public static var roomEventFailedToSend: String { 
    return VectorL10n.tr("Vector", "room_event_failed_to_send") 
  }
  /// 1 member
  public static var roomInfoListOneMember: String { 
    return VectorL10n.tr("Vector", "room_info_list_one_member") 
  }
  /// Other
  public static var roomInfoListSectionOther: String { 
    return VectorL10n.tr("Vector", "room_info_list_section_other") 
  }
  /// %@ members
  public static func roomInfoListSeveralMembers(_ p1: String) -> String {
    return VectorL10n.tr("Vector", "room_info_list_several_members", p1)
  }
  /// Add people
  public static var roomIntroCellAddParticipantsAction: String { 
    return VectorL10n.tr("Vector", "room_intro_cell_add_participants_action") 
  }
  /// This is the beginning of your direct message with 
  public static var roomIntroCellInformationDmSentence1Part1: String { 
    return VectorL10n.tr("Vector", "room_intro_cell_information_dm_sentence1_part1") 
  }
  /// . 
  public static var roomIntroCellInformationDmSentence1Part3: String { 
    return VectorL10n.tr("Vector", "room_intro_cell_information_dm_sentence1_part3") 
  }
  /// Only the two of you are in this conversation, no one else can join.
  public static var roomIntroCellInformationDmSentence2: String { 
    return VectorL10n.tr("Vector", "room_intro_cell_information_dm_sentence2") 
  }
  /// Only you are in this conversation, unless any of you invites someone to join.
  public static var roomIntroCellInformationMultipleDmSentence2: String { 
    return VectorL10n.tr("Vector", "room_intro_cell_information_multiple_dm_sentence2") 
  }
  /// This is the beginning of 
  public static var roomIntroCellInformationRoomSentence1Part1: String { 
    return VectorL10n.tr("Vector", "room_intro_cell_information_room_sentence1_part1") 
  }
  /// . 
  public static var roomIntroCellInformationRoomSentence1Part3: String { 
    return VectorL10n.tr("Vector", "room_intro_cell_information_room_sentence1_part3") 
  }
  /// Topic: %@
  public static func roomIntroCellInformationRoomWithTopicSentence2(_ p1: String) -> String {
    return VectorL10n.tr("Vector", "room_intro_cell_information_room_with_topic_sentence2", p1)
  }
  /// Add a topic
  public static var roomIntroCellInformationRoomWithoutTopicSentence2Part1: String { 
    return VectorL10n.tr("Vector", "room_intro_cell_information_room_without_topic_sentence2_part1") 
  }
  ///  to let people know what this room is about.
  public static var roomIntroCellInformationRoomWithoutTopicSentence2Part2: String { 
    return VectorL10n.tr("Vector", "room_intro_cell_information_room_without_topic_sentence2_part2") 
  }
  /// Join
  public static var roomJoinGroupCall: String { 
    return VectorL10n.tr("Vector", "room_join_group_call") 
  }
  /// Jump to unread
  public static var roomJumpToFirstUnread: String { 
    return VectorL10n.tr("Vector", "room_jump_to_first_unread") 
  }
  /// %@, %@ & others are typing…
  public static func roomManyUsersAreTyping(_ p1: String, _ p2: String) -> String {
    return VectorL10n.tr("Vector", "room_many_users_are_typing", p1, p2)
  }
  /// Admin in %@
  public static func roomMemberPowerLevelAdminIn(_ p1: String) -> String {
    return VectorL10n.tr("Vector", "room_member_power_level_admin_in", p1)
  }
  /// Custom (%@) in %@
  public static func roomMemberPowerLevelCustomIn(_ p1: String, _ p2: String) -> String {
    return VectorL10n.tr("Vector", "room_member_power_level_custom_in", p1, p2)
  }
  /// Moderator in %@
  public static func roomMemberPowerLevelModeratorIn(_ p1: String) -> String {
    return VectorL10n.tr("Vector", "room_member_power_level_moderator_in", p1)
  }
  /// Admin
  public static var roomMemberPowerLevelShortAdmin: String { 
    return VectorL10n.tr("Vector", "room_member_power_level_short_admin") 
  }
  /// Custom
  public static var roomMemberPowerLevelShortCustom: String { 
    return VectorL10n.tr("Vector", "room_member_power_level_short_custom") 
  }
  /// Mod
  public static var roomMemberPowerLevelShortModerator: String { 
    return VectorL10n.tr("Vector", "room_member_power_level_short_moderator") 
  }
  /// Editing
  public static var roomMessageEditing: String { 
    return VectorL10n.tr("Vector", "room_message_editing") 
  }
  /// Message edits
  public static var roomMessageEditsHistoryTitle: String { 
    return VectorL10n.tr("Vector", "room_message_edits_history_title") 
  }
  /// Send a message (unencrypted)…
  public static var roomMessagePlaceholder: String { 
    return VectorL10n.tr("Vector", "room_message_placeholder") 
  }
  /// Send a reply (unencrypted)…
  public static var roomMessageReplyToPlaceholder: String { 
    return VectorL10n.tr("Vector", "room_message_reply_to_placeholder") 
  }
  /// Send a reply…
  public static var roomMessageReplyToShortPlaceholder: String { 
    return VectorL10n.tr("Vector", "room_message_reply_to_short_placeholder") 
  }
  /// Replying to %@
  public static func roomMessageReplyingTo(_ p1: String) -> String {
    return VectorL10n.tr("Vector", "room_message_replying_to", p1)
  }
  /// Send a message…
  public static var roomMessageShortPlaceholder: String { 
    return VectorL10n.tr("Vector", "room_message_short_placeholder") 
  }
  /// Unable to open the link.
  public static var roomMessageUnableOpenLinkErrorMessage: String { 
    return VectorL10n.tr("Vector", "room_message_unable_open_link_error_message") 
  }
  /// %@ and others
  public static func roomMultipleTypingNotification(_ p1: String) -> String {
    return VectorL10n.tr("Vector", "room_multiple_typing_notification", p1)
  }
  /// %d new message
  public static func roomNewMessageNotification(_ p1: Int) -> String {
    return VectorL10n.tr("Vector", "room_new_message_notification", p1)
  }
  /// %d new messages
  public static func roomNewMessagesNotification(_ p1: Int) -> String {
    return VectorL10n.tr("Vector", "room_new_messages_notification", p1)
  }
  /// You need to be an admin or a moderator to start a call.
  public static var roomNoPrivilegesToCreateGroupCall: String { 
    return VectorL10n.tr("Vector", "room_no_privileges_to_create_group_call") 
  }
  /// Account settings
  public static var roomNotifsSettingsAccountSettings: String { 
    return VectorL10n.tr("Vector", "room_notifs_settings_account_settings") 
  }
  /// All Messages
  public static var roomNotifsSettingsAllMessages: String { 
    return VectorL10n.tr("Vector", "room_notifs_settings_all_messages") 
  }
  /// Cancel
  public static var roomNotifsSettingsCancelAction: String { 
    return VectorL10n.tr("Vector", "room_notifs_settings_cancel_action") 
  }
  /// Done
  public static var roomNotifsSettingsDoneAction: String { 
    return VectorL10n.tr("Vector", "room_notifs_settings_done_action") 
  }
  /// Please note that mentions & keyword notifications are not available in encrypted rooms on mobile.
  public static var roomNotifsSettingsEncryptedRoomNotice: String { 
    return VectorL10n.tr("Vector", "room_notifs_settings_encrypted_room_notice") 
  }
  /// You can manage notifications in %@
  public static func roomNotifsSettingsManageNotifications(_ p1: String) -> String {
    return VectorL10n.tr("Vector", "room_notifs_settings_manage_notifications", p1)
  }
  /// Mentions and Keywords only
  public static var roomNotifsSettingsMentionsAndKeywords: String { 
    return VectorL10n.tr("Vector", "room_notifs_settings_mentions_and_keywords") 
  }
  /// None
  public static var roomNotifsSettingsNone: String { 
    return VectorL10n.tr("Vector", "room_notifs_settings_none") 
  }
  /// Notify me for
  public static var roomNotifsSettingsNotifyMeFor: String { 
    return VectorL10n.tr("Vector", "room_notifs_settings_notify_me_for") 
  }
  /// Connectivity to the server has been lost.
  public static var roomOfflineNotification: String { 
    return VectorL10n.tr("Vector", "room_offline_notification") 
  }
  /// %@ is typing…
  public static func roomOneUserIsTyping(_ p1: String) -> String {
    return VectorL10n.tr("Vector", "room_one_user_is_typing", p1)
  }
  /// Ongoing conference call. Join as %@ or %@.
  public static func roomOngoingConferenceCall(_ p1: String, _ p2: String) -> String {
    return VectorL10n.tr("Vector", "room_ongoing_conference_call", p1, p2)
  }
  /// Close
  public static var roomOngoingConferenceCallClose: String { 
    return VectorL10n.tr("Vector", "room_ongoing_conference_call_close") 
  }
  /// Ongoing conference call. Join as %@ or %@. %@ it.
  public static func roomOngoingConferenceCallWithClose(_ p1: String, _ p2: String, _ p3: String) -> String {
    return VectorL10n.tr("Vector", "room_ongoing_conference_call_with_close", p1, p2, p3)
  }
  /// Dial pad
  public static var roomOpenDialpad: String { 
    return VectorL10n.tr("Vector", "room_open_dialpad") 
  }
  /// Ban from this room
  public static var roomParticipantsActionBan: String { 
    return VectorL10n.tr("Vector", "room_participants_action_ban") 
  }
  /// Hide all messages from this user
  public static var roomParticipantsActionIgnore: String { 
    return VectorL10n.tr("Vector", "room_participants_action_ignore") 
  }
  /// Invite
  public static var roomParticipantsActionInvite: String { 
    return VectorL10n.tr("Vector", "room_participants_action_invite") 
  }
  /// Leave this room
  public static var roomParticipantsActionLeave: String { 
    return VectorL10n.tr("Vector", "room_participants_action_leave") 
  }
  /// Mention
  public static var roomParticipantsActionMention: String { 
    return VectorL10n.tr("Vector", "room_participants_action_mention") 
  }
  /// Remove from this room
  public static var roomParticipantsActionRemove: String { 
    return VectorL10n.tr("Vector", "room_participants_action_remove") 
  }
  /// Admin tools
  public static var roomParticipantsActionSectionAdminTools: String { 
    return VectorL10n.tr("Vector", "room_participants_action_section_admin_tools") 
  }
  /// Sessions
  public static var roomParticipantsActionSectionDevices: String { 
    return VectorL10n.tr("Vector", "room_participants_action_section_devices") 
  }
  /// Direct chats
  public static var roomParticipantsActionSectionDirectChats: String { 
    return VectorL10n.tr("Vector", "room_participants_action_section_direct_chats") 
  }
  /// Options
  public static var roomParticipantsActionSectionOther: String { 
    return VectorL10n.tr("Vector", "room_participants_action_section_other") 
  }
  /// Security
  public static var roomParticipantsActionSectionSecurity: String { 
    return VectorL10n.tr("Vector", "room_participants_action_section_security") 
  }
  /// Complete security
  public static var roomParticipantsActionSecurityStatusCompleteSecurity: String { 
    return VectorL10n.tr("Vector", "room_participants_action_security_status_complete_security") 
  }
  /// Loading…
  public static var roomParticipantsActionSecurityStatusLoading: String { 
    return VectorL10n.tr("Vector", "room_participants_action_security_status_loading") 
  }
  /// Verified
  public static var roomParticipantsActionSecurityStatusVerified: String { 
    return VectorL10n.tr("Vector", "room_participants_action_security_status_verified") 
  }
  /// Verify
  public static var roomParticipantsActionSecurityStatusVerify: String { 
    return VectorL10n.tr("Vector", "room_participants_action_security_status_verify") 
  }
  /// Warning
  public static var roomParticipantsActionSecurityStatusWarning: String { 
    return VectorL10n.tr("Vector", "room_participants_action_security_status_warning") 
  }
  /// Make admin
  public static var roomParticipantsActionSetAdmin: String { 
    return VectorL10n.tr("Vector", "room_participants_action_set_admin") 
  }
  /// Reset to normal user
  public static var roomParticipantsActionSetDefaultPowerLevel: String { 
    return VectorL10n.tr("Vector", "room_participants_action_set_default_power_level") 
  }
  /// Make moderator
  public static var roomParticipantsActionSetModerator: String { 
    return VectorL10n.tr("Vector", "room_participants_action_set_moderator") 
  }
  /// Start new chat
  public static var roomParticipantsActionStartNewChat: String { 
    return VectorL10n.tr("Vector", "room_participants_action_start_new_chat") 
  }
  /// Start video call
  public static var roomParticipantsActionStartVideoCall: String { 
    return VectorL10n.tr("Vector", "room_participants_action_start_video_call") 
  }
  /// Start voice call
  public static var roomParticipantsActionStartVoiceCall: String { 
    return VectorL10n.tr("Vector", "room_participants_action_start_voice_call") 
  }
  /// Unban
  public static var roomParticipantsActionUnban: String { 
    return VectorL10n.tr("Vector", "room_participants_action_unban") 
  }
  /// Show all messages from this user
  public static var roomParticipantsActionUnignore: String { 
    return VectorL10n.tr("Vector", "room_participants_action_unignore") 
  }
  /// Add participant
  public static var roomParticipantsAddParticipant: String { 
    return VectorL10n.tr("Vector", "room_participants_add_participant") 
  }
  /// ago
  public static var roomParticipantsAgo: String { 
    return VectorL10n.tr("Vector", "room_participants_ago") 
  }
  /// Filter room members
  public static var roomParticipantsFilterRoomMembers: String { 
    return VectorL10n.tr("Vector", "room_participants_filter_room_members") 
  }
  /// Filter members
  public static var roomParticipantsFilterRoomMembersForDm: String { 
    return VectorL10n.tr("Vector", "room_participants_filter_room_members_for_dm") 
  }
  /// Idle
  public static var roomParticipantsIdle: String { 
    return VectorL10n.tr("Vector", "room_participants_idle") 
  }
  /// Search / invite by User ID, Name or email
  public static var roomParticipantsInviteAnotherUser: String { 
    return VectorL10n.tr("Vector", "room_participants_invite_another_user") 
  }
  /// Malformed ID. Should be an email address or a Matrix ID like '@localpart:domain'
  public static var roomParticipantsInviteMalformedId: String { 
    return VectorL10n.tr("Vector", "room_participants_invite_malformed_id") 
  }
  /// Invite Error
  public static var roomParticipantsInviteMalformedIdTitle: String { 
    return VectorL10n.tr("Vector", "room_participants_invite_malformed_id_title") 
  }
  /// Are you sure you want to invite %@ to this chat?
  public static func roomParticipantsInvitePromptMsg(_ p1: String) -> String {
    return VectorL10n.tr("Vector", "room_participants_invite_prompt_msg", p1)
  }
  /// Confirmation
  public static var roomParticipantsInvitePromptTitle: String { 
    return VectorL10n.tr("Vector", "room_participants_invite_prompt_title") 
  }
  /// INVITED
  public static var roomParticipantsInvitedSection: String { 
    return VectorL10n.tr("Vector", "room_participants_invited_section") 
  }
  /// Are you sure you want to leave the room?
  public static var roomParticipantsLeavePromptMsg: String { 
    return VectorL10n.tr("Vector", "room_participants_leave_prompt_msg") 
  }
  /// Are you sure you want to leave?
  public static var roomParticipantsLeavePromptMsgForDm: String { 
    return VectorL10n.tr("Vector", "room_participants_leave_prompt_msg_for_dm") 
  }
  /// Leave room
  public static var roomParticipantsLeavePromptTitle: String { 
    return VectorL10n.tr("Vector", "room_participants_leave_prompt_title") 
  }
  /// Leave
  public static var roomParticipantsLeavePromptTitleForDm: String { 
    return VectorL10n.tr("Vector", "room_participants_leave_prompt_title_for_dm") 
  }
  /// %d participants
  public static func roomParticipantsMultiParticipants(_ p1: Int) -> String {
    return VectorL10n.tr("Vector", "room_participants_multi_participants", p1)
  }
  /// now
  public static var roomParticipantsNow: String { 
    return VectorL10n.tr("Vector", "room_participants_now") 
  }
  /// Offline
  public static var roomParticipantsOffline: String { 
    return VectorL10n.tr("Vector", "room_participants_offline") 
  }
  /// 1 participant
  public static var roomParticipantsOneParticipant: String { 
    return VectorL10n.tr("Vector", "room_participants_one_participant") 
  }
  /// Online
  public static var roomParticipantsOnline: String { 
    return VectorL10n.tr("Vector", "room_participants_online") 
  }
  /// Are you sure you want to remove %@ from this chat?
  public static func roomParticipantsRemovePromptMsg(_ p1: String) -> String {
    return VectorL10n.tr("Vector", "room_participants_remove_prompt_msg", p1)
  }
  /// Confirmation
  public static var roomParticipantsRemovePromptTitle: String { 
    return VectorL10n.tr("Vector", "room_participants_remove_prompt_title") 
  }
  /// Are you sure you want to revoke this invite?
  public static var roomParticipantsRemoveThirdPartyInvitePromptMsg: String { 
    return VectorL10n.tr("Vector", "room_participants_remove_third_party_invite_prompt_msg") 
  }
  /// Messages in this room are end-to-end encrypted.\n\nYour messages are secured with locks and only you and the recipient have the unique keys to unlock them.
  public static var roomParticipantsSecurityInformationRoomEncrypted: String { 
    return VectorL10n.tr("Vector", "room_participants_security_information_room_encrypted") 
  }
  /// Messages here are end-to-end encrypted.\n\nYour messages are secured with locks and only you and the recipient have the unique keys to unlock them.
  public static var roomParticipantsSecurityInformationRoomEncryptedForDm: String { 
    return VectorL10n.tr("Vector", "room_participants_security_information_room_encrypted_for_dm") 
  }
  /// Messages in this room are not end-to-end encrypted.
  public static var roomParticipantsSecurityInformationRoomNotEncrypted: String { 
    return VectorL10n.tr("Vector", "room_participants_security_information_room_not_encrypted") 
  }
  /// Messages here are not end-to-end encrypted.
  public static var roomParticipantsSecurityInformationRoomNotEncryptedForDm: String { 
    return VectorL10n.tr("Vector", "room_participants_security_information_room_not_encrypted_for_dm") 
  }
  /// Loading…
  public static var roomParticipantsSecurityLoading: String { 
    return VectorL10n.tr("Vector", "room_participants_security_loading") 
  }
  /// No identity server is configured so you cannot start a chat with a contact using an email.
  public static var roomParticipantsStartNewChatErrorUsingUserEmailWithoutIdentityServer: String { 
    return VectorL10n.tr("Vector", "room_participants_start_new_chat_error_using_user_email_without_identity_server") 
  }
  /// Participants
  public static var roomParticipantsTitle: String { 
    return VectorL10n.tr("Vector", "room_participants_title") 
  }
  /// Unknown
  public static var roomParticipantsUnknown: String { 
    return VectorL10n.tr("Vector", "room_participants_unknown") 
  }
  /// Voice call
  public static var roomPlaceVoiceCall: String { 
    return VectorL10n.tr("Vector", "room_place_voice_call") 
  }
  /// This room is a continuation of another conversation.
  public static var roomPredecessorInformation: String { 
    return VectorL10n.tr("Vector", "room_predecessor_information") 
  }
  /// Tap here to see older messages.
  public static var roomPredecessorLink: String { 
    return VectorL10n.tr("Vector", "room_predecessor_link") 
  }
  /// You have been invited to join this room by %@
  public static func roomPreviewInvitationFormat(_ p1: String) -> String {
    return VectorL10n.tr("Vector", "room_preview_invitation_format", p1)
  }
  /// This is a preview of this room. Room interactions have been disabled.
  public static var roomPreviewSubtitle: String { 
    return VectorL10n.tr("Vector", "room_preview_subtitle") 
  }
  /// You are trying to access %@. Would you like to join in order to participate in the discussion?
  public static func roomPreviewTryJoinAnUnknownRoom(_ p1: String) -> String {
    return VectorL10n.tr("Vector", "room_preview_try_join_an_unknown_room", p1)
  }
  /// a room
  public static var roomPreviewTryJoinAnUnknownRoomDefault: String { 
    return VectorL10n.tr("Vector", "room_preview_try_join_an_unknown_room_default") 
  }
  /// This invitation was sent to %@, which is not associated with this account. You may wish to login with a different account, or add this email to your account.
  public static func roomPreviewUnlinkedEmailWarning(_ p1: String) -> String {
    return VectorL10n.tr("Vector", "room_preview_unlinked_email_warning", p1)
  }
  /// cancel all
  public static var roomPromptCancel: String { 
    return VectorL10n.tr("Vector", "room_prompt_cancel") 
  }
  /// Resend all
  public static var roomPromptResend: String { 
    return VectorL10n.tr("Vector", "room_prompt_resend") 
  }
  /// ROOMS
  public static var roomRecentsConversationsSection: String { 
    return VectorL10n.tr("Vector", "room_recents_conversations_section") 
  }
  /// Create room
  public static var roomRecentsCreateEmptyRoom: String { 
    return VectorL10n.tr("Vector", "room_recents_create_empty_room") 
  }
  /// ROOM DIRECTORY
  public static var roomRecentsDirectorySection: String { 
    return VectorL10n.tr("Vector", "room_recents_directory_section") 
  }
  /// FAVOURITES
  public static var roomRecentsFavouritesSection: String { 
    return VectorL10n.tr("Vector", "room_recents_favourites_section") 
  }
  /// INVITES
  public static var roomRecentsInvitesSection: String { 
    return VectorL10n.tr("Vector", "room_recents_invites_section") 
  }
  /// Join room
  public static var roomRecentsJoinRoom: String { 
    return VectorL10n.tr("Vector", "room_recents_join_room") 
  }
  /// Type a room id or a room alias
  public static var roomRecentsJoinRoomPrompt: String { 
    return VectorL10n.tr("Vector", "room_recents_join_room_prompt") 
  }
  /// Join a room
  public static var roomRecentsJoinRoomTitle: String { 
    return VectorL10n.tr("Vector", "room_recents_join_room_title") 
  }
  /// LOW PRIORITY
  public static var roomRecentsLowPrioritySection: String { 
    return VectorL10n.tr("Vector", "room_recents_low_priority_section") 
  }
  /// No rooms
  public static var roomRecentsNoConversation: String { 
    return VectorL10n.tr("Vector", "room_recents_no_conversation") 
  }
  /// PEOPLE
  public static var roomRecentsPeopleSection: String { 
    return VectorL10n.tr("Vector", "room_recents_people_section") 
  }
  /// SYSTEM ALERTS
  public static var roomRecentsServerNoticeSection: String { 
    return VectorL10n.tr("Vector", "room_recents_server_notice_section") 
  }
  /// Start chat
  public static var roomRecentsStartChatWith: String { 
    return VectorL10n.tr("Vector", "room_recents_start_chat_with") 
  }
  /// Can't find this room. Make sure it exists
  public static var roomRecentsUnknownRoomErrorMessage: String { 
    return VectorL10n.tr("Vector", "room_recents_unknown_room_error_message") 
  }
  /// This room has been replaced and is no longer active.
  public static var roomReplacementInformation: String { 
    return VectorL10n.tr("Vector", "room_replacement_information") 
  }
  /// The conversation continues here.
  public static var roomReplacementLink: String { 
    return VectorL10n.tr("Vector", "room_replacement_link") 
  }
  /// Resend unsent messages
  public static var roomResendUnsentMessages: String { 
    return VectorL10n.tr("Vector", "room_resend_unsent_messages") 
  }
  ///  Please 
  public static var roomResourceLimitExceededMessageContact1: String { 
    return VectorL10n.tr("Vector", "room_resource_limit_exceeded_message_contact_1") 
  }
  /// contact your service administrator
  public static var roomResourceLimitExceededMessageContact2Link: String { 
    return VectorL10n.tr("Vector", "room_resource_limit_exceeded_message_contact_2_link") 
  }
  ///  to continue using this service.
  public static var roomResourceLimitExceededMessageContact3: String { 
    return VectorL10n.tr("Vector", "room_resource_limit_exceeded_message_contact_3") 
  }
  /// This homeserver has exceeded one of its resource limits so 
  public static var roomResourceUsageLimitReachedMessage1Default: String { 
    return VectorL10n.tr("Vector", "room_resource_usage_limit_reached_message_1_default") 
  }
  /// This homeserver has hit its Monthly Active User limit so 
  public static var roomResourceUsageLimitReachedMessage1MonthlyActiveUser: String { 
    return VectorL10n.tr("Vector", "room_resource_usage_limit_reached_message_1_monthly_active_user") 
  }
  /// some users will not be able to log in.
  public static var roomResourceUsageLimitReachedMessage2: String { 
    return VectorL10n.tr("Vector", "room_resource_usage_limit_reached_message_2") 
  }
  ///  to get this limit increased.
  public static var roomResourceUsageLimitReachedMessageContact3: String { 
    return VectorL10n.tr("Vector", "room_resource_usage_limit_reached_message_contact_3") 
  }
  /// Slide to end the call for everyone
  public static var roomSlideToEndGroupCall: String { 
    return VectorL10n.tr("Vector", "room_slide_to_end_group_call") 
  }
  /// Invite members
  public static var roomTitleInviteMembers: String { 
    return VectorL10n.tr("Vector", "room_title_invite_members") 
  }
  /// %@ members
  public static func roomTitleMembers(_ p1: String) -> String {
    return VectorL10n.tr("Vector", "room_title_members", p1)
  }
  /// %@/%@ active members
  public static func roomTitleMultipleActiveMembers(_ p1: String, _ p2: String) -> String {
    return VectorL10n.tr("Vector", "room_title_multiple_active_members", p1, p2)
  }
  /// New room
  public static var roomTitleNewRoom: String { 
    return VectorL10n.tr("Vector", "room_title_new_room") 
  }
  /// %@/%@ active member
  public static func roomTitleOneActiveMember(_ p1: String, _ p2: String) -> String {
    return VectorL10n.tr("Vector", "room_title_one_active_member", p1, p2)
  }
  /// 1 member
  public static var roomTitleOneMember: String { 
    return VectorL10n.tr("Vector", "room_title_one_member") 
  }
  /// %@ & %@ are typing…
  public static func roomTwoUsersAreTyping(_ p1: String, _ p2: String) -> String {
    return VectorL10n.tr("Vector", "room_two_users_are_typing", p1, p2)
  }
  /// Are you sure you want to delete all unsent messages in this room?
  public static var roomUnsentMessagesCancelMessage: String { 
    return VectorL10n.tr("Vector", "room_unsent_messages_cancel_message") 
  }
  /// Delete unsent messages
  public static var roomUnsentMessagesCancelTitle: String { 
    return VectorL10n.tr("Vector", "room_unsent_messages_cancel_title") 
  }
  /// Messages failed to send.
  public static var roomUnsentMessagesNotification: String { 
    return VectorL10n.tr("Vector", "room_unsent_messages_notification") 
  }
  /// Message failed to send due to unknown sessions being present.
  public static var roomUnsentMessagesUnknownDevicesNotification: String { 
    return VectorL10n.tr("Vector", "room_unsent_messages_unknown_devices_notification") 
  }
  /// End-to-end encryption is in beta and may not be reliable.\n\nYou should not yet trust it to secure data.\n\nDevices will not yet be able to decrypt history from before they joined the room.\n\nEncrypted messages will not be visible on clients that do not yet implement encryption.
  public static var roomWarningAboutEncryption: String { 
    return VectorL10n.tr("Vector", "room_warning_about_encryption") 
  }
  /// Your avatar URL
  public static var roomWidgetPermissionAvatarUrlPermission: String { 
    return VectorL10n.tr("Vector", "room_widget_permission_avatar_url_permission") 
  }
  /// This widget was added by:
  public static var roomWidgetPermissionCreatorInfoTitle: String { 
    return VectorL10n.tr("Vector", "room_widget_permission_creator_info_title") 
  }
  /// Your display name
  public static var roomWidgetPermissionDisplayNamePermission: String { 
    return VectorL10n.tr("Vector", "room_widget_permission_display_name_permission") 
  }
  /// Using it may share data with %@:\n
  public static func roomWidgetPermissionInformationTitle(_ p1: String) -> String {
    return VectorL10n.tr("Vector", "room_widget_permission_information_title", p1)
  }
  /// Room ID
  public static var roomWidgetPermissionRoomIdPermission: String { 
    return VectorL10n.tr("Vector", "room_widget_permission_room_id_permission") 
  }
  /// Your theme
  public static var roomWidgetPermissionThemePermission: String { 
    return VectorL10n.tr("Vector", "room_widget_permission_theme_permission") 
  }
  /// Load Widget
  public static var roomWidgetPermissionTitle: String { 
    return VectorL10n.tr("Vector", "room_widget_permission_title") 
  }
  /// Your user ID
  public static var roomWidgetPermissionUserIdPermission: String { 
    return VectorL10n.tr("Vector", "room_widget_permission_user_id_permission") 
  }
  /// Using it may set cookies and share data with %@:\n
  public static func roomWidgetPermissionWebviewInformationTitle(_ p1: String) -> String {
    return VectorL10n.tr("Vector", "room_widget_permission_webview_information_title", p1)
  }
  /// Widget ID
  public static var roomWidgetPermissionWidgetIdPermission: String { 
    return VectorL10n.tr("Vector", "room_widget_permission_widget_id_permission") 
  }
  /// Rooms are great for any group chat, private or public. Tap the + to find existing rooms, or make new ones.
  public static var roomsEmptyViewInformation: String { 
    return VectorL10n.tr("Vector", "rooms_empty_view_information") 
  }
  /// Rooms
  public static var roomsEmptyViewTitle: String { 
    return VectorL10n.tr("Vector", "rooms_empty_view_title") 
  }
  /// Save
  public static var save: String { 
    return VectorL10n.tr("Vector", "save") 
  }
  /// Search
  public static var searchDefaultPlaceholder: String { 
    return VectorL10n.tr("Vector", "search_default_placeholder") 
  }
  /// Files
  public static var searchFiles: String { 
    return VectorL10n.tr("Vector", "search_files") 
  }
  /// Searching…
  public static var searchInProgress: String { 
    return VectorL10n.tr("Vector", "search_in_progress") 
  }
  /// Messages
  public static var searchMessages: String { 
    return VectorL10n.tr("Vector", "search_messages") 
  }
  /// No results
  public static var searchNoResult: String { 
    return VectorL10n.tr("Vector", "search_no_result") 
  }
  /// People
  public static var searchPeople: String { 
    return VectorL10n.tr("Vector", "search_people") 
  }
  /// Search by User ID, Name or email
  public static var searchPeoplePlaceholder: String { 
    return VectorL10n.tr("Vector", "search_people_placeholder") 
  }
  /// Rooms
  public static var searchRooms: String { 
    return VectorL10n.tr("Vector", "search_rooms") 
  }
  /// Create a new room
  public static var searchableDirectoryCreateNewRoom: String { 
    return VectorL10n.tr("Vector", "searchable_directory_create_new_room") 
  }
  /// Name or ID
  public static var searchableDirectorySearchPlaceholder: String { 
    return VectorL10n.tr("Vector", "searchable_directory_search_placeholder") 
  }
  /// %@ Network
  public static func searchableDirectoryXNetwork(_ p1: String) -> String {
    return VectorL10n.tr("Vector", "searchable_directory_x_network", p1)
  }
  /// Forgot or lost all recovery options? 
  public static var secretsRecoveryResetActionPart1: String { 
    return VectorL10n.tr("Vector", "secrets_recovery_reset_action_part_1") 
  }
  /// Reset everything
  public static var secretsRecoveryResetActionPart2: String { 
    return VectorL10n.tr("Vector", "secrets_recovery_reset_action_part_2") 
  }
  /// Access your secure message history and your cross-signing identity for verifying other sessions by entering your Security Key.
  public static var secretsRecoveryWithKeyInformationDefault: String { 
    return VectorL10n.tr("Vector", "secrets_recovery_with_key_information_default") 
  }
  /// Enter your Security Key to continue.
  public static var secretsRecoveryWithKeyInformationUnlockSecureBackupWithKey: String { 
    return VectorL10n.tr("Vector", "secrets_recovery_with_key_information_unlock_secure_backup_with_key") 
  }
  /// Enter your Security Phrase to continue.
  public static var secretsRecoveryWithKeyInformationUnlockSecureBackupWithPhrase: String { 
    return VectorL10n.tr("Vector", "secrets_recovery_with_key_information_unlock_secure_backup_with_phrase") 
  }
  /// Use your Security Key to verify this device.
  public static var secretsRecoveryWithKeyInformationVerifyDevice: String { 
    return VectorL10n.tr("Vector", "secrets_recovery_with_key_information_verify_device") 
  }
  /// Please verify that you entered the correct Security Key.
  public static var secretsRecoveryWithKeyInvalidRecoveryKeyMessage: String { 
    return VectorL10n.tr("Vector", "secrets_recovery_with_key_invalid_recovery_key_message") 
  }
  /// Unable to access secret storage
  public static var secretsRecoveryWithKeyInvalidRecoveryKeyTitle: String { 
    return VectorL10n.tr("Vector", "secrets_recovery_with_key_invalid_recovery_key_title") 
  }
  /// Use Key
  public static var secretsRecoveryWithKeyRecoverAction: String { 
    return VectorL10n.tr("Vector", "secrets_recovery_with_key_recover_action") 
  }
  /// Enter Security Key
  public static var secretsRecoveryWithKeyRecoveryKeyPlaceholder: String { 
    return VectorL10n.tr("Vector", "secrets_recovery_with_key_recovery_key_placeholder") 
  }
  /// Enter
  public static var secretsRecoveryWithKeyRecoveryKeyTitle: String { 
    return VectorL10n.tr("Vector", "secrets_recovery_with_key_recovery_key_title") 
  }
  /// Security Key
  public static var secretsRecoveryWithKeyTitle: String { 
    return VectorL10n.tr("Vector", "secrets_recovery_with_key_title") 
  }
  /// Access your secure message history and your cross-signing identity for verifying other sessions by entering your Security Phrase.
  public static var secretsRecoveryWithPassphraseInformationDefault: String { 
    return VectorL10n.tr("Vector", "secrets_recovery_with_passphrase_information_default") 
  }
  /// Use your Security Phrase to verify this device.
  public static var secretsRecoveryWithPassphraseInformationVerifyDevice: String { 
    return VectorL10n.tr("Vector", "secrets_recovery_with_passphrase_information_verify_device") 
  }
  /// Please verify that you entered the correct Security Phrase.
  public static var secretsRecoveryWithPassphraseInvalidPassphraseMessage: String { 
    return VectorL10n.tr("Vector", "secrets_recovery_with_passphrase_invalid_passphrase_message") 
  }
  /// Unable to access secret storage
  public static var secretsRecoveryWithPassphraseInvalidPassphraseTitle: String { 
    return VectorL10n.tr("Vector", "secrets_recovery_with_passphrase_invalid_passphrase_title") 
  }
  /// Don’t know your Security Phrase? You can 
  public static var secretsRecoveryWithPassphraseLostPassphraseActionPart1: String { 
    return VectorL10n.tr("Vector", "secrets_recovery_with_passphrase_lost_passphrase_action_part1") 
  }
  /// use your Security Key
  public static var secretsRecoveryWithPassphraseLostPassphraseActionPart2: String { 
    return VectorL10n.tr("Vector", "secrets_recovery_with_passphrase_lost_passphrase_action_part2") 
  }
  /// .
  public static var secretsRecoveryWithPassphraseLostPassphraseActionPart3: String { 
    return VectorL10n.tr("Vector", "secrets_recovery_with_passphrase_lost_passphrase_action_part3") 
  }
  /// Enter Security Phrase
  public static var secretsRecoveryWithPassphrasePassphrasePlaceholder: String { 
    return VectorL10n.tr("Vector", "secrets_recovery_with_passphrase_passphrase_placeholder") 
  }
  /// Enter
  public static var secretsRecoveryWithPassphrasePassphraseTitle: String { 
    return VectorL10n.tr("Vector", "secrets_recovery_with_passphrase_passphrase_title") 
  }
  /// Use Phrase
  public static var secretsRecoveryWithPassphraseRecoverAction: String { 
    return VectorL10n.tr("Vector", "secrets_recovery_with_passphrase_recover_action") 
  }
  /// Security Phrase
  public static var secretsRecoveryWithPassphraseTitle: String { 
    return VectorL10n.tr("Vector", "secrets_recovery_with_passphrase_title") 
  }
  /// Enter your account password to confirm
  public static var secretsResetAuthenticationMessage: String { 
    return VectorL10n.tr("Vector", "secrets_reset_authentication_message") 
  }
  /// Only do this if you have no other device you can verify this device with.
  public static var secretsResetInformation: String { 
    return VectorL10n.tr("Vector", "secrets_reset_information") 
  }
  /// Reset
  public static var secretsResetResetAction: String { 
    return VectorL10n.tr("Vector", "secrets_reset_reset_action") 
  }
  /// Reset everything
  public static var secretsResetTitle: String { 
    return VectorL10n.tr("Vector", "secrets_reset_title") 
  }
  /// You will restart with no history, no messages, trusted devices or trusted users.
  public static var secretsResetWarningMessage: String { 
    return VectorL10n.tr("Vector", "secrets_reset_warning_message") 
  }
  /// If you reset everything
  public static var secretsResetWarningTitle: String { 
    return VectorL10n.tr("Vector", "secrets_reset_warning_title") 
  }
  /// Done
  public static var secretsSetupRecoveryKeyDoneAction: String { 
    return VectorL10n.tr("Vector", "secrets_setup_recovery_key_done_action") 
  }
  /// Save
  public static var secretsSetupRecoveryKeyExportAction: String { 
    return VectorL10n.tr("Vector", "secrets_setup_recovery_key_export_action") 
  }
  /// Store your Security Key somewhere safe. It can be used to unlock your encrypted messages & data.
  public static var secretsSetupRecoveryKeyInformation: String { 
    return VectorL10n.tr("Vector", "secrets_setup_recovery_key_information") 
  }
  /// Loading…
  public static var secretsSetupRecoveryKeyLoading: String { 
    return VectorL10n.tr("Vector", "secrets_setup_recovery_key_loading") 
  }
  /// ✓ Print it and store it somewhere safe\n✓ Save it on a USB key or backup drive\n✓ Copy it to your personal cloud storage
  public static var secretsSetupRecoveryKeyStorageAlertMessage: String { 
    return VectorL10n.tr("Vector", "secrets_setup_recovery_key_storage_alert_message") 
  }
  /// Keep it safe
  public static var secretsSetupRecoveryKeyStorageAlertTitle: String { 
    return VectorL10n.tr("Vector", "secrets_setup_recovery_key_storage_alert_title") 
  }
  /// Save your Security Key
  public static var secretsSetupRecoveryKeyTitle: String { 
    return VectorL10n.tr("Vector", "secrets_setup_recovery_key_title") 
  }
  /// Don't use your account password.
  public static var secretsSetupRecoveryPassphraseAdditionalInformation: String { 
    return VectorL10n.tr("Vector", "secrets_setup_recovery_passphrase_additional_information") 
  }
  /// Enter your Security Phrase again to confirm it.
  public static var secretsSetupRecoveryPassphraseConfirmInformation: String { 
    return VectorL10n.tr("Vector", "secrets_setup_recovery_passphrase_confirm_information") 
  }
  /// Confirm phrase
  public static var secretsSetupRecoveryPassphraseConfirmPassphrasePlaceholder: String { 
    return VectorL10n.tr("Vector", "secrets_setup_recovery_passphrase_confirm_passphrase_placeholder") 
  }
  /// Confirm
  public static var secretsSetupRecoveryPassphraseConfirmPassphraseTitle: String { 
    return VectorL10n.tr("Vector", "secrets_setup_recovery_passphrase_confirm_passphrase_title") 
  }
  /// Enter a security phrase only you know, used to secure secrets on your server.
  public static var secretsSetupRecoveryPassphraseInformation: String { 
    return VectorL10n.tr("Vector", "secrets_setup_recovery_passphrase_information") 
  }
  /// Remember your Security Phrase. It can be used to unlock your encrypted messages & data.
  public static var secretsSetupRecoveryPassphraseSummaryInformation: String { 
    return VectorL10n.tr("Vector", "secrets_setup_recovery_passphrase_summary_information") 
  }
  /// Save your Security Phrase
  public static var secretsSetupRecoveryPassphraseSummaryTitle: String { 
    return VectorL10n.tr("Vector", "secrets_setup_recovery_passphrase_summary_title") 
  }
  /// Set a Security Phrase
  public static var secretsSetupRecoveryPassphraseTitle: String { 
    return VectorL10n.tr("Vector", "secrets_setup_recovery_passphrase_title") 
  }
  /// Done
  public static var secretsSetupRecoveryPassphraseValidateAction: String { 
    return VectorL10n.tr("Vector", "secrets_setup_recovery_passphrase_validate_action") 
  }
  /// Safeguard against losing access to encrypted messages & data
  public static var secureBackupSetupBannerSubtitle: String { 
    return VectorL10n.tr("Vector", "secure_backup_setup_banner_subtitle") 
  }
  /// Secure Backup
  public static var secureBackupSetupBannerTitle: String { 
    return VectorL10n.tr("Vector", "secure_backup_setup_banner_title") 
  }
  /// If you cancel now, you may lose encrypted messages & data if you lose access to your logins.\n\nYou can also set up Secure Backup & manage your keys in Settings.
  public static var secureKeyBackupSetupCancelAlertMessage: String { 
    return VectorL10n.tr("Vector", "secure_key_backup_setup_cancel_alert_message") 
  }
  /// Are your sure?
  public static var secureKeyBackupSetupCancelAlertTitle: String { 
    return VectorL10n.tr("Vector", "secure_key_backup_setup_cancel_alert_title") 
  }
  /// Delete it
  public static var secureKeyBackupSetupExistingBackupErrorDeleteIt: String { 
    return VectorL10n.tr("Vector", "secure_key_backup_setup_existing_backup_error_delete_it") 
  }
  /// Unlock it to reuse it in the secure backup or delete it to create a new messages backup in the secure backup.
  public static var secureKeyBackupSetupExistingBackupErrorInfo: String { 
    return VectorL10n.tr("Vector", "secure_key_backup_setup_existing_backup_error_info") 
  }
  /// A backup for messages already exists
  public static var secureKeyBackupSetupExistingBackupErrorTitle: String { 
    return VectorL10n.tr("Vector", "secure_key_backup_setup_existing_backup_error_title") 
  }
  /// Unlock it
  public static var secureKeyBackupSetupExistingBackupErrorUnlockIt: String { 
    return VectorL10n.tr("Vector", "secure_key_backup_setup_existing_backup_error_unlock_it") 
  }
  /// Safeguard against losing access to encrypted messages & data by backing up encryption keys on your server.
  public static var secureKeyBackupSetupIntroInfo: String { 
    return VectorL10n.tr("Vector", "secure_key_backup_setup_intro_info") 
  }
  /// Secure Backup
  public static var secureKeyBackupSetupIntroTitle: String { 
    return VectorL10n.tr("Vector", "secure_key_backup_setup_intro_title") 
  }
  /// Generate a security key to store somewhere safe like a password manager or a safe.
  public static var secureKeyBackupSetupIntroUseSecurityKeyInfo: String { 
    return VectorL10n.tr("Vector", "secure_key_backup_setup_intro_use_security_key_info") 
  }
  /// Use a Security Key
  public static var secureKeyBackupSetupIntroUseSecurityKeyTitle: String { 
    return VectorL10n.tr("Vector", "secure_key_backup_setup_intro_use_security_key_title") 
  }
  /// Enter a secret phrase only you know, and generate a key for backup.
  public static var secureKeyBackupSetupIntroUseSecurityPassphraseInfo: String { 
    return VectorL10n.tr("Vector", "secure_key_backup_setup_intro_use_security_passphrase_info") 
  }
  /// Use a Security Phrase
  public static var secureKeyBackupSetupIntroUseSecurityPassphraseTitle: String { 
    return VectorL10n.tr("Vector", "secure_key_backup_setup_intro_use_security_passphrase_title") 
  }
  /// ADVANCED
  public static var securitySettingsAdvanced: String { 
    return VectorL10n.tr("Vector", "security_settings_advanced") 
  }
  /// MESSAGE BACKUP
  public static var securitySettingsBackup: String { 
    return VectorL10n.tr("Vector", "security_settings_backup") 
  }
  /// Never send messages to untrusted sessions
  public static var securitySettingsBlacklistUnverifiedDevices: String { 
    return VectorL10n.tr("Vector", "security_settings_blacklist_unverified_devices") 
  }
  /// Verify all of a users sessions to mark them as trusted and send messages to them.
  public static var securitySettingsBlacklistUnverifiedDevicesDescription: String { 
    return VectorL10n.tr("Vector", "security_settings_blacklist_unverified_devices_description") 
  }
  /// Sorry. This action is not available on %@ iOS yet. Please use another Matrix client to set it up. %@ iOS will use it.
  public static func securitySettingsComingSoon(_ p1: String, _ p2: String) -> String {
    return VectorL10n.tr("Vector", "security_settings_coming_soon", p1, p2)
  }
  /// You should complete security on your current session first.
  public static var securitySettingsCompleteSecurityAlertMessage: String { 
    return VectorL10n.tr("Vector", "security_settings_complete_security_alert_message") 
  }
  /// Complete security
  public static var securitySettingsCompleteSecurityAlertTitle: String { 
    return VectorL10n.tr("Vector", "security_settings_complete_security_alert_title") 
  }
  /// CROSS-SIGNING
  public static var securitySettingsCrosssigning: String { 
    return VectorL10n.tr("Vector", "security_settings_crosssigning") 
  }
  /// Set up
  public static var securitySettingsCrosssigningBootstrap: String { 
    return VectorL10n.tr("Vector", "security_settings_crosssigning_bootstrap") 
  }
  /// Complete security
  public static var securitySettingsCrosssigningCompleteSecurity: String { 
    return VectorL10n.tr("Vector", "security_settings_crosssigning_complete_security") 
  }
  /// Your account has a cross-signing identity, but it is not yet trusted by this session. Complete security of this session.
  public static var securitySettingsCrosssigningInfoExists: String { 
    return VectorL10n.tr("Vector", "security_settings_crosssigning_info_exists") 
  }
  /// Cross-signing is not yet set up.
  public static var securitySettingsCrosssigningInfoNotBootstrapped: String { 
    return VectorL10n.tr("Vector", "security_settings_crosssigning_info_not_bootstrapped") 
  }
  /// Cross-signing is ready for use.
  public static var securitySettingsCrosssigningInfoOk: String { 
    return VectorL10n.tr("Vector", "security_settings_crosssigning_info_ok") 
  }
  /// Cross-signing is enabled. You can trust other users and your other sessions based on cross-signing but you cannot cross-sign from this session because it does not have cross-signing private keys. Complete security of this session.
  public static var securitySettingsCrosssigningInfoTrusted: String { 
    return VectorL10n.tr("Vector", "security_settings_crosssigning_info_trusted") 
  }
  /// Reset
  public static var securitySettingsCrosssigningReset: String { 
    return VectorL10n.tr("Vector", "security_settings_crosssigning_reset") 
  }
  /// MY SESSIONS
  public static var securitySettingsCryptoSessions: String { 
    return VectorL10n.tr("Vector", "security_settings_crypto_sessions") 
  }
  /// If you don’t recognise a login, change your password and reset Secure Backup.
  public static var securitySettingsCryptoSessionsDescription2: String { 
    return VectorL10n.tr("Vector", "security_settings_crypto_sessions_description_2") 
  }
  /// Loading sessions…
  public static var securitySettingsCryptoSessionsLoading: String { 
    return VectorL10n.tr("Vector", "security_settings_crypto_sessions_loading") 
  }
  /// CRYPTOGRAPHY
  public static var securitySettingsCryptography: String { 
    return VectorL10n.tr("Vector", "security_settings_cryptography") 
  }
  /// Export keys manually
  public static var securitySettingsExportKeysManually: String { 
    return VectorL10n.tr("Vector", "security_settings_export_keys_manually") 
  }
  /// SECURE BACKUP
  public static var securitySettingsSecureBackup: String { 
    return VectorL10n.tr("Vector", "security_settings_secure_backup") 
  }
  /// Delete Backup
  public static var securitySettingsSecureBackupDelete: String { 
    return VectorL10n.tr("Vector", "security_settings_secure_backup_delete") 
  }
  /// Back up your encryption keys with your account data in case you lose access to your sessions. Your keys will be secured with a unique Security Key.
  public static var securitySettingsSecureBackupDescription: String { 
    return VectorL10n.tr("Vector", "security_settings_secure_backup_description") 
  }
  /// Checking…
  public static var securitySettingsSecureBackupInfoChecking: String { 
    return VectorL10n.tr("Vector", "security_settings_secure_backup_info_checking") 
  }
  /// This session is backing up your keys.
  public static var securitySettingsSecureBackupInfoValid: String { 
    return VectorL10n.tr("Vector", "security_settings_secure_backup_info_valid") 
  }
  /// Reset
  public static var securitySettingsSecureBackupReset: String { 
    return VectorL10n.tr("Vector", "security_settings_secure_backup_reset") 
  }
  /// Restore from Backup
  public static var securitySettingsSecureBackupRestore: String { 
    return VectorL10n.tr("Vector", "security_settings_secure_backup_restore") 
  }
  /// Set up
  public static var securitySettingsSecureBackupSetup: String { 
    return VectorL10n.tr("Vector", "security_settings_secure_backup_setup") 
  }
  /// Security
  public static var securitySettingsTitle: String { 
    return VectorL10n.tr("Vector", "security_settings_title") 
  }
  /// Confirm your identity by entering your account password
  public static var securitySettingsUserPasswordDescription: String { 
    return VectorL10n.tr("Vector", "security_settings_user_password_description") 
  }
  /// Send to %@
  public static func sendTo(_ p1: String) -> String {
    return VectorL10n.tr("Vector", "send_to", p1)
  }
  /// Sending
  public static var sending: String { 
    return VectorL10n.tr("Vector", "sending") 
  }
  /// Accept
  public static var serviceTermsModalAcceptButton: String { 
    return VectorL10n.tr("Vector", "service_terms_modal_accept_button") 
  }
  /// Decline
  public static var serviceTermsModalDeclineButton: String { 
    return VectorL10n.tr("Vector", "service_terms_modal_decline_button") 
  }
  /// Find others by phone or email
  public static var serviceTermsModalDescriptionForIdentityServer1: String { 
    return VectorL10n.tr("Vector", "service_terms_modal_description_for_identity_server_1") 
  }
  /// Be found by phone or email
  public static var serviceTermsModalDescriptionForIdentityServer2: String { 
    return VectorL10n.tr("Vector", "service_terms_modal_description_for_identity_server_2") 
  }
  /// Use Bots, bridges, widgets and sticker packs
  public static var serviceTermsModalDescriptionForIntegrationManager: String { 
    return VectorL10n.tr("Vector", "service_terms_modal_description_for_integration_manager") 
  }
  /// To continue you need to accept the terms of this service (%@).
  public static func serviceTermsModalMessage(_ p1: String) -> String {
    return VectorL10n.tr("Vector", "service_terms_modal_message", p1)
  }
  /// Accept the terms of the identity server (%@) to discover contacts.
  public static func serviceTermsModalMessageIdentityServer(_ p1: String) -> String {
    return VectorL10n.tr("Vector", "service_terms_modal_message_identity_server", p1)
  }
  /// Check to accept %@
  public static func serviceTermsModalPolicyCheckboxAccessibilityHint(_ p1: String) -> String {
    return VectorL10n.tr("Vector", "service_terms_modal_policy_checkbox_accessibility_hint", p1)
  }
  /// Terms Of Service
  public static var serviceTermsModalTitle: String { 
    return VectorL10n.tr("Vector", "service_terms_modal_title") 
  }
  /// Contact discovery
  public static var serviceTermsModalTitleIdentityServer: String { 
    return VectorL10n.tr("Vector", "service_terms_modal_title_identity_server") 
  }
  /// Invalid credentials
  public static var settingsAdd3pidInvalidPasswordMessage: String { 
    return VectorL10n.tr("Vector", "settings_add_3pid_invalid_password_message") 
  }
  /// To continue, please enter your password
  public static var settingsAdd3pidPasswordMessage: String { 
    return VectorL10n.tr("Vector", "settings_add_3pid_password_message") 
  }
  /// Add email address
  public static var settingsAdd3pidPasswordTitleEmail: String { 
    return VectorL10n.tr("Vector", "settings_add_3pid_password_title_email") 
  }
  /// Add phone number
  public static var settingsAdd3pidPasswordTitleMsidsn: String { 
    return VectorL10n.tr("Vector", "settings_add_3pid_password_title_msidsn") 
  }
  /// Add email address
  public static var settingsAddEmailAddress: String { 
    return VectorL10n.tr("Vector", "settings_add_email_address") 
  }
  /// Add phone number
  public static var settingsAddPhoneNumber: String { 
    return VectorL10n.tr("Vector", "settings_add_phone_number") 
  }
  /// ADVANCED
  public static var settingsAdvanced: String { 
    return VectorL10n.tr("Vector", "settings_advanced") 
  }
  /// Call invitations
  public static var settingsCallInvitations: String { 
    return VectorL10n.tr("Vector", "settings_call_invitations") 
  }
  /// Receive incoming calls on your lock screen. See your %@ calls in the system's call history. If iCloud is enabled, this call history will be shared with Apple.
  public static func settingsCallkitInfo(_ p1: String) -> String {
    return VectorL10n.tr("Vector", "settings_callkit_info", p1)
  }
  /// CALLS
  public static var settingsCallsSettings: String { 
    return VectorL10n.tr("Vector", "settings_calls_settings") 
  }
  /// Allow fallback call assist server
  public static var settingsCallsStunServerFallbackButton: String { 
    return VectorL10n.tr("Vector", "settings_calls_stun_server_fallback_button") 
  }
  /// Allow fallback call assist server %@ when your homeserver does not offer one (your IP address would be shared during a call).
  public static func settingsCallsStunServerFallbackDescription(_ p1: String) -> String {
    return VectorL10n.tr("Vector", "settings_calls_stun_server_fallback_description", p1)
  }
  /// Change password
  public static var settingsChangePassword: String { 
    return VectorL10n.tr("Vector", "settings_change_password") 
  }
  /// Clear cache
  public static var settingsClearCache: String { 
    return VectorL10n.tr("Vector", "settings_clear_cache") 
  }
  /// Homeserver is %@
  public static func settingsConfigHomeServer(_ p1: String) -> String {
    return VectorL10n.tr("Vector", "settings_config_home_server", p1)
  }
  /// Identity server is %@
  public static func settingsConfigIdentityServer(_ p1: String) -> String {
    return VectorL10n.tr("Vector", "settings_config_identity_server", p1)
  }
  /// No build info
  public static var settingsConfigNoBuildInfo: String { 
    return VectorL10n.tr("Vector", "settings_config_no_build_info") 
  }
  /// Logged in as %@
  public static func settingsConfigUserId(_ p1: String) -> String {
    return VectorL10n.tr("Vector", "settings_config_user_id", p1)
  }
  /// Confirm size when sending
  public static var settingsConfirmMediaSize: String { 
    return VectorL10n.tr("Vector", "settings_confirm_media_size") 
  }
  /// When this is on, you’ll be asked to confirm what size images and videos will be sent as.
  public static var settingsConfirmMediaSizeDescription: String { 
    return VectorL10n.tr("Vector", "settings_confirm_media_size_description") 
  }
  /// confirm password
  public static var settingsConfirmPassword: String { 
    return VectorL10n.tr("Vector", "settings_confirm_password") 
  }
  /// LOCAL CONTACTS
  public static var settingsContacts: String { 
    return VectorL10n.tr("Vector", "settings_contacts") 
  }
  /// Use emails and phone numbers to discover users
  public static var settingsContactsDiscoverMatrixUsers: String { 
    return VectorL10n.tr("Vector", "settings_contacts_discover_matrix_users") 
  }
  /// Phonebook country
  public static var settingsContactsPhonebookCountry: String { 
    return VectorL10n.tr("Vector", "settings_contacts_phonebook_country") 
  }
  /// Copyright
  public static var settingsCopyright: String { 
    return VectorL10n.tr("Vector", "settings_copyright") 
  }
  /// Encrypt to verified sessions only
  public static var settingsCryptoBlacklistUnverifiedDevices: String { 
    return VectorL10n.tr("Vector", "settings_crypto_blacklist_unverified_devices") 
  }
  /// \nSession ID: 
  public static var settingsCryptoDeviceId: String { 
    return VectorL10n.tr("Vector", "settings_crypto_device_id") 
  }
  /// \nSession key:\n
  public static var settingsCryptoDeviceKey: String { 
    return VectorL10n.tr("Vector", "settings_crypto_device_key") 
  }
  /// Session name: 
  public static var settingsCryptoDeviceName: String { 
    return VectorL10n.tr("Vector", "settings_crypto_device_name") 
  }
  /// Export keys
  public static var settingsCryptoExport: String { 
    return VectorL10n.tr("Vector", "settings_crypto_export") 
  }
  /// CRYPTOGRAPHY
  public static var settingsCryptography: String { 
    return VectorL10n.tr("Vector", "settings_cryptography") 
  }
  /// DEACTIVATE ACCOUNT
  public static var settingsDeactivateAccount: String { 
    return VectorL10n.tr("Vector", "settings_deactivate_account") 
  }
  /// Deactivate my account
  public static var settingsDeactivateMyAccount: String { 
    return VectorL10n.tr("Vector", "settings_deactivate_my_account") 
  }
  /// Default Notifications
  public static var settingsDefault: String { 
    return VectorL10n.tr("Vector", "settings_default") 
  }
  /// Device notifications
  public static var settingsDeviceNotifications: String { 
    return VectorL10n.tr("Vector", "settings_device_notifications") 
  }
  /// SESSIONS
  public static var settingsDevices: String { 
    return VectorL10n.tr("Vector", "settings_devices") 
  }
  /// A session's public name is visible to people you communicate with
  public static var settingsDevicesDescription: String { 
    return VectorL10n.tr("Vector", "settings_devices_description") 
  }
  /// Direct messages
  public static var settingsDirectMessages: String { 
    return VectorL10n.tr("Vector", "settings_direct_messages") 
  }
  /// An error occured. Please retry.
  public static var settingsDiscoveryErrorMessage: String { 
    return VectorL10n.tr("Vector", "settings_discovery_error_message") 
  }
  /// You are not currently using an identity server. To be discoverable by existing contacts you known, add one.
  public static var settingsDiscoveryNoIdentityServer: String { 
    return VectorL10n.tr("Vector", "settings_discovery_no_identity_server") 
  }
  /// DISCOVERY
  public static var settingsDiscoverySettings: String { 
    return VectorL10n.tr("Vector", "settings_discovery_settings") 
  }
  /// Agree to the Identity Server (%@) Terms of Service to allow yourself to be discoverable by email address or phone number.
  public static func settingsDiscoveryTermsNotSigned(_ p1: String) -> String {
    return VectorL10n.tr("Vector", "settings_discovery_terms_not_signed", p1)
  }
  /// Cancel email validation
  public static var settingsDiscoveryThreePidDetailsCancelEmailValidationAction: String { 
    return VectorL10n.tr("Vector", "settings_discovery_three_pid_details_cancel_email_validation_action") 
  }
  /// Enter SMS activation code
  public static var settingsDiscoveryThreePidDetailsEnterSmsCodeAction: String { 
    return VectorL10n.tr("Vector", "settings_discovery_three_pid_details_enter_sms_code_action") 
  }
  /// Manage preferences for this email address, which other users can use to discover you and use to invite you to rooms. Add or remove email addresses in Accounts.
  public static var settingsDiscoveryThreePidDetailsInformationEmail: String { 
    return VectorL10n.tr("Vector", "settings_discovery_three_pid_details_information_email") 
  }
  /// Manage preferences for this phone number, which other users can use to discover you and use to invite you to rooms. Add or remove phone numbers in Accounts.
  public static var settingsDiscoveryThreePidDetailsInformationPhoneNumber: String { 
    return VectorL10n.tr("Vector", "settings_discovery_three_pid_details_information_phone_number") 
  }
  /// Revoke
  public static var settingsDiscoveryThreePidDetailsRevokeAction: String { 
    return VectorL10n.tr("Vector", "settings_discovery_three_pid_details_revoke_action") 
  }
  /// Share
  public static var settingsDiscoveryThreePidDetailsShareAction: String { 
    return VectorL10n.tr("Vector", "settings_discovery_three_pid_details_share_action") 
  }
  /// Manage email
  public static var settingsDiscoveryThreePidDetailsTitleEmail: String { 
    return VectorL10n.tr("Vector", "settings_discovery_three_pid_details_title_email") 
  }
  /// Manage phone number
  public static var settingsDiscoveryThreePidDetailsTitlePhoneNumber: String { 
    return VectorL10n.tr("Vector", "settings_discovery_three_pid_details_title_phone_number") 
  }
  /// Manage which email addresses or phone numbers other users can use to discover you and use to invite you to rooms. Add or remove email addresses or phone numbers from this list in 
  public static var settingsDiscoveryThreePidsManagementInformationPart1: String { 
    return VectorL10n.tr("Vector", "settings_discovery_three_pids_management_information_part1") 
  }
  /// User Settings
  public static var settingsDiscoveryThreePidsManagementInformationPart2: String { 
    return VectorL10n.tr("Vector", "settings_discovery_three_pids_management_information_part2") 
  }
  /// .
  public static var settingsDiscoveryThreePidsManagementInformationPart3: String { 
    return VectorL10n.tr("Vector", "settings_discovery_three_pids_management_information_part3") 
  }
  /// Display Name
  public static var settingsDisplayName: String { 
    return VectorL10n.tr("Vector", "settings_display_name") 
  }
  /// Email
  public static var settingsEmailAddress: String { 
    return VectorL10n.tr("Vector", "settings_email_address") 
  }
  /// Enter your email address
  public static var settingsEmailAddressPlaceholder: String { 
    return VectorL10n.tr("Vector", "settings_email_address_placeholder") 
  }
  /// Integrated calling
  public static var settingsEnableCallkit: String { 
    return VectorL10n.tr("Vector", "settings_enable_callkit") 
  }
  /// Notifications on this device
  public static var settingsEnablePushNotif: String { 
    return VectorL10n.tr("Vector", "settings_enable_push_notif") 
  }
  /// Rage shake to report bug
  public static var settingsEnableRageshake: String { 
    return VectorL10n.tr("Vector", "settings_enable_rageshake") 
  }
  /// Encrypted direct messages
  public static var settingsEncryptedDirectMessages: String { 
    return VectorL10n.tr("Vector", "settings_encrypted_direct_messages") 
  }
  /// Encrypted group messages
  public static var settingsEncryptedGroupMessages: String { 
    return VectorL10n.tr("Vector", "settings_encrypted_group_messages") 
  }
  /// Fail to update password
  public static var settingsFailToUpdatePassword: String { 
    return VectorL10n.tr("Vector", "settings_fail_to_update_password") 
  }
  /// Fail to update profile
  public static var settingsFailToUpdateProfile: String { 
    return VectorL10n.tr("Vector", "settings_fail_to_update_profile") 
  }
  /// First Name
  public static var settingsFirstName: String { 
    return VectorL10n.tr("Vector", "settings_first_name") 
  }
  /// Show flair where allowed
  public static var settingsFlair: String { 
    return VectorL10n.tr("Vector", "settings_flair") 
  }
  /// Global notification settings are available on your %@ web client
  public static func settingsGlobalSettingsInfo(_ p1: String) -> String {
    return VectorL10n.tr("Vector", "settings_global_settings_info", p1)
  }
  /// Group messages
  public static var settingsGroupMessages: String { 
    return VectorL10n.tr("Vector", "settings_group_messages") 
  }
  /// Using the identity server set above, you can discover and be discoverable by existing contacts you know.
  public static var settingsIdentityServerDescription: String { 
    return VectorL10n.tr("Vector", "settings_identity_server_description") 
  }
  /// No identity server configured
  public static var settingsIdentityServerNoIs: String { 
    return VectorL10n.tr("Vector", "settings_identity_server_no_is") 
  }
  /// You are not currently using an identity server. To discover and be discoverable by existing contacts you know, add one above.
  public static var settingsIdentityServerNoIsDescription: String { 
    return VectorL10n.tr("Vector", "settings_identity_server_no_is_description") 
  }
  /// IDENTITY SERVER
  public static var settingsIdentityServerSettings: String { 
    return VectorL10n.tr("Vector", "settings_identity_server_settings") 
  }
  /// IGNORED USERS
  public static var settingsIgnoredUsers: String { 
    return VectorL10n.tr("Vector", "settings_ignored_users") 
  }
  /// INTEGRATIONS
  public static var settingsIntegrations: String { 
    return VectorL10n.tr("Vector", "settings_integrations") 
  }
  /// Manage integrations
  public static var settingsIntegrationsAllowButton: String { 
    return VectorL10n.tr("Vector", "settings_integrations_allow_button") 
  }
  /// Use an Integration Manager (%@) to manage bots, bridges, widgets and sticker packs.\n\nIntegration Managers receive configuration data, and can modify widgets, send room invites and set power levels on your behalf.
  public static func settingsIntegrationsAllowDescription(_ p1: String) -> String {
    return VectorL10n.tr("Vector", "settings_integrations_allow_description", p1)
  }
  /// KEY BACKUP
  public static var settingsKeyBackup: String { 
    return VectorL10n.tr("Vector", "settings_key_backup") 
  }
  /// Connect this session to Key Backup
  public static var settingsKeyBackupButtonConnect: String { 
    return VectorL10n.tr("Vector", "settings_key_backup_button_connect") 
  }
  /// Start using Key Backup
  public static var settingsKeyBackupButtonCreate: String { 
    return VectorL10n.tr("Vector", "settings_key_backup_button_create") 
  }
  /// Delete Backup
  public static var settingsKeyBackupButtonDelete: String { 
    return VectorL10n.tr("Vector", "settings_key_backup_button_delete") 
  }
  /// Restore from Backup
  public static var settingsKeyBackupButtonRestore: String { 
    return VectorL10n.tr("Vector", "settings_key_backup_button_restore") 
  }
  /// Are you sure? You will lose your encrypted messages if your keys are not backed up properly.
  public static var settingsKeyBackupDeleteConfirmationPromptMsg: String { 
    return VectorL10n.tr("Vector", "settings_key_backup_delete_confirmation_prompt_msg") 
  }
  /// Delete Backup
  public static var settingsKeyBackupDeleteConfirmationPromptTitle: String { 
    return VectorL10n.tr("Vector", "settings_key_backup_delete_confirmation_prompt_title") 
  }
  /// Encrypted messages are secured with end-to-end encryption. Only you and the recipient(s) have the keys to read these messages.
  public static var settingsKeyBackupInfo: String { 
    return VectorL10n.tr("Vector", "settings_key_backup_info") 
  }
  /// Algorithm: %@
  public static func settingsKeyBackupInfoAlgorithm(_ p1: String) -> String {
    return VectorL10n.tr("Vector", "settings_key_backup_info_algorithm", p1)
  }
  /// Checking…
  public static var settingsKeyBackupInfoChecking: String { 
    return VectorL10n.tr("Vector", "settings_key_backup_info_checking") 
  }
  /// Your keys are not being backed up from this session.
  public static var settingsKeyBackupInfoNone: String { 
    return VectorL10n.tr("Vector", "settings_key_backup_info_none") 
  }
  /// This session is not backing up your keys, but you do have an existing backup you can restore from and add to going forward.
  public static var settingsKeyBackupInfoNotValid: String { 
    return VectorL10n.tr("Vector", "settings_key_backup_info_not_valid") 
  }
  /// Backing up %@ keys…
  public static func settingsKeyBackupInfoProgress(_ p1: String) -> String {
    return VectorL10n.tr("Vector", "settings_key_backup_info_progress", p1)
  }
  /// All keys backed up
  public static var settingsKeyBackupInfoProgressDone: String { 
    return VectorL10n.tr("Vector", "settings_key_backup_info_progress_done") 
  }
  /// Back up your keys before signing out to avoid losing them.
  public static var settingsKeyBackupInfoSignoutWarning: String { 
    return VectorL10n.tr("Vector", "settings_key_backup_info_signout_warning") 
  }
  /// Backup has an invalid signature from %@
  public static func settingsKeyBackupInfoTrustSignatureInvalidDeviceUnverified(_ p1: String) -> String {
    return VectorL10n.tr("Vector", "settings_key_backup_info_trust_signature_invalid_device_unverified", p1)
  }
  /// Backup has an invalid signature from %@
  public static func settingsKeyBackupInfoTrustSignatureInvalidDeviceVerified(_ p1: String) -> String {
    return VectorL10n.tr("Vector", "settings_key_backup_info_trust_signature_invalid_device_verified", p1)
  }
  /// Backup has a signature from session with ID: %@
  public static func settingsKeyBackupInfoTrustSignatureUnknown(_ p1: String) -> String {
    return VectorL10n.tr("Vector", "settings_key_backup_info_trust_signature_unknown", p1)
  }
  /// Backup has a valid signature from this session
  public static var settingsKeyBackupInfoTrustSignatureValid: String { 
    return VectorL10n.tr("Vector", "settings_key_backup_info_trust_signature_valid") 
  }
  /// Backup has a signature from %@
  public static func settingsKeyBackupInfoTrustSignatureValidDeviceUnverified(_ p1: String) -> String {
    return VectorL10n.tr("Vector", "settings_key_backup_info_trust_signature_valid_device_unverified", p1)
  }
  /// Backup has a valid signature from %@
  public static func settingsKeyBackupInfoTrustSignatureValidDeviceVerified(_ p1: String) -> String {
    return VectorL10n.tr("Vector", "settings_key_backup_info_trust_signature_valid_device_verified", p1)
  }
  /// This session is backing up your keys.
  public static var settingsKeyBackupInfoValid: String { 
    return VectorL10n.tr("Vector", "settings_key_backup_info_valid") 
  }
  /// Key Backup Version: %@
  public static func settingsKeyBackupInfoVersion(_ p1: String) -> String {
    return VectorL10n.tr("Vector", "settings_key_backup_info_version", p1)
  }
  /// LABS
  public static var settingsLabs: String { 
    return VectorL10n.tr("Vector", "settings_labs") 
  }
  /// Create conference calls with jitsi
  public static var settingsLabsCreateConferenceWithJitsi: String { 
    return VectorL10n.tr("Vector", "settings_labs_create_conference_with_jitsi") 
  }
  /// End-to-End Encryption
  public static var settingsLabsE2eEncryption: String { 
    return VectorL10n.tr("Vector", "settings_labs_e2e_encryption") 
  }
  /// To finish setting up encryption you must log in again.
  public static var settingsLabsE2eEncryptionPromptMessage: String { 
    return VectorL10n.tr("Vector", "settings_labs_e2e_encryption_prompt_message") 
  }
  /// Ring for group calls
  public static var settingsLabsEnableRingingForGroupCalls: String { 
    return VectorL10n.tr("Vector", "settings_labs_enable_ringing_for_group_calls") 
  }
  /// React to messages with emoji
  public static var settingsLabsMessageReaction: String { 
    return VectorL10n.tr("Vector", "settings_labs_message_reaction") 
  }
  /// Voice messages
  public static var settingsLabsVoiceMessages: String { 
    return VectorL10n.tr("Vector", "settings_labs_voice_messages") 
  }
  /// LINKS
  public static var settingsLinks: String { 
    return VectorL10n.tr("Vector", "settings_links") 
  }
  /// Mark all messages as read
  public static var settingsMarkAllAsRead: String { 
    return VectorL10n.tr("Vector", "settings_mark_all_as_read") 
  }
  /// Mentions and Keywords
  public static var settingsMentionsAndKeywords: String { 
    return VectorL10n.tr("Vector", "settings_mentions_and_keywords") 
  }
  /// You won’t get notifications for mentions & keywords in encrypted rooms on mobile.
  public static var settingsMentionsAndKeywordsEncryptionNotice: String { 
    return VectorL10n.tr("Vector", "settings_mentions_and_keywords_encryption_notice") 
  }
  /// Messages by a bot
  public static var settingsMessagesByABot: String { 
    return VectorL10n.tr("Vector", "settings_messages_by_a_bot") 
  }
  /// @room
  public static var settingsMessagesContainingAtRoom: String { 
    return VectorL10n.tr("Vector", "settings_messages_containing_at_room") 
  }
  /// My display name
  public static var settingsMessagesContainingDisplayName: String { 
    return VectorL10n.tr("Vector", "settings_messages_containing_display_name") 
  }
  /// Keywords
  public static var settingsMessagesContainingKeywords: String { 
    return VectorL10n.tr("Vector", "settings_messages_containing_keywords") 
  }
  /// My username
  public static var settingsMessagesContainingUserName: String { 
    return VectorL10n.tr("Vector", "settings_messages_containing_user_name") 
  }
  /// Add new Keyword
  public static var settingsNewKeyword: String { 
    return VectorL10n.tr("Vector", "settings_new_keyword") 
  }
  /// new password
  public static var settingsNewPassword: String { 
    return VectorL10n.tr("Vector", "settings_new_password") 
  }
  /// Night Mode
  public static var settingsNightMode: String { 
    return VectorL10n.tr("Vector", "settings_night_mode") 
  }
  /// NOTIFICATIONS
  public static var settingsNotifications: String { 
    return VectorL10n.tr("Vector", "settings_notifications") 
  }
  /// To enable notifications, go to your device settings.
  public static var settingsNotificationsDisabledAlertMessage: String { 
    return VectorL10n.tr("Vector", "settings_notifications_disabled_alert_message") 
  }
  /// Notifications disabled
  public static var settingsNotificationsDisabledAlertTitle: String { 
    return VectorL10n.tr("Vector", "settings_notifications_disabled_alert_title") 
  }
  /// Notify me for
  public static var settingsNotifyMeFor: String { 
    return VectorL10n.tr("Vector", "settings_notify_me_for") 
  }
  /// old password
  public static var settingsOldPassword: String { 
    return VectorL10n.tr("Vector", "settings_old_password") 
  }
  /// Olm Version %@
  public static func settingsOlmVersion(_ p1: String) -> String {
    return VectorL10n.tr("Vector", "settings_olm_version", p1)
  }
  /// Other
  public static var settingsOther: String { 
    return VectorL10n.tr("Vector", "settings_other") 
  }
  /// Your password has been updated
  public static var settingsPasswordUpdated: String { 
    return VectorL10n.tr("Vector", "settings_password_updated") 
  }
  /// Phone
  public static var settingsPhoneNumber: String { 
    return VectorL10n.tr("Vector", "settings_phone_number") 
  }
  /// Pin rooms with missed notifications
  public static var settingsPinRoomsWithMissedNotif: String { 
    return VectorL10n.tr("Vector", "settings_pin_rooms_with_missed_notif") 
  }
  /// Pin rooms with unread messages
  public static var settingsPinRoomsWithUnread: String { 
    return VectorL10n.tr("Vector", "settings_pin_rooms_with_unread") 
  }
  /// Privacy Policy
  public static var settingsPrivacyPolicy: String { 
    return VectorL10n.tr("Vector", "settings_privacy_policy") 
  }
  /// Profile Picture
  public static var settingsProfilePicture: String { 
    return VectorL10n.tr("Vector", "settings_profile_picture") 
  }
  /// Are you sure you want to remove the email address %@?
  public static func settingsRemoveEmailPromptMsg(_ p1: String) -> String {
    return VectorL10n.tr("Vector", "settings_remove_email_prompt_msg", p1)
  }
  /// Are you sure you want to remove the phone number %@?
  public static func settingsRemovePhonePromptMsg(_ p1: String) -> String {
    return VectorL10n.tr("Vector", "settings_remove_phone_prompt_msg", p1)
  }
  /// Confirmation
  public static var settingsRemovePromptTitle: String { 
    return VectorL10n.tr("Vector", "settings_remove_prompt_title") 
  }
  /// Report bug
  public static var settingsReportBug: String { 
    return VectorL10n.tr("Vector", "settings_report_bug") 
  }
  /// Room invitations
  public static var settingsRoomInvitations: String { 
    return VectorL10n.tr("Vector", "settings_room_invitations") 
  }
  /// Room upgrades
  public static var settingsRoomUpgrades: String { 
    return VectorL10n.tr("Vector", "settings_room_upgrades") 
  }
  /// SECURITY
  public static var settingsSecurity: String { 
    return VectorL10n.tr("Vector", "settings_security") 
  }
  /// Send anon crash & usage data
  public static var settingsSendCrashReport: String { 
    return VectorL10n.tr("Vector", "settings_send_crash_report") 
  }
  /// SENDING IMAGES AND VIDEOS
  public static var settingsSendingMedia: String { 
    return VectorL10n.tr("Vector", "settings_sending_media") 
  }
  /// Show decrypted content
  public static var settingsShowDecryptedContent: String { 
    return VectorL10n.tr("Vector", "settings_show_decrypted_content") 
  }
  /// Show NSFW public rooms
  public static var settingsShowNSFWPublicRooms: String { 
    return VectorL10n.tr("Vector", "settings_show_NSFW_public_rooms") 
  }
  /// Show website preview
  public static var settingsShowUrlPreviews: String { 
    return VectorL10n.tr("Vector", "settings_show_url_previews") 
  }
  /// Previews will only be shown in unencrypted rooms.
  public static var settingsShowUrlPreviewsDescription: String { 
    return VectorL10n.tr("Vector", "settings_show_url_previews_description") 
  }
  /// Sign Out
  public static var settingsSignOut: String { 
    return VectorL10n.tr("Vector", "settings_sign_out") 
  }
  /// Are you sure?
  public static var settingsSignOutConfirmation: String { 
    return VectorL10n.tr("Vector", "settings_sign_out_confirmation") 
  }
  /// You will lose your end-to-end encryption keys. That means you will no longer be able to read old messages in encrypted rooms on this device.
  public static var settingsSignOutE2eWarn: String { 
    return VectorL10n.tr("Vector", "settings_sign_out_e2e_warn") 
  }
  /// Surname
  public static var settingsSurname: String { 
    return VectorL10n.tr("Vector", "settings_surname") 
  }
  /// Terms & Conditions
  public static var settingsTermConditions: String { 
    return VectorL10n.tr("Vector", "settings_term_conditions") 
  }
  /// Third-party Notices
  public static var settingsThirdPartyNotices: String { 
    return VectorL10n.tr("Vector", "settings_third_party_notices") 
  }
  /// Manage which email addresses or phone numbers you can use to log in or recover your account here. Control who can find you in 
  public static var settingsThreePidsManagementInformationPart1: String { 
    return VectorL10n.tr("Vector", "settings_three_pids_management_information_part1") 
  }
  /// Discovery
  public static var settingsThreePidsManagementInformationPart2: String { 
    return VectorL10n.tr("Vector", "settings_three_pids_management_information_part2") 
  }
  /// .
  public static var settingsThreePidsManagementInformationPart3: String { 
    return VectorL10n.tr("Vector", "settings_three_pids_management_information_part3") 
  }
  /// Settings
  public static var settingsTitle: String { 
    return VectorL10n.tr("Vector", "settings_title") 
  }
  /// Language
  public static var settingsUiLanguage: String { 
    return VectorL10n.tr("Vector", "settings_ui_language") 
  }
  /// Theme
  public static var settingsUiTheme: String { 
    return VectorL10n.tr("Vector", "settings_ui_theme") 
  }
  /// Auto
  public static var settingsUiThemeAuto: String { 
    return VectorL10n.tr("Vector", "settings_ui_theme_auto") 
  }
  /// Black
  public static var settingsUiThemeBlack: String { 
    return VectorL10n.tr("Vector", "settings_ui_theme_black") 
  }
  /// Dark
  public static var settingsUiThemeDark: String { 
    return VectorL10n.tr("Vector", "settings_ui_theme_dark") 
  }
  /// Light
  public static var settingsUiThemeLight: String { 
    return VectorL10n.tr("Vector", "settings_ui_theme_light") 
  }
  /// "Auto" uses your device's "Invert Colours" settings
  public static var settingsUiThemePickerMessageInvertColours: String { 
    return VectorL10n.tr("Vector", "settings_ui_theme_picker_message_invert_colours") 
  }
  /// "Auto" matches your device's system theme
  public static var settingsUiThemePickerMessageMatchSystemTheme: String { 
    return VectorL10n.tr("Vector", "settings_ui_theme_picker_message_match_system_theme") 
  }
  /// Select a theme
  public static var settingsUiThemePickerTitle: String { 
    return VectorL10n.tr("Vector", "settings_ui_theme_picker_title") 
  }
  /// Show all messages from %@?
  public static func settingsUnignoreUser(_ p1: String) -> String {
    return VectorL10n.tr("Vector", "settings_unignore_user", p1)
  }
  /// USER INTERFACE
  public static var settingsUserInterface: String { 
    return VectorL10n.tr("Vector", "settings_user_interface") 
  }
  /// USER SETTINGS
  public static var settingsUserSettings: String { 
    return VectorL10n.tr("Vector", "settings_user_settings") 
  }
  /// Version %@
  public static func settingsVersion(_ p1: String) -> String {
    return VectorL10n.tr("Vector", "settings_version", p1)
  }
  /// Your Keywords
  public static var settingsYourKeywords: String { 
    return VectorL10n.tr("Vector", "settings_your_keywords") 
  }
  /// Login in the main app to share content
  public static var shareExtensionAuthPrompt: String { 
    return VectorL10n.tr("Vector", "share_extension_auth_prompt") 
  }
  /// Failed to send. Check in the main app the encryption settings for this room
  public static var shareExtensionFailedToEncrypt: String { 
    return VectorL10n.tr("Vector", "share_extension_failed_to_encrypt") 
  }
  /// Feedback
  public static var sideMenuActionFeedback: String { 
    return VectorL10n.tr("Vector", "side_menu_action_feedback") 
  }
  /// Help
  public static var sideMenuActionHelp: String { 
    return VectorL10n.tr("Vector", "side_menu_action_help") 
  }
  /// Invite friends
  public static var sideMenuActionInviteFriends: String { 
    return VectorL10n.tr("Vector", "side_menu_action_invite_friends") 
  }
  /// Settings
  public static var sideMenuActionSettings: String { 
    return VectorL10n.tr("Vector", "side_menu_action_settings") 
  }
  /// Version %@
  public static func sideMenuAppVersion(_ p1: String) -> String {
    return VectorL10n.tr("Vector", "side_menu_app_version", p1)
  }
  /// Left panel
  public static var sideMenuRevealActionAccessibilityLabel: String { 
    return VectorL10n.tr("Vector", "side_menu_reveal_action_accessibility_label") 
  }
  /// Sign out
  public static var signOutExistingKeyBackupAlertSignOutAction: String { 
    return VectorL10n.tr("Vector", "sign_out_existing_key_backup_alert_sign_out_action") 
  }
  /// Are you sure you want to sign out?
  public static var signOutExistingKeyBackupAlertTitle: String { 
    return VectorL10n.tr("Vector", "sign_out_existing_key_backup_alert_title") 
  }
  /// I'll wait
  public static var signOutKeyBackupInProgressAlertCancelAction: String { 
    return VectorL10n.tr("Vector", "sign_out_key_backup_in_progress_alert_cancel_action") 
  }
  /// I don't want my encrypted messages
  public static var signOutKeyBackupInProgressAlertDiscardKeyBackupAction: String { 
    return VectorL10n.tr("Vector", "sign_out_key_backup_in_progress_alert_discard_key_backup_action") 
  }
  /// Key backup in progress. If you sign out now you’ll lose access to your encrypted messages.
  public static var signOutKeyBackupInProgressAlertTitle: String { 
    return VectorL10n.tr("Vector", "sign_out_key_backup_in_progress_alert_title") 
  }
  /// I don't want my encrypted messages
  public static var signOutNonExistingKeyBackupAlertDiscardKeyBackupAction: String { 
    return VectorL10n.tr("Vector", "sign_out_non_existing_key_backup_alert_discard_key_backup_action") 
  }
  /// Start using Secure Backup
  public static var signOutNonExistingKeyBackupAlertSetupSecureBackupAction: String { 
    return VectorL10n.tr("Vector", "sign_out_non_existing_key_backup_alert_setup_secure_backup_action") 
  }
  /// You’ll lose access to your encrypted messages if you sign out now
  public static var signOutNonExistingKeyBackupAlertTitle: String { 
    return VectorL10n.tr("Vector", "sign_out_non_existing_key_backup_alert_title") 
  }
  /// Backup
  public static var signOutNonExistingKeyBackupSignOutConfirmationAlertBackupAction: String { 
    return VectorL10n.tr("Vector", "sign_out_non_existing_key_backup_sign_out_confirmation_alert_backup_action") 
  }
  /// You'll lose access to your encrypted messages unless you back up your keys before signing out.
  public static var signOutNonExistingKeyBackupSignOutConfirmationAlertMessage: String { 
    return VectorL10n.tr("Vector", "sign_out_non_existing_key_backup_sign_out_confirmation_alert_message") 
  }
  /// Sign out
  public static var signOutNonExistingKeyBackupSignOutConfirmationAlertSignOutAction: String { 
    return VectorL10n.tr("Vector", "sign_out_non_existing_key_backup_sign_out_confirmation_alert_sign_out_action") 
  }
  /// You'll lose your encrypted messages
  public static var signOutNonExistingKeyBackupSignOutConfirmationAlertTitle: String { 
    return VectorL10n.tr("Vector", "sign_out_non_existing_key_backup_sign_out_confirmation_alert_title") 
  }
  /// Skip
  public static var skip: String { 
    return VectorL10n.tr("Vector", "skip") 
  }
  /// Continue with %@
  public static func socialLoginButtonTitleContinue(_ p1: String) -> String {
    return VectorL10n.tr("Vector", "social_login_button_title_continue", p1)
  }
  /// Sign In with %@
  public static func socialLoginButtonTitleSignIn(_ p1: String) -> String {
    return VectorL10n.tr("Vector", "social_login_button_title_sign_in", p1)
  }
  /// Sign Up with %@
  public static func socialLoginButtonTitleSignUp(_ p1: String) -> String {
    return VectorL10n.tr("Vector", "social_login_button_title_sign_up", p1)
  }
  /// Continue with
  public static var socialLoginListTitleContinue: String { 
    return VectorL10n.tr("Vector", "social_login_list_title_continue") 
  }
  /// Or
  public static var socialLoginListTitleSignIn: String { 
    return VectorL10n.tr("Vector", "social_login_list_title_sign_in") 
  }
  /// Or
  public static var socialLoginListTitleSignUp: String { 
    return VectorL10n.tr("Vector", "social_login_list_title_sign_up") 
  }
  /// BETA
  public static var spaceBetaAnnounceBadge: String { 
    return VectorL10n.tr("Vector", "space_beta_announce_badge") 
  }
  /// Spaces are a new way to group rooms and people. They’re not on iOS yet, but you can use them now on Web and Desktop.
  public static var spaceBetaAnnounceInformation: String { 
    return VectorL10n.tr("Vector", "space_beta_announce_information") 
  }
  /// The new version of communities
  public static var spaceBetaAnnounceSubtitle: String { 
    return VectorL10n.tr("Vector", "space_beta_announce_subtitle") 
  }
  /// Spaces are coming soon
  public static var spaceBetaAnnounceTitle: String { 
    return VectorL10n.tr("Vector", "space_beta_announce_title") 
  }
  /// Spaces are a new way to group rooms and people.\n\nThey’ll be here soon. For now, if you join one on another platform, you will be able to access any rooms you join here.
  public static var spaceFeatureUnavailableInformation: String { 
    return VectorL10n.tr("Vector", "space_feature_unavailable_information") 
  }
  /// Spaces aren't on iOS yet, but you can use them now on Web and Desktop
  public static var spaceFeatureUnavailableSubtitle: String { 
    return VectorL10n.tr("Vector", "space_feature_unavailable_subtitle") 
  }
  /// Spaces aren’t here yet
  public static var spaceFeatureUnavailableTitle: String { 
    return VectorL10n.tr("Vector", "space_feature_unavailable_title") 
  }
  /// Start
  public static var start: String { 
    return VectorL10n.tr("Vector", "start") 
  }
  /// Element is a new type of messenger and collaboration app that:\n\n1. Puts you in control to preserve your privacy\n2. Lets you communicate with anyone in the Matrix network, and even beyond by integrating with apps such as Slack\n3. Protects you from advertising, datamining, backdoors and walled gardens\n4. Secures you through end-to-end encryption, with cross-signing to verify others\n\nElement is completely different from other messaging and collaboration apps because it is decentralised and open source.\n\nElement lets you self-host - or choose a host - so that you have privacy, ownership and control of your data and conversations. It gives you access to an open network; so you’re not just stuck speaking to other Element users only. And it is very secure.\n\nElement is able to do all this because it operates on Matrix - the standard for open, decentralised communication. \n\nElement puts you in control by letting you choose who hosts your conversations. From the Element app, you can choose to host in different ways:\n\n1. Get a free account on the matrix.org public server\n2. Self-host your account by running a server on your own hardware\n3. Sign up for an account on a custom server by simply subscribing to the Element Matrix Services hosting platform\n\nWhy choose Element?\n\nOWN YOUR DATA: You decide where to keep your data and messages. You own it and control it, not some MEGACORP that mines your data or gives access to third parties.\n\nOPEN MESSAGING AND COLLABORATION: You can chat with anyone else in the Matrix network, whether they’re using Element or another Matrix app, and even if they are using a different messaging system of the likes of Slack, IRC or XMPP.\n\nSUPER-SECURE: Real end-to-end encryption (only those in the conversation can decrypt messages), and cross-signing to verify the devices of conversation participants.\n\nCOMPLETE COMMUNICATION: Messaging, voice and video calls, file sharing, screen sharing and a whole bunch of integrations, bots and widgets. Build rooms, communities, stay in touch and get things done.\n\nEVERYWHERE YOU ARE: Stay in touch wherever you are with fully synchronised message history across all your devices and on the web at https://element.io/app.
  public static var storeFullDescription: String { 
    return VectorL10n.tr("Vector", "store_full_description") 
  }
  /// Privacy-preserving chat and collaboration app, on an open network. Decentralised to put you in control. No datamining, no backdoors and no third party access.
  public static var storePromotionalText: String { 
    return VectorL10n.tr("Vector", "store_promotional_text") 
  }
  /// Secure decentralised chat/VoIP
  public static var storeShortDescription: String { 
    return VectorL10n.tr("Vector", "store_short_description") 
  }
  /// Switch
  public static var `switch`: String { 
    return VectorL10n.tr("Vector", "switch") 
  }
  /// Favourites
  public static var titleFavourites: String { 
    return VectorL10n.tr("Vector", "title_favourites") 
  }
  /// Communities
  public static var titleGroups: String { 
    return VectorL10n.tr("Vector", "title_groups") 
  }
  /// Home
  public static var titleHome: String { 
    return VectorL10n.tr("Vector", "title_home") 
  }
  /// People
  public static var titlePeople: String { 
    return VectorL10n.tr("Vector", "title_people") 
  }
  /// Rooms
  public static var titleRooms: String { 
    return VectorL10n.tr("Vector", "title_rooms") 
  }
  /// Today
  public static var today: String { 
    return VectorL10n.tr("Vector", "today") 
  }
  /// This room contains unknown sessions which have not been verified.\nThis means there is no guarantee that the sessions belong to the users they claim to.\nWe recommend you go through the verification process for each session before continuing, but you can resend the message without verifying if you prefer.
  public static var unknownDevicesAlert: String { 
    return VectorL10n.tr("Vector", "unknown_devices_alert") 
  }
  /// Room contains unknown sessions
  public static var unknownDevicesAlertTitle: String { 
    return VectorL10n.tr("Vector", "unknown_devices_alert_title") 
  }
  /// Answer Anyway
  public static var unknownDevicesAnswerAnyway: String { 
    return VectorL10n.tr("Vector", "unknown_devices_answer_anyway") 
  }
  /// Call Anyway
  public static var unknownDevicesCallAnyway: String { 
    return VectorL10n.tr("Vector", "unknown_devices_call_anyway") 
  }
  /// Send Anyway
  public static var unknownDevicesSendAnyway: String { 
    return VectorL10n.tr("Vector", "unknown_devices_send_anyway") 
  }
  /// Unknown sessions
  public static var unknownDevicesTitle: String { 
    return VectorL10n.tr("Vector", "unknown_devices_title") 
  }
  /// Verify…
  public static var unknownDevicesVerify: String { 
    return VectorL10n.tr("Vector", "unknown_devices_verify") 
  }
  /// Change user avatar
  public static var userAvatarViewAccessibilityHint: String { 
    return VectorL10n.tr("Vector", "user_avatar_view_accessibility_hint") 
  }
  /// avatar
  public static var userAvatarViewAccessibilityLabel: String { 
    return VectorL10n.tr("Vector", "user_avatar_view_accessibility_label") 
  }
  /// If you didn’t sign in to this session, your account may be compromised.
  public static var userVerificationSessionDetailsAdditionalInformationUntrustedCurrentUser: String { 
    return VectorL10n.tr("Vector", "user_verification_session_details_additional_information_untrusted_current_user") 
  }
  /// Until this user trusts this session, messages sent to and from it are labelled with warnings. Alternatively, you can manually verify it.
  public static var userVerificationSessionDetailsAdditionalInformationUntrustedOtherUser: String { 
    return VectorL10n.tr("Vector", "user_verification_session_details_additional_information_untrusted_other_user") 
  }
  /// This session is trusted for secure messaging because you verified it:
  public static var userVerificationSessionDetailsInformationTrustedCurrentUser: String { 
    return VectorL10n.tr("Vector", "user_verification_session_details_information_trusted_current_user") 
  }
  /// This session is trusted for secure messaging because 
  public static var userVerificationSessionDetailsInformationTrustedOtherUserPart1: String { 
    return VectorL10n.tr("Vector", "user_verification_session_details_information_trusted_other_user_part1") 
  }
  ///  verified it:
  public static var userVerificationSessionDetailsInformationTrustedOtherUserPart2: String { 
    return VectorL10n.tr("Vector", "user_verification_session_details_information_trusted_other_user_part2") 
  }
  /// Verify this session to mark it as trusted & grant it access to encrypted messages:
  public static var userVerificationSessionDetailsInformationUntrustedCurrentUser: String { 
    return VectorL10n.tr("Vector", "user_verification_session_details_information_untrusted_current_user") 
  }
  ///  signed in using a new session:
  public static var userVerificationSessionDetailsInformationUntrustedOtherUser: String { 
    return VectorL10n.tr("Vector", "user_verification_session_details_information_untrusted_other_user") 
  }
  /// Trusted
  public static var userVerificationSessionDetailsTrustedTitle: String { 
    return VectorL10n.tr("Vector", "user_verification_session_details_trusted_title") 
  }
  /// Not Trusted
  public static var userVerificationSessionDetailsUntrustedTitle: String { 
    return VectorL10n.tr("Vector", "user_verification_session_details_untrusted_title") 
  }
  /// Interactively Verify
  public static var userVerificationSessionDetailsVerifyActionCurrentUser: String { 
    return VectorL10n.tr("Vector", "user_verification_session_details_verify_action_current_user") 
  }
  /// Manually Verify by Text
  public static var userVerificationSessionDetailsVerifyActionCurrentUserManually: String { 
    return VectorL10n.tr("Vector", "user_verification_session_details_verify_action_current_user_manually") 
  }
  /// Manually verify
  public static var userVerificationSessionDetailsVerifyActionOtherUser: String { 
    return VectorL10n.tr("Vector", "user_verification_session_details_verify_action_other_user") 
  }
  /// Messages with this user in this room are end-to-end encrypted and can’t be read by third parties.
  public static var userVerificationSessionsListInformation: String { 
    return VectorL10n.tr("Vector", "user_verification_sessions_list_information") 
  }
  /// Trusted
  public static var userVerificationSessionsListSessionTrusted: String { 
    return VectorL10n.tr("Vector", "user_verification_sessions_list_session_trusted") 
  }
  /// Not trusted
  public static var userVerificationSessionsListSessionUntrusted: String { 
    return VectorL10n.tr("Vector", "user_verification_sessions_list_session_untrusted") 
  }
  /// Sessions
  public static var userVerificationSessionsListTableTitle: String { 
    return VectorL10n.tr("Vector", "user_verification_sessions_list_table_title") 
  }
  /// Trusted
  public static var userVerificationSessionsListUserTrustLevelTrustedTitle: String { 
    return VectorL10n.tr("Vector", "user_verification_sessions_list_user_trust_level_trusted_title") 
  }
  /// Unknown
  public static var userVerificationSessionsListUserTrustLevelUnknownTitle: String { 
    return VectorL10n.tr("Vector", "user_verification_sessions_list_user_trust_level_unknown_title") 
  }
  /// Warning
  public static var userVerificationSessionsListUserTrustLevelWarningTitle: String { 
    return VectorL10n.tr("Vector", "user_verification_sessions_list_user_trust_level_warning_title") 
  }
  /// To be secure, do this in person or use another way to communicate.
  public static var userVerificationStartAdditionalInformation: String { 
    return VectorL10n.tr("Vector", "user_verification_start_additional_information") 
  }
  /// For extra security, verify 
  public static var userVerificationStartInformationPart1: String { 
    return VectorL10n.tr("Vector", "user_verification_start_information_part1") 
  }
  ///  by checking a one-time code on both your devices.
  public static var userVerificationStartInformationPart2: String { 
    return VectorL10n.tr("Vector", "user_verification_start_information_part2") 
  }
  /// Start verification
  public static var userVerificationStartVerifyAction: String { 
    return VectorL10n.tr("Vector", "user_verification_start_verify_action") 
  }
  /// Waiting for %@…
  public static func userVerificationStartWaitingPartner(_ p1: String) -> String {
    return VectorL10n.tr("Vector", "user_verification_start_waiting_partner", p1)
  }
  /// We are no longer supporting %@ on iOS %@. To continue using %@ to its full potential, we advise you to upgrade your version of iOS.
  public static func versionCheckBannerSubtitleDeprecated(_ p1: String, _ p2: String, _ p3: String) -> String {
    return VectorL10n.tr("Vector", "version_check_banner_subtitle_deprecated", p1, p2, p3)
  }
  /// We will soon be ending support for %@ on iOS %@. To continue using %@ to its full potential, we advise you to upgrade your version of iOS.
  public static func versionCheckBannerSubtitleSupported(_ p1: String, _ p2: String, _ p3: String) -> String {
    return VectorL10n.tr("Vector", "version_check_banner_subtitle_supported", p1, p2, p3)
  }
  /// We’re no longer supporting iOS %@
  public static func versionCheckBannerTitleDeprecated(_ p1: String) -> String {
    return VectorL10n.tr("Vector", "version_check_banner_title_deprecated", p1)
  }
  /// We’re ending support for iOS %@
  public static func versionCheckBannerTitleSupported(_ p1: String) -> String {
    return VectorL10n.tr("Vector", "version_check_banner_title_supported", p1)
  }
  /// Find out how
  public static var versionCheckModalActionTitleDeprecated: String { 
    return VectorL10n.tr("Vector", "version_check_modal_action_title_deprecated") 
  }
  /// Got it
  public static var versionCheckModalActionTitleSupported: String { 
    return VectorL10n.tr("Vector", "version_check_modal_action_title_supported") 
  }
  /// We've been working on enhancing %@ for a faster and more polished experience. Unfortunately your current version of iOS is not  compatible with some of those fixes and is no longer supported.\nWe're advising you to upgrade your operating system to use %@ to its full potential.
  public static func versionCheckModalSubtitleDeprecated(_ p1: String, _ p2: String) -> String {
    return VectorL10n.tr("Vector", "version_check_modal_subtitle_deprecated", p1, p2)
  }
  /// We've been working on enhancing %@ for a faster and more polished experience. Unfortunately your current version of iOS is not compatible with some of those fixes and will no longer be supported.\nWe're advising you to upgrade your operating system to use %@ to its full potential.
  public static func versionCheckModalSubtitleSupported(_ p1: String, _ p2: String) -> String {
    return VectorL10n.tr("Vector", "version_check_modal_subtitle_supported", p1, p2)
  }
  /// We’re no longer supporting iOS %@
  public static func versionCheckModalTitleDeprecated(_ p1: String) -> String {
    return VectorL10n.tr("Vector", "version_check_modal_title_deprecated", p1)
  }
  /// We’re ending support for iOS %@
  public static func versionCheckModalTitleSupported(_ p1: String) -> String {
    return VectorL10n.tr("Vector", "version_check_modal_title_supported", p1)
  }
  /// Video
  public static var video: String { 
    return VectorL10n.tr("Vector", "video") 
  }
  /// View
  public static var view: String { 
    return VectorL10n.tr("Vector", "view") 
  }
  /// Voice
  public static var voice: String { 
    return VectorL10n.tr("Vector", "voice") 
  }
  /// Voice message
  public static var voiceMessageLockScreenPlaceholder: String { 
    return VectorL10n.tr("Vector", "voice_message_lock_screen_placeholder") 
  }
  /// Hold to record, release to send
  public static var voiceMessageReleaseToSend: String { 
    return VectorL10n.tr("Vector", "voice_message_release_to_send") 
  }
  /// %@s left
  public static func voiceMessageRemainingRecordingTime(_ p1: String) -> String {
    return VectorL10n.tr("Vector", "voice_message_remaining_recording_time", p1)
  }
  /// Tap on your recording to stop or listen
  public static var voiceMessageStopLockedModeRecording: String { 
    return VectorL10n.tr("Vector", "voice_message_stop_locked_mode_recording") 
  }
  /// Warning
  public static var warning: String { 
    return VectorL10n.tr("Vector", "warning") 
  }
  /// Widget creation has failed
  public static var widgetCreationFailure: String { 
    return VectorL10n.tr("Vector", "widget_creation_failure") 
  }
  /// Failed to send request.
  public static var widgetIntegrationFailedToSendRequest: String { 
    return VectorL10n.tr("Vector", "widget_integration_failed_to_send_request") 
  }
  /// You need to enable Integration Manager in settings
  public static var widgetIntegrationManagerDisabled: String { 
    return VectorL10n.tr("Vector", "widget_integration_manager_disabled") 
  }
  /// Missing room_id in request.
  public static var widgetIntegrationMissingRoomId: String { 
    return VectorL10n.tr("Vector", "widget_integration_missing_room_id") 
  }
  /// Missing user_id in request.
  public static var widgetIntegrationMissingUserId: String { 
    return VectorL10n.tr("Vector", "widget_integration_missing_user_id") 
  }
  /// You are not in this room.
  public static var widgetIntegrationMustBeInRoom: String { 
    return VectorL10n.tr("Vector", "widget_integration_must_be_in_room") 
  }
  /// You need to be able to invite users to do that.
  public static var widgetIntegrationNeedToBeAbleToInvite: String { 
    return VectorL10n.tr("Vector", "widget_integration_need_to_be_able_to_invite") 
  }
  /// You do not have permission to do that in this room.
  public static var widgetIntegrationNoPermissionInRoom: String { 
    return VectorL10n.tr("Vector", "widget_integration_no_permission_in_room") 
  }
  /// Power level must be positive integer.
  public static var widgetIntegrationPositivePowerLevel: String { 
    return VectorL10n.tr("Vector", "widget_integration_positive_power_level") 
  }
  /// This room is not recognised.
  public static var widgetIntegrationRoomNotRecognised: String { 
    return VectorL10n.tr("Vector", "widget_integration_room_not_recognised") 
  }
  /// Room %@ is not visible.
  public static func widgetIntegrationRoomNotVisible(_ p1: String) -> String {
    return VectorL10n.tr("Vector", "widget_integration_room_not_visible", p1)
  }
  /// Unable to create widget.
  public static var widgetIntegrationUnableToCreate: String { 
    return VectorL10n.tr("Vector", "widget_integration_unable_to_create") 
  }
  /// Failed to connect to integrations server
  public static var widgetIntegrationsServerFailedToConnect: String { 
    return VectorL10n.tr("Vector", "widget_integrations_server_failed_to_connect") 
  }
  /// Open in browser
  public static var widgetMenuOpenOutside: String { 
    return VectorL10n.tr("Vector", "widget_menu_open_outside") 
  }
  /// Refresh
  public static var widgetMenuRefresh: String { 
    return VectorL10n.tr("Vector", "widget_menu_refresh") 
  }
  /// Remove for everyone
  public static var widgetMenuRemove: String { 
    return VectorL10n.tr("Vector", "widget_menu_remove") 
  }
  /// Revoke access for me
  public static var widgetMenuRevokePermission: String { 
    return VectorL10n.tr("Vector", "widget_menu_revoke_permission") 
  }
  /// No integrations server configured
  public static var widgetNoIntegrationsServerConfigured: String { 
    return VectorL10n.tr("Vector", "widget_no_integrations_server_configured") 
  }
  /// You need permission to manage widgets in this room
  public static var widgetNoPowerToManage: String { 
    return VectorL10n.tr("Vector", "widget_no_power_to_manage") 
  }
  /// Manage integrations…
  public static var widgetPickerManageIntegrations: String { 
    return VectorL10n.tr("Vector", "widget_picker_manage_integrations") 
  }
  /// Integrations
  public static var widgetPickerTitle: String { 
    return VectorL10n.tr("Vector", "widget_picker_title") 
  }
  /// You don't currently have any stickerpacks enabled.
  public static var widgetStickerPickerNoStickerpacksAlert: String { 
    return VectorL10n.tr("Vector", "widget_sticker_picker_no_stickerpacks_alert") 
  }
  /// Add some now?
  public static var widgetStickerPickerNoStickerpacksAlertAddNow: String { 
    return VectorL10n.tr("Vector", "widget_sticker_picker_no_stickerpacks_alert_add_now") 
  }
  /// Yesterday
  public static var yesterday: String { 
    return VectorL10n.tr("Vector", "yesterday") 
  }
  /// You
  public static var you: String { 
    return VectorL10n.tr("Vector", "you") 
  }
}
// swiftlint:enable function_parameter_count identifier_name line_length type_body_length

// MARK: - Implementation Details

extension VectorL10n {
  static func tr(_ table: String, _ key: String, _ args: CVarArg...) -> String {
    let format = NSLocalizedString(key, tableName: table, bundle: Bundle(for: BundleToken.self), comment: "")
    let locale: Locale
    if let providedLocale = LocaleProvider.locale {
      locale = providedLocale
    } else {
      locale = Locale.current
    }        

      return String(format: format, locale: locale, arguments: args)
    }
}

private final class BundleToken {}<|MERGE_RESOLUTION|>--- conflicted
+++ resolved
@@ -1139,19 +1139,13 @@
   public static var doNotAskAgain: String { 
     return VectorL10n.tr("Vector", "do_not_ask_again") 
   }
-<<<<<<< HEAD
+  /// Done
+  public static var done: String { 
+    return VectorL10n.tr("Vector", "done") 
+  }
   /// %@ now supports end-to-end encryption but you need to log in again to enable it.\n\nYou can do it now or later from the application settings.
   public static func e2eEnablingOnAppUpdate(_ p1: String) -> String {
     return VectorL10n.tr("Vector", "e2e_enabling_on_app_update", p1)
-=======
-  /// Done
-  internal static var done: String { 
-    return VectorL10n.tr("Vector", "done") 
-  }
-  /// Element now supports end-to-end encryption but you need to log in again to enable it.\n\nYou can do it now or later from the application settings.
-  internal static var e2eEnablingOnAppUpdate: String { 
-    return VectorL10n.tr("Vector", "e2e_enabling_on_app_update") 
->>>>>>> 616e47de
   }
   /// A new secure message key backup has been detected.\n\nIf this wasn’t you, set a new Security Phrase in Settings.
   public static var e2eKeyBackupWrongVersion: String { 
