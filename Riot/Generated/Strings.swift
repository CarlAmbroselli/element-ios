--- conflicted
+++ resolved
@@ -2451,15 +2451,13 @@
   public static var roomAccessibilitySearch: String { 
     return VectorL10n.tr("Vector", "room_accessibility_search") 
   }
-<<<<<<< HEAD
+  /// More
+  public static var roomAccessibilityThreadMore: String { 
+    return VectorL10n.tr("Vector", "room_accessibility_thread_more") 
+  }
   /// Threads
   public static var roomAccessibilityThreads: String { 
     return VectorL10n.tr("Vector", "room_accessibility_threads") 
-=======
-  /// More
-  public static var roomAccessibilityThreadMore: String { 
-    return VectorL10n.tr("Vector", "room_accessibility_thread_more") 
->>>>>>> 415cf368
   }
   /// Upload
   public static var roomAccessibilityUpload: String { 
