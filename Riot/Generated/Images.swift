--- conflicted
+++ resolved
@@ -198,17 +198,14 @@
     internal static let sideMenuNotifIcon = ImageAsset(name: "side_menu_notif_icon")
     internal static let featureUnavaibleArtwork = ImageAsset(name: "feature_unavaible_artwork")
     internal static let featureUnavaibleArtworkDark = ImageAsset(name: "feature_unavaible_artwork_dark")
-<<<<<<< HEAD
     internal static let spaceCreationCamera = ImageAsset(name: "space_creation_camera")
     internal static let spaceCreationPrivate = ImageAsset(name: "space_creation_private")
     internal static let spaceCreationPublic = ImageAsset(name: "space_creation_public")
     internal static let spaceHomeIconDark = ImageAsset(name: "space_home_icon_dark")
     internal static let spaceHomeIconLight = ImageAsset(name: "space_home_icon_light")
-=======
     internal static let spaceAddRoom = ImageAsset(name: "space_add_room")
     internal static let spaceHomeIcon = ImageAsset(name: "space_home_icon")
     internal static let spaceInviteUser = ImageAsset(name: "space_invite_user")
->>>>>>> 7242043f
     internal static let spaceMenuClose = ImageAsset(name: "space_menu_close")
     internal static let spaceMenuLeave = ImageAsset(name: "space_menu_leave")
     internal static let spaceMenuMembers = ImageAsset(name: "space_menu_members")
