--- conflicted
+++ resolved
@@ -1002,56 +1002,9 @@
 
 - (void)application:(UIApplication *)application didReceiveLocalNotification:(UILocalNotification *)notification
 {
-<<<<<<< HEAD
+    NSLog(@"[AppDelegate] didReceiveLocalNotification: applicationState: %@", @([UIApplication sharedApplication].applicationState));
+    
     NSString* roomId = notification.userInfo[@"room_id"];
-=======
-    NSUInteger len = ((deviceToken.length > 8) ? 8 : deviceToken.length / 2);
-    NSLog(@"[AppDelegate] Got APNS token! (%@ ...)", [deviceToken subdataWithRange:NSMakeRange(0, len)]);
-    
-    MXKAccountManager* accountManager = [MXKAccountManager sharedManager];
-    [accountManager setApnsDeviceToken:deviceToken];
-    
-    isAPNSRegistered = YES;
-    
-    if (self.registrationForRemoteNotificationsCompletion)
-    {
-        self.registrationForRemoteNotificationsCompletion(nil);
-        self.registrationForRemoteNotificationsCompletion = nil;
-    }
-}
-
-- (void)application:(UIApplication*)app didFailToRegisterForRemoteNotificationsWithError:(NSError*)error
-{
-    NSLog(@"[AppDelegate] Failed to register for APNS: %@", error);
-    
-    if (self.registrationForRemoteNotificationsCompletion)
-    {
-        self.registrationForRemoteNotificationsCompletion(error);
-        self.registrationForRemoteNotificationsCompletion = nil;
-    }
-}
-
-- (void)cancelBackgroundSync
-{
-    if (_completionHandler)
-    {
-        _completionHandler(UIBackgroundFetchResultNoData);
-        _completionHandler = nil;
-    }
-}
-
-- (void)application:(UIApplication*)application didReceiveRemoteNotification:(NSDictionary*)userInfo fetchCompletionHandler:(void (^)(UIBackgroundFetchResult))completionHandler
-{
-    NSLog(@"[AppDelegate] didReceiveRemoteNotification: applicationState: %@", @([UIApplication sharedApplication].applicationState));
-
-#ifdef DEBUG
-    // log the full userInfo only in DEBUG
-    NSLog(@"[AppDelegate] didReceiveRemoteNotification: %@", userInfo);
-#endif
-    
-    // Look for the room id
-    NSString* roomId = [userInfo objectForKey:@"room_id"];
->>>>>>> 781fd997
     if (roomId.length)
     {
         // TODO retrieve the right matrix session
@@ -1090,21 +1043,6 @@
             NSLog(@"[AppDelegate] didReceiveLocalNotification : no linked session / account has been found.");
         }
     }
-<<<<<<< HEAD
-=======
-
-    // Possible workaround for https://github.com/vector-im/riot-ios/issues/1522
-    // iOS 11 ignores us when we say that we will not display a local notification
-    // making the app crash in background.
-    // So, try to send the information a bit later with a dispatch_async :/
-    NSLog(@"[AppDelegate] didReceiveRemoteNotification: BEFORE completionHandler #1");
-    dispatch_async(dispatch_get_main_queue(), ^{
-
-        NSLog(@"[AppDelegate] didReceiveRemoteNotification: BEFORE completionHandler #2");
-        completionHandler(UIBackgroundFetchResultNoData);
-        NSLog(@"[AppDelegate] didReceiveRemoteNotification: AFTER completionHandler");
-    });
->>>>>>> 781fd997
 }
 
 - (void)pushRegistry:(PKPushRegistry *)registry didUpdatePushCredentials:(PKPushCredentials *)credentials forType:(PKPushType)type
