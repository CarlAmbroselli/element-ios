--- conflicted
+++ resolved
@@ -63,11 +63,8 @@
 "switch" = "Switch";
 "more" = "More";
 "less" = "Less";
-<<<<<<< HEAD
 "open" = "Open";
-=======
 "done" = "Done";
->>>>>>> 616e47de
 
 // Call Bar
 "callbar_only_single_active" = "Tap to return to the call (%@)";
