--- conflicted
+++ resolved
@@ -298,11 +298,8 @@
 
 "settings_user_settings" = "USER SETTINGS";
 "settings_notifications_settings" = "NOTIFICATION SETTINGS";
-<<<<<<< HEAD
 "settings_calls_settings" = "CALLS";
-=======
 "settings_user_interface" = "USER INTERFACE";
->>>>>>> f093420f
 "settings_ignored_users" = "IGNORED USERS";
 "settings_contacts" = "LOCAL CONTACTS";
 "settings_advanced" = "ADVANCED";
@@ -343,14 +340,11 @@
 //"settings_join_leave_rooms" = "When people join or leave rooms";
 //"settings_call_invitations" = "Call invitations";
 
-<<<<<<< HEAD
 "settings_enable_callkit" = "Integrated calling";
 "settings_callkit_info" = "Receive incoming calls on your lock screen. See your Riot calls in the system's call history. If iCloud is enabled, this call history will be shared with Apple.";
-=======
 "settings_ui_language" = "Language";
 "settings_ui_light_theme" = "Light theme";
 "settings_ui_dark_theme" = "Dark theme";
->>>>>>> f093420f
 
 "settings_unignore_user" = "Show all messages from %@?";
 
