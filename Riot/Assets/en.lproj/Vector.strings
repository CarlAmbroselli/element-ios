--- conflicted
+++ resolved
@@ -66,16 +66,13 @@
 "less" = "Less";
 "open" = "Open";
 "done" = "Done";
-<<<<<<< HEAD
 "private" = "Private";
 "public" = "Public";
 "stop" = "Stop";
 "new_word" = "New";
 "existing" = "Existing";
 "add" = "Add";
-=======
 "ok" = "OK";
->>>>>>> 9978dbfa
 
 // Call Bar
 "callbar_only_single_active" = "Tap to return to the call (%@)";
