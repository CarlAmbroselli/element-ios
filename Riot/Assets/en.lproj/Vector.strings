/*
 Copyright 2015 OpenMarket Ltd
 Copyright 2017 Vector Creations Ltd

 Licensed under the Apache License, Version 2.0 (the "License");
 you may not use this file except in compliance with the License.
 You may obtain a copy of the License at

 http://www.apache.org/licenses/LICENSE-2.0

 Unless required by applicable law or agreed to in writing, software
 distributed under the License is distributed on an "AS IS" BASIS,
 WITHOUT WARRANTIES OR CONDITIONS OF ANY KIND, either express or implied.
 See the License for the specific language governing permissions and
 limitations under the License.
 */

// String for App Store
"store_short_description" = "Secure decentralised chat/VoIP";
"store_full_description" = "Element is a new type of messenger and collaboration app that:\n\n1. Puts you in control to preserve your privacy\n2. Lets you communicate with anyone in the Matrix network, and even beyond by integrating with apps such as Slack\n3. Protects you from advertising, datamining, backdoors and walled gardens\n4. Secures you through end-to-end encryption, with cross-signing to verify others\n\nElement is completely different from other messaging and collaboration apps because it is decentralised and open source.\n\nElement lets you self-host - or choose a host - so that you have privacy, ownership and control of your data and conversations. It gives you access to an open network; so you’re not just stuck speaking to other Element users only. And it is very secure.\n\nElement is able to do all this because it operates on Matrix - the standard for open, decentralised communication. \n\nElement puts you in control by letting you choose who hosts your conversations. From the Element app, you can choose to host in different ways:\n\n1. Get a free account on the matrix.org public server\n2. Self-host your account by running a server on your own hardware\n3. Sign up for an account on a custom server by simply subscribing to the Element Matrix Services hosting platform\n\nWhy choose Element?\n\nOWN YOUR DATA: You decide where to keep your data and messages. You own it and control it, not some MEGACORP that mines your data or gives access to third parties.\n\nOPEN MESSAGING AND COLLABORATION: You can chat with anyone else in the Matrix network, whether they’re using Element or another Matrix app, and even if they are using a different messaging system of the likes of Slack, IRC or XMPP.\n\nSUPER-SECURE: Real end-to-end encryption (only those in the conversation can decrypt messages), and cross-signing to verify the devices of conversation participants.\n\nCOMPLETE COMMUNICATION: Messaging, voice and video calls, file sharing, screen sharing and a whole bunch of integrations, bots and widgets. Build rooms, communities, stay in touch and get things done.\n\nEVERYWHERE YOU ARE: Stay in touch wherever you are with fully synchronised message history across all your devices and on the web at https://element.io/app.";
"store_promotional_text" = "Privacy-preserving chat and collaboration app, on an open network. Decentralised to put you in control. No datamining, no backdoors and no third party access.";

// Titles
"title_home" = "Home";
"title_favourites" = "Favourites";
"title_people" = "People";
"title_rooms" = "Rooms";
"title_groups" = "Communities";
"warning" = "Warning";

// Actions
"view" = "View";
"next" = "Next";
"back" = "Back";
"continue" = "Continue";
"create" = "Create";
"start" = "Start";
"leave" = "Leave";
"remove" = "Remove";
"invite" = "Invite";
"retry" = "Retry";
"on" = "On";
"off" = "Off";
"enable" = "Enable";
"cancel" = "Cancel";
"save" = "Save";
"join" = "Join";
"decline" = "Decline";
"accept" = "Accept";
"preview" = "Preview";
"camera" = "Camera";
"voice" = "Voice";
"video" = "Video";
"active_call" = "Active Call";
"active_call_details" = "Active Call (%@)";
"later" = "Later";
"rename" = "Rename";
"collapse" = "collapse";
"send_to" = "Send to %@";
"sending" = "Sending";
"close" = "Close";
"skip" = "Skip";
"joined" = "Joined";
"switch" = "Switch";
"more" = "More";
"less" = "Less";
"open" = "Open";
"done" = "Done";
"private" = "Private";
"public" = "Public";
"stop" = "Stop";
"ok" = "OK";

// Call Bar
"callbar_only_single_active" = "Tap to return to the call (%@)";
"callbar_active_and_single_paused" = "1 active call (%@) · 1 paused call";
"callbar_active_and_multiple_paused" = "1 active call (%@) · %@ paused calls";
"callbar_only_single_paused" = "Paused call";
"callbar_only_multiple_paused" = "%@ paused calls";
"callbar_return" = "Return";
"callbar_only_single_active_group" = "Tap to Join the group call (%@)";

// Accessibility
"accessibility_checkbox_label" = "checkbox";
"accessibility_button_label" = "button";

// Onboarding
"onboarding_splash_register_button_title" = "Create account";
"onboarding_splash_login_button_title" = "I already have an account";
"onboarding_splash_page_1_title" = "Own your conversations.";
"onboarding_splash_page_1_message" = "Secure and independent communication that gives you the same level of privacy as a face-to-face conversation in your own home.";
"onboarding_splash_page_2_title" = "You’re in control.";
"onboarding_splash_page_2_message" = "Choose where your conversations are kept, giving you control and independence. Connected via Matrix.";
"onboarding_splash_page_3_title" = "Secure messaging.";
"onboarding_splash_page_3_message" = "End-to-end encrypted and no phone number required. No ads or datamining.";
"onboarding_splash_page_4_title_no_pun" = "Messaging for your team.";
"onboarding_splash_page_4_message" = "Element is also great for the workplace. It’s trusted by the world’s most secure organisations.";

// Authentication
"auth_login" = "Log in";
"auth_register" = "Register";
"auth_submit" = "Submit";
"auth_skip" = "Skip";
"auth_login_single_sign_on" = "Sign In";
"auth_send_reset_email" = "Send Reset Email";
"auth_return_to_login" = "Return to login screen";
"auth_user_id_placeholder" = "Email or user name";
"auth_password_placeholder" = "Password";
"auth_new_password_placeholder" = "New password";
"auth_user_name_placeholder" = "User name";
"auth_optional_email_placeholder" = "Email address (optional)";
"auth_email_placeholder" = "Email address";
"auth_optional_phone_placeholder" = "Phone number (optional)";
"auth_phone_placeholder" = "Phone number";
"auth_repeat_password_placeholder" = "Repeat password";
"auth_repeat_new_password_placeholder" = "Confirm your new password";
"auth_home_server_placeholder" = "URL (e.g. https://matrix.org)";
"auth_identity_server_placeholder" = "URL (e.g. https://vector.im)";
"auth_invalid_login_param" = "Incorrect username and/or password";
"auth_invalid_user_name" = "User names may only contain letters, numbers, dots, hyphens and underscores";
"auth_invalid_password" = "Password too short (min 6)";
"auth_invalid_email" = "This doesn't look like a valid email address";
"auth_invalid_phone" = "This doesn't look like a valid phone number";
"auth_missing_password" = "Missing password";
"auth_add_email_message_2" = "Set an email for account recovery, and later to be optionally discoverable by people who know you.";
"auth_add_phone_message_2" = "Set a phone, and later to be optionally discoverable by people who know you.";
"auth_add_email_phone_message_2" = "Set an email for account recovery. Use later email or phone to be optionally discoverable by people who know you.";
"auth_missing_email" = "Missing email address";
"auth_missing_phone" = "Missing phone number";
"auth_missing_email_or_phone" = "Missing email address or phone number";
"auth_email_in_use" = "This email address is already in use";
"auth_phone_in_use" = "This phone number is already in use";
"auth_email_is_required" = "No identity server is configured so you cannot add an email address in order to reset your password in the future.";
"auth_phone_is_required" = "No identity server is configured so you cannot add a phone number in order to reset your password in the future.";
"auth_untrusted_id_server" = "The identity server is not trusted";
"auth_password_dont_match" = "Passwords don't match";
"auth_username_in_use" = "Username in use";
"auth_forgot_password" = "Forgot password?";
"auth_forgot_password_error_no_configured_identity_server" = "No identity server is configured: add one to reset your password.";
"auth_email_not_found" = "Failed to send email: This email address was not found";
"auth_use_server_options" = "Use custom server options (advanced)";
"auth_email_validation_message" = "Please check your email to continue registration";
"auth_msisdn_validation_title" = "Verification Pending";
"auth_msisdn_validation_message" = "We\'ve sent an SMS with an activation code. Please enter this code below.";
"auth_msisdn_validation_error" = "Unable to verify phone number.";
"auth_recaptcha_message" = "This homeserver would like to make sure you are not a robot";
"auth_reset_password_message" = "To reset your password, enter the email address linked to your account:";
"auth_reset_password_missing_email" = "The email address linked to your account must be entered.";
"auth_reset_password_missing_password" = "A new password must be entered.";
"auth_reset_password_email_validation_message" = "An email has been sent to %@. Once you've followed the link it contains, click below.";
"auth_reset_password_next_step_button" = "I have verified my email address";
"auth_reset_password_error_unauthorized" = "Failed to verify email address: make sure you clicked the link in the email";
"auth_reset_password_error_not_found" = "Your email address does not appear to be associated with a Matrix ID on this homeserver.";
"auth_reset_password_error_is_required" = "No identity server is configured: add one in server options to reset your password.";
"auth_reset_password_success_message" = "Your password has been reset.\n\nYou have been logged out of all sessions and will no longer receive push notifications. To re-enable notifications, re-log in on each device.";
"auth_add_email_and_phone_warning" = "Registration with email and phone number at once is not supported yet until the api exists. Only the phone number will be taken into account. You may add your email to your profile in settings.";
"auth_accept_policies" = "Please review and accept the policies of this homeserver:";
"auth_autodiscover_invalid_response" = "Invalid homeserver discovery response";
"auth_softlogout_signed_out" = "You’re signed out";
"auth_softlogout_sign_in" = "Sign In";
"auth_softlogout_reason" = "Your homeserver (%1$@) admin has signed you out of your account %2$@ (%3$@).";
"auth_softlogout_recover_encryption_keys" = "Sign in to recover encryption keys stored exclusively on this device. You need them to read all of your secure messages on any device.";
"auth_softlogout_clear_data" = "Clear personal data";
"auth_softlogout_clear_data_message_1" = "Warning: Your personal data (including encryption keys) is still stored on this device.";
"auth_softlogout_clear_data_message_2" = "Clear it if you're finished using this device, or want to sign in to another account.";
"auth_softlogout_clear_data_button" = "Clear all data";
"auth_softlogout_clear_data_sign_out_title" = "Are you sure?";
"auth_softlogout_clear_data_sign_out_msg" = "Are you sure you want to clear all data currently stored on this device? Sign in again to access your account data and messages.";
"auth_softlogout_clear_data_sign_out" = "Sign out";

// Social login

"social_login_list_title_continue" = "Continue with";
"social_login_list_title_sign_in" = "Or";
"social_login_list_title_sign_up" = "Or";

"social_login_button_title_continue" = "Continue with %@";
"social_login_button_title_sign_in" = "Sign In with %@";
"social_login_button_title_sign_up" = "Sign Up with %@";

// Errors
"error_user_already_logged_in" = "It looks like you’re trying to connect to another homeserver. Do you want to sign out?";

// Chat creation
"room_creation_title" = "New Chat";
"room_creation_account" = "Account";
"room_creation_appearance" = "Appearance";
"room_creation_appearance_name" = "Name";
"room_creation_appearance_picture" = "Chat picture (optional)";
"room_creation_privacy" = "Privacy";
"room_creation_private_room" = "This chat is private";
"room_creation_public_room" = "This chat is public";
"room_creation_make_public" = "Make public";
"room_creation_make_public_prompt_title" = "Make this chat public?";
"room_creation_make_public_prompt_msg" = "Are you sure you want to make this chat public? Anyone can read your messages and join the chat.";
"room_creation_keep_private" = "Keep private";
"room_creation_make_private" = "Make private";
"room_creation_wait_for_creation" = "A room is already being created. Please wait.";
"room_creation_invite_another_user" = "User ID, name or email";
"room_creation_error_invite_user_by_email_without_identity_server" = "No identity server is configured so you cannot add a participant with an email.";
"room_creation_dm_error" = "We couldn't create your DM. Please check the users you want to invite and try again.";

// Room recents
"room_recents_directory_section" = "ROOM DIRECTORY";
"room_recents_favourites_section" = "FAVOURITES";
"room_recents_people_section" = "PEOPLE";
"room_recents_conversations_section" = "ROOMS";
"room_recents_no_conversation" = "No rooms";
"room_recents_low_priority_section" = "LOW PRIORITY";
"room_recents_server_notice_section" = "SYSTEM ALERTS";
"room_recents_invites_section" = "INVITES";
"room_recents_suggested_rooms_section" = "SUGGESTED ROOMS";
"room_recents_start_chat_with" = "Start chat";
"room_recents_create_empty_room" = "Create room";
"room_recents_join_room" = "Join room";
"room_recents_join_room_title" = "Join a room";
"room_recents_join_room_prompt" = "Type a room id or a room alias";
"room_recents_unknown_room_error_message" = "Can't find this room. Make sure it exists";

// People tab
"people_invites_section" = "INVITES";
"people_conversation_section" = "CONVERSATIONS";
"people_no_conversation" = "No conversations";

"people_empty_view_title" = "People";
"people_empty_view_information" = "Chat securely with anyone.
Tap the + to start adding people.";

// Rooms tab
"room_directory_no_public_room" = "No public rooms available";

"rooms_empty_view_title" = "Rooms";
"rooms_empty_view_information" = "Rooms are great for any group chat, private or public. Tap the + to find existing rooms, or make new ones.";

// Groups tab
"group_invite_section" = "INVITES";
"group_section" = "COMMUNITIES";

// Search
"search_rooms" = "Rooms";
"search_messages" = "Messages";
"search_people" = "People";
"search_files" = "Files";
"search_default_placeholder" = "Search";
"search_people_placeholder" = "Search by User ID, Name or email";
"search_no_result" = "No results";
"search_in_progress" = "Searching…";

// Directory
"directory_cell_title" = "Browse directory";
"directory_cell_description" = "%tu rooms";
"directory_search_results_title" = "Browse directory results";
"directory_search_results" = "%tu results found for %@";
"directory_search_results_more_than" = ">%tu results found for %@";
"directory_searching_title" = "Searching directory…";
"directory_search_fail" = "Failed to fetch data";

// Contacts
"contacts_address_book_section" = "LOCAL CONTACTS";
"contacts_address_book_matrix_users_toggle" = "Matrix users only";
"contacts_address_book_no_identity_server" = "No identity server configured";
"contacts_address_book_no_contact" = "No local contacts";
"contacts_address_book_permission_required" = "Permission required to access local contacts";
"contacts_address_book_permission_denied" = "You didn't allow %@ to access your local contacts";
"contacts_address_book_permission_denied_alert_title" = "Contacts disabled";
"contacts_address_book_permission_denied_alert_message" = "To enable contacts, go to your device settings.";
"contacts_user_directory_section" = "USER DIRECTORY";
"contacts_user_directory_offline_section" = "USER DIRECTORY (offline)";
"find_your_contacts_title" = "Start by listing your contacts";
"find_your_contacts_message" = "Let %@ show your contacts so you can quickly start chatting with those you know best.";
"find_your_contacts_button_title" = "Find your contacts";
"find_your_contacts_footer" = "This can be disabled anytime from settings.";
"find_your_contacts_identity_service_error" = "Unable to connect to the identity server.";

// Chat participants
"room_participants_title" = "Participants";
"room_participants_add_participant" = "Add participant";
"room_participants_one_participant" = "1 participant";
"room_participants_multi_participants" = "%d participants";
"room_participants_leave_prompt_title" = "Leave room";
"room_participants_leave_prompt_title_for_dm" = "Leave";
"room_participants_leave_prompt_msg" = "Are you sure you want to leave the room?";
"room_participants_leave_prompt_msg_for_dm" = "Are you sure you want to leave?";
"room_participants_remove_prompt_title" = "Confirmation";
"room_participants_remove_prompt_msg" = "Are you sure you want to remove %@ from this chat?";
"room_participants_remove_third_party_invite_prompt_msg" = "Are you sure you want to revoke this invite?";
"room_participants_invite_prompt_title" = "Confirmation";
"room_participants_invite_prompt_msg" = "Are you sure you want to invite %@ to this chat?";
"room_participants_invite_prompt_to_msg" = "Are you sure you want to invite %@ to %@?";
"room_participants_filter_room_members" = "Filter room members";
"room_participants_filter_room_members_for_dm" = "Filter members";
"room_participants_invite_another_user" = "Search / invite by User ID, Name or email";
"room_participants_invite_malformed_id_title" = "Invite Error";
"room_participants_invite_malformed_id" = "Malformed ID. Should be an email address or a Matrix ID like '@localpart:domain'";
"room_participants_invited_section" = "INVITED";
"room_participants_start_new_chat_error_using_user_email_without_identity_server" = "No identity server is configured so you cannot start a chat with a contact using an email.";

"room_participants_online" = "Online";
"room_participants_offline" = "Offline";
"room_participants_unknown" = "Unknown";
"room_participants_idle" = "Idle";
"room_participants_now" = "now";
"room_participants_ago" = "ago";

"room_participants_action_section_admin_tools" = "Admin tools";
"room_participants_action_section_direct_chats" = "Direct chats";
"room_participants_action_section_devices" = "Sessions";
"room_participants_action_section_other" = "Options";
"room_participants_action_section_security" = "Security";

"room_participants_action_invite" = "Invite";
"room_participants_action_leave" = "Leave this room";
"room_participants_action_remove" = "Remove from this room";
"room_participants_action_ban" = "Ban from this room";
"room_participants_action_unban" = "Unban";
"room_participants_action_ignore" = "Hide all messages from this user";
"room_participants_action_unignore" = "Show all messages from this user";
"room_participants_action_set_default_power_level" = "Reset to normal user";
"room_participants_action_set_moderator" = "Make moderator";
"room_participants_action_set_admin" = "Make admin";
"room_participants_action_start_new_chat" = "Start new chat";
"room_participants_action_start_voice_call" = "Start voice call";
"room_participants_action_start_video_call" = "Start video call";
"room_participants_action_mention" = "Mention";
"room_participants_action_security_status_verified" = "Verified";
"room_participants_action_security_status_verify" = "Verify";
"room_participants_action_security_status_complete_security" = "Complete security";
"room_participants_action_security_status_warning" = "Warning";
"room_participants_action_security_status_loading" = "Loading…";

"room_participants_security_loading" = "Loading…";
"room_participants_security_information_room_not_encrypted" = "Messages in this room are not end-to-end encrypted.";
"room_participants_security_information_room_not_encrypted_for_dm" = "Messages here are not end-to-end encrypted.";
"room_participants_security_information_room_encrypted" = "Messages in this room are end-to-end encrypted.\n\nYour messages are secured with locks and only you and the recipient have the unique keys to unlock them.";
"room_participants_security_information_room_encrypted_for_dm" = "Messages here are end-to-end encrypted.\n\nYour messages are secured with locks and only you and the recipient have the unique keys to unlock them.";

"room_member_power_level_admin_in" = "Admin in %@";
"room_member_power_level_moderator_in" = "Moderator in %@";
"room_member_power_level_custom_in" = "Custom (%@) in %@";

"room_member_power_level_short_admin" = "Admin";
"room_member_power_level_short_moderator" = "Mod";
"room_member_power_level_short_custom" = "Custom";

// Chat
"room_slide_to_end_group_call" = "Slide to end the call for everyone";
"room_jump_to_first_unread" = "Jump to unread";
"room_accessiblity_scroll_to_bottom" = "Scroll to bottom";
"room_new_message_notification" = "%d new message";
"room_new_messages_notification" = "%d new messages";
"room_one_user_is_typing" = "%@ is typing…";
"room_two_users_are_typing" = "%@ & %@ are typing…";
"room_many_users_are_typing" = "%@, %@ & others are typing…";
"room_message_placeholder" = "Send a message (unencrypted)…";
"room_message_reply_to_placeholder" = "Send a reply (unencrypted)…";
"room_message_unable_open_link_error_message" = "Unable to open the link.";
"room_message_editing" = "Editing";
"room_message_replying_to" = "Replying to %@";
"room_do_not_have_permission_to_post" = "You do not have permission to post to this room";
"encrypted_room_message_placeholder" = "Send an encrypted message…";
"encrypted_room_message_reply_to_placeholder" = "Send an encrypted reply…";
"room_message_short_placeholder" = "Send a message…";
"room_message_reply_to_short_placeholder" = "Send a reply…";
"room_offline_notification" = "Connectivity to the server has been lost.";
"room_unsent_messages_notification" = "Messages failed to send.";
"room_unsent_messages_unknown_devices_notification" = "Message failed to send due to unknown sessions being present.";
"room_unsent_messages_cancel_title" = "Delete unsent messages";
"room_unsent_messages_cancel_message" = "Are you sure you want to delete all unsent messages in this room?";
"room_ongoing_conference_call" = "Ongoing conference call. Join as %@ or %@.";
"room_ongoing_conference_call_with_close" = "Ongoing conference call. Join as %@ or %@. %@ it.";
"room_ongoing_conference_call_close" = "Close";
"room_conference_call_no_power" = "You need permission to manage conference call in this room";
"room_prompt_resend" = "Resend all";
"room_prompt_cancel" = "cancel all";
"room_resend_unsent_messages" = "Resend unsent messages";
"room_delete_unsent_messages" = "Delete unsent messages";
"room_event_action_copy" = "Copy";
"room_event_action_quote" = "Quote";
"room_event_action_remove_poll" = "Remove poll";
"room_event_action_end_poll" = "End poll";
"room_event_action_redact" = "Remove";
"room_event_action_more" = "More";
"room_event_action_share" = "Share";
"room_event_action_forward" = "Forward";
"room_event_action_permalink" = "Permalink";
"room_event_action_view_source" = "View Source";
"room_event_action_view_decrypted_source" = "View Decrypted Source";
"room_event_action_report" = "Report content";
"room_event_action_report_prompt_reason" = "Reason for reporting this content";
"room_event_action_kick_prompt_reason" = "Reason for kicking this user";
"room_event_action_ban_prompt_reason" = "Reason for banning this user";
"room_event_action_report_prompt_ignore_user" = "Do you want to hide all messages from this user?";
"room_event_action_save" = "Save";
"room_event_action_resend" = "Resend";
"room_event_action_delete" = "Delete";
"room_event_action_delete_confirmation_title" = "Delete unsent message";
"room_event_action_delete_confirmation_message" = "Are you sure you want to delete this unsent message?";
"room_event_action_cancel_send" = "Cancel Send";
"room_event_action_cancel_download" = "Cancel Download";
"room_event_action_view_encryption" = "Encryption Information";
"room_event_action_reply" = "Reply";
"room_event_action_edit" = "Edit";
"room_event_action_reaction_show_all" = "Show all";
"room_event_action_reaction_show_less" = "Show less";
"room_event_action_reaction_history" = "Reaction history";
"room_warning_about_encryption" = "End-to-end encryption is in beta and may not be reliable.\n\nYou should not yet trust it to secure data.\n\nDevices will not yet be able to decrypt history from before they joined the room.\n\nEncrypted messages will not be visible on clients that do not yet implement encryption.";
"room_event_failed_to_send" = "Failed to send";
"room_action_camera" = "Take photo or video";
"room_action_send_photo_or_video" = "Send photo or video";
"room_action_send_sticker" = "Send sticker";
"room_action_send_file" = "Send file";
"room_action_reply" = "Reply";
"room_replacement_information" = "This room has been replaced and is no longer active.";
"room_replacement_link" = "The conversation continues here.";
"room_predecessor_information" = "This room is a continuation of another conversation.";
"room_predecessor_link" = "Tap here to see older messages.";
"room_resource_limit_exceeded_message_contact_1" = " Please ";
"room_resource_limit_exceeded_message_contact_2_link" = "contact your service administrator";
"room_resource_limit_exceeded_message_contact_3" = " to continue using this service.";
"room_resource_usage_limit_reached_message_1_default" = "This homeserver has exceeded one of its resource limits so ";
"room_resource_usage_limit_reached_message_1_monthly_active_user" = "This homeserver has hit its Monthly Active User limit so ";
"room_resource_usage_limit_reached_message_2" = "some users will not be able to log in.";
"room_resource_usage_limit_reached_message_contact_3" = " to get this limit increased.";
"room_message_edits_history_title" = "Message edits";
"room_accessibility_search" = "Search";
"room_accessibility_integrations" = "Integrations";
"room_accessibility_upload" = "Upload";
"room_accessibility_call" = "Call";
"room_accessibility_video_call" = "Video Call";
"room_accessibility_hangup" = "Hang up";
"room_place_voice_call" = "Voice call";
"room_open_dialpad" = "Dial pad";
"room_join_group_call" = "Join";
"room_no_privileges_to_create_group_call" = "You need to be an admin or a moderator to start a call.";

"media_type_accessibility_image" = "Image";
"media_type_accessibility_audio" = "Audio";
"media_type_accessibility_video" = "Video";
"media_type_accessibility_location" = "Location";
"media_type_accessibility_file" = "File";
"media_type_accessibility_sticker" = "Sticker";

"external_link_confirmation_title" = "Double-check this link";
"external_link_confirmation_message" = "The link %@ is taking you to another site: %@\n\nAre you sure you want to continue?";

"room_multiple_typing_notification" = "%@ and others";

// Unknown devices
"unknown_devices_alert_title" = "Room contains unknown sessions";
"unknown_devices_alert" = "This room contains unknown sessions which have not been verified.\nThis means there is no guarantee that the sessions belong to the users they claim to.\nWe recommend you go through the verification process for each session before continuing, but you can resend the message without verifying if you prefer.";
"unknown_devices_send_anyway" = "Send Anyway";
"unknown_devices_call_anyway" = "Call Anyway";
"unknown_devices_answer_anyway" = "Answer Anyway";
"unknown_devices_verify" = "Verify…";
"unknown_devices_title" = "Unknown sessions";

// Room Title
"room_title_new_room" = "New room";
"room_title_multiple_active_members" = "%@/%@ active members";
"room_title_one_active_member" = "%@/%@ active member";
"room_title_invite_members" = "Invite members";
"room_title_members" = "%@ members";
"room_title_one_member" = "1 member";

// Room Preview
"room_preview_invitation_format" = "You have been invited to join this room by %@";
"room_preview_subtitle" = "This is a preview of this room. Room interactions have been disabled.";
"room_preview_unlinked_email_warning" = "This invitation was sent to %@, which is not associated with this account. You may wish to login with a different account, or add this email to your account.";
"room_preview_try_join_an_unknown_room" = "You are trying to access %@. Would you like to join in order to participate in the discussion?";
"room_preview_try_join_an_unknown_room_default" = "a room";

// Settings
"settings_title" = "Settings";
"account_logout_all" = "Logout all accounts";

"settings_config_no_build_info" = "No build info";
"settings_mark_all_as_read" = "Mark all messages as read";
"settings_report_bug" = "Report bug";
"settings_clear_cache" = "Clear cache";
"settings_config_home_server" = "Homeserver is %@";
"settings_config_user_id" = "Logged in as %@";

"settings_user_settings" = "USER SETTINGS";
"settings_sending_media" = "SENDING IMAGES AND VIDEOS";
"settings_links" = "LINKS";
"settings_notifications" = "NOTIFICATIONS";
"settings_calls_settings" = "CALLS";
"settings_discovery_settings" = "DISCOVERY";
"settings_identity_server_settings" = "IDENTITY SERVER";
"settings_integrations" = "INTEGRATIONS";
"settings_user_interface" = "USER INTERFACE";
"settings_ignored_users" = "IGNORED USERS";
"settings_contacts" = "DEVICE CONTACTS";
"settings_phone_contacts" = "PHONE CONTACTS";
"settings_advanced" = "ADVANCED";
"settings_about" = "ABOUT";
"settings_labs" = "LABS";
"settings_flair" = "Show flair where allowed";
"settings_devices" = "SESSIONS";
"settings_cryptography" = "CRYPTOGRAPHY";
"settings_key_backup" = "KEY BACKUP";
"settings_deactivate_account" = "DEACTIVATE ACCOUNT";

"settings_sign_out" = "Sign Out";
"settings_sign_out_confirmation" = "Are you sure?";
"settings_sign_out_e2e_warn" = "You will lose your end-to-end encryption keys. That means you will no longer be able to read old messages in encrypted rooms on this device.";
"settings_profile_picture" = "Profile Picture";
"settings_display_name" = "Display Name";
"settings_first_name" = "First Name";
"settings_surname" = "Surname";
"settings_remove_prompt_title" = "Confirmation";
"settings_remove_email_prompt_msg" = "Are you sure you want to remove the email address %@?";
"settings_remove_phone_prompt_msg" = "Are you sure you want to remove the phone number %@?";
"settings_email_address" = "Email";
"settings_email_address_placeholder" = "Enter your email address";
"settings_add_email_address" = "Add email address";
"settings_phone_number" = "Phone";
"settings_add_phone_number" = "Add phone number";
"settings_change_password" = "Change password";
"settings_night_mode" = "Night Mode";
"settings_fail_to_update_profile" = "Fail to update profile";
"settings_three_pids_management_information_part1" = "Manage which email addresses or phone numbers you can use to log in or recover your account here. Control who can find you in ";
"settings_three_pids_management_information_part2" = "Discovery";
"settings_three_pids_management_information_part3" = ".";

"settings_confirm_media_size" = "Confirm size when sending";
"settings_confirm_media_size_description" = "When this is on, you’ll be asked to confirm what size images and videos will be sent as.";

"settings_security" = "SECURITY";

"settings_enable_push_notif" = "Notifications on this device";
"settings_device_notifications" = "Device notifications";
"settings_show_decrypted_content" = "Show decrypted content";
"settings_global_settings_info" = "Global notification settings are available on your %@ web client";
"settings_pin_rooms_with_missed_notif" = "Pin rooms with missed notifications";
"settings_pin_rooms_with_unread" = "Pin rooms with unread messages";
"settings_notifications_disabled_alert_title" = "Notifications disabled";
"settings_notifications_disabled_alert_message" = "To enable notifications, go to your device settings.";
"settings_default" = "Default Notifications";
"settings_mentions_and_keywords" = "Mentions and Keywords";
"settings_other" = "Other";
"settings_notify_me_for" = "Notify me for";
"settings_direct_messages" = "Direct messages";
"settings_encrypted_direct_messages" = "Encrypted direct messages";
"settings_group_messages" = "Group messages";
"settings_encrypted_group_messages" = "Encrypted group messages";
"settings_messages_containing_display_name" = "My display name";
"settings_messages_containing_user_name" = "My username";
"settings_messages_containing_at_room" = "@room";
"settings_messages_containing_keywords" = "Keywords";
"settings_room_invitations" = "Room invitations";
"settings_call_invitations" = "Call invitations";
"settings_messages_by_a_bot" = "Messages by a bot";
"settings_room_upgrades" = "Room upgrades";
"settings_your_keywords" = "Your Keywords";
"settings_new_keyword" = "Add new Keyword";
"settings_mentions_and_keywords_encryption_notice" = "You won’t get notifications for mentions & keywords in encrypted rooms on mobile.";

"settings_enable_callkit" = "Integrated calling";
"settings_callkit_info" = "Receive incoming calls on your lock screen. See your %@ calls in the system's call history. If iCloud is enabled, this call history will be shared with Apple.";
"settings_calls_stun_server_fallback_button" = "Allow fallback call assist server";
"settings_calls_stun_server_fallback_description" = "Allow fallback call assist server %@ when your homeserver does not offer one (your IP address would be shared during a call).";

"settings_integrations_allow_button" = "Manage integrations";
"settings_integrations_allow_description" = "Use an integration manager (%@) to manage bots, bridges, widgets and sticker packs.\n\nIntegration managers receive configuration data, and can modify widgets, send room invites and set power levels on your behalf.";

"settings_ui_language" = "Language";
"settings_ui_theme" = "Theme";
"settings_ui_theme_auto" = "Auto";
"settings_ui_theme_light" = "Light";
"settings_ui_theme_dark" = "Dark";
"settings_ui_theme_black" = "Black";
"settings_ui_theme_picker_title" = "Select a theme";
"settings_ui_theme_picker_message_invert_colours" = "\"Auto\" uses your device's \"Invert Colours\" settings";
"settings_ui_theme_picker_message_match_system_theme" = "\"Auto\" matches your device's system theme";

"settings_show_url_previews" = "Show website preview";
"settings_show_url_previews_description" = "Previews will only be shown in unencrypted rooms.";

"settings_unignore_user" = "Show all messages from %@?";

"settings_contacts_enable_sync" = "Find your contacts";
"settings_contacts_phonebook_country" = "Phonebook country";
"settings_contacts_enable_sync_description" = "This will use your identity server to connect you with your contacts, and help them find you.";

"settings_labs_e2e_encryption" = "End-to-End Encryption";
"settings_labs_e2e_encryption_prompt_message" = "To finish setting up encryption you must log in again.";
"settings_labs_create_conference_with_jitsi" = "Create conference calls with jitsi";
"settings_labs_message_reaction" = "React to messages with emoji";
"settings_labs_enable_ringing_for_group_calls" = "Ring for group calls";
"settings_labs_enabled_polls" = "Polls";

"settings_version" = "Version %@";
"settings_olm_version" = "Olm Version %@";
"settings_copyright" = "Copyright";
"settings_term_conditions" = "Terms & Conditions";
"settings_privacy_policy" = "Privacy Policy";
"settings_third_party_notices" = "Third-party Notices";
"settings_analytics_and_crash_data" = "Send crash and analytics data";
"settings_enable_rageshake" = "Rage shake to report bug";
"settings_clear_cache" = "Clear cache";

"settings_change_password" = "Change password";
"settings_old_password" = "old password";
"settings_new_password" = "new password";
"settings_confirm_password" = "confirm password";
"settings_fail_to_update_password" = "Fail to update password";
"settings_password_updated" = "Your password has been updated";

"settings_add_3pid_password_title_email" = "Add email address";
"settings_add_3pid_password_title_msidsn" = "Add phone number";
"settings_add_3pid_password_message" = "To continue, please enter your password";
"settings_add_3pid_invalid_password_message" = "Invalid credentials";

"settings_crypto_device_name" = "Session name: ";
"settings_crypto_device_id" = "\nSession ID: ";
"settings_crypto_device_key" = "\nSession key:\n";
"settings_crypto_export" = "Export keys";
"settings_crypto_blacklist_unverified_devices" = "Encrypt to verified sessions only";

"settings_deactivate_my_account" = "Deactivate my account";

"settings_key_backup_info" = "Encrypted messages are secured with end-to-end encryption. Only you and the recipient(s) have the keys to read these messages.";
"settings_key_backup_info_checking" = "Checking…";
"settings_key_backup_info_none" = "Your keys are not being backed up from this session.";
"settings_key_backup_info_signout_warning" = "Back up your keys before signing out to avoid losing them.";
"settings_key_backup_info_version" = "Key Backup Version: %@";
"settings_key_backup_info_algorithm" = "Algorithm: %@";
"settings_key_backup_info_valid" = "This session is backing up your keys.";
"settings_key_backup_info_not_valid" = "This session is not backing up your keys, but you do have an existing backup you can restore from and add to going forward.";
"settings_key_backup_info_progress" = "Backing up %@ keys…";
"settings_key_backup_info_progress_done" = "All keys backed up";

"settings_key_backup_info_trust_signature_unknown" = "Backup has a signature from session with ID: %@";
"settings_key_backup_info_trust_signature_valid" = "Backup has a valid signature from this session";
"settings_key_backup_info_trust_signature_valid_device_verified" = "Backup has a valid signature from %@";
"settings_key_backup_info_trust_signature_valid_device_unverified" = "Backup has a signature from %@";
"settings_key_backup_info_trust_signature_invalid_device_verified" = "Backup has an invalid signature from %@";
"settings_key_backup_info_trust_signature_invalid_device_unverified" = "Backup has an invalid signature from %@";

"settings_key_backup_button_create" = "Start using Key Backup";
"settings_key_backup_button_restore" = "Restore from Backup";
"settings_key_backup_button_delete" = "Delete Backup";
"settings_key_backup_button_connect" = "Connect this session to Key Backup";
"settings_key_backup_delete_confirmation_prompt_title" = "Delete Backup";
"settings_key_backup_delete_confirmation_prompt_msg" = "Are you sure? You will lose your encrypted messages if your keys are not backed up properly.";

"settings_devices_description" = "A session's public name is visible to people you communicate with";

"settings_discovery_no_identity_server" = "You are not currently using an identity server. To be discoverable by existing contacts you known, add one.";
"settings_discovery_terms_not_signed" = "Agree to the identity server (%@) Terms of Service to allow yourself to be discoverable by email address or phone number.";
"settings_discovery_accept_terms" = "Accept Identity Server Terms";
"settings_discovery_three_pids_management_information_part1" = "Manage which email addresses or phone numbers other users can use to discover you and use to invite you to rooms. Add or remove email addresses or phone numbers from this list in ";
"settings_discovery_three_pids_management_information_part2" = "User Settings";
"settings_discovery_three_pids_management_information_part3" = ".";
"settings_discovery_error_message" = "An error occured. Please retry.";

"settings_discovery_three_pid_details_title_email" = "Manage email";
"settings_discovery_three_pid_details_information_email" = "Manage preferences for this email address, which other users can use to discover you and use to invite you to rooms. Add or remove email addresses in Accounts.";
"settings_discovery_three_pid_details_title_phone_number" = "Manage phone number";
"settings_discovery_three_pid_details_information_phone_number" = "Manage preferences for this phone number, which other users can use to discover you and use to invite you to rooms. Add or remove phone numbers in Accounts.";

"settings_discovery_three_pid_details_share_action" = "Share";
"settings_discovery_three_pid_details_revoke_action" = "Revoke";
"settings_discovery_three_pid_details_cancel_email_validation_action" = "Cancel email validation";
"settings_discovery_three_pid_details_enter_sms_code_action" = "Enter SMS activation code";

"settings_identity_server_description" = "Using the identity server set above, you can discover and be discoverable by existing contacts you know.";
"settings_identity_server_no_is" = "No identity server configured";
"settings_identity_server_no_is_description" = "You are not currently using an identity server. To discover and be discoverable by existing contacts you know, add one above.";

"settings_show_NSFW_public_rooms" = "Show NSFW public rooms";

"settings_enable_room_message_bubbles" = "Message bubbles";

// Security settings
"security_settings_title" = "Security";
"security_settings_crypto_sessions" = "MY SESSIONS";
"security_settings_crypto_sessions_loading" = "Loading sessions…";
"security_settings_crypto_sessions_description_2" = "If you don’t recognise a login, change your password and reset Secure Backup.";

"security_settings_secure_backup" = "SECURE BACKUP";
"security_settings_secure_backup_description" =  "Back up your encryption keys with your account data in case you lose access to your sessions. Your keys will be secured with a unique Security Key.";
"security_settings_secure_backup_info_checking" = "Checking…";
"security_settings_secure_backup_info_valid" = "This session is backing up your keys.";
"security_settings_secure_backup_setup" = "Set up";
"security_settings_secure_backup_reset" = "Reset";
"security_settings_secure_backup_restore" = "Restore from Backup";
"security_settings_secure_backup_delete" = "Delete Backup";

"security_settings_backup" = "MESSAGE BACKUP";

"security_settings_crosssigning" = "CROSS-SIGNING";
"security_settings_crosssigning_info_not_bootstrapped" = "Cross-signing is not yet set up.";
"security_settings_crosssigning_info_exists" = "Your account has a cross-signing identity, but it is not yet trusted by this session. Complete security of this session.";
"security_settings_crosssigning_info_trusted" = "Cross-signing is enabled. You can trust other users and your other sessions based on cross-signing but you cannot cross-sign from this session because it does not have cross-signing private keys. Complete security of this session.";
"security_settings_crosssigning_info_ok" = "Cross-signing is ready for use.";
"security_settings_crosssigning_bootstrap" = "Set up";
"security_settings_crosssigning_reset" = "Reset";
"security_settings_crosssigning_complete_security" = "Complete security";

"security_settings_cryptography" = "CRYPTOGRAPHY";
"security_settings_export_keys_manually" = "Export keys manually";

"security_settings_advanced" = "ADVANCED";
"security_settings_blacklist_unverified_devices" = "Never send messages to untrusted sessions";
"security_settings_blacklist_unverified_devices_description" = "Verify all of a users sessions to mark them as trusted and send messages to them.";

"security_settings_complete_security_alert_title" = "Complete security";
"security_settings_complete_security_alert_message" = "You should complete security on your current session first.";

"security_settings_coming_soon" = "Sorry. This action is not available on %@ iOS yet. Please use another Matrix client to set it up. %@ iOS will use it.";
"security_settings_user_password_description" = "Confirm your identity by entering your account password";

// Manage session
"manage_session_title" = "Manage session";
"manage_session_info" = "SESSION INFO";
"manage_session_name" = "Session name";
"manage_session_trusted" = "Trusted by you";
"manage_session_not_trusted" = "Not trusted";
"manage_session_sign_out" = "Sign out of this session";

// AuthenticatedSessionViewControllerFactory
"authenticated_session_flow_not_supported" = "This app does not support the authentication mechanism on your homeserver.";

// Identity server settings
"identity_server_settings_title" = "Identity server";

"identity_server_settings_description" = "You are currently using %@ to discover and be discoverable by existing contacts you know.";
"identity_server_settings_no_is_description" = "You are not currently using an identity server. To discover and be discoverable by existing contacts, add one above.";

"identity_server_settings_place_holder" = "Enter an identity server";

"identity_server_settings_add" = "Add";
"identity_server_settings_change" = "Change";

"identity_server_settings_disconnect_info" = "Disconnecting from your identity server will mean you won’t be discoverable by other users and be able to invite others by email or phone.";
"identity_server_settings_disconnect" = "Disconnect";

"identity_server_settings_alert_no_terms_title" = "Identity server has no terms of services";
"identity_server_settings_alert_no_terms" = "The identity server you have chosen does not have any terms of service. Only continue if you trust the owner of the server.";

"identity_server_settings_alert_change_title" = "Change identity server";
"identity_server_settings_alert_change" = "Disconnect from the identity server %1$@ and connect to %2$@ instead?";

"identity_server_settings_alert_disconnect_title" = "Disconnect identity server";
"identity_server_settings_alert_disconnect" = "Disconnect from the identity server %@?";
"identity_server_settings_alert_disconnect_button" = "Disconnect";
"identity_server_settings_alert_disconnect_still_sharing_3pid" = "You are still sharing your personal data on the identity server %@.\n\nWe recommend that you remove your email addresses and phone numbers from the identity server before disconnecting.";
"identity_server_settings_alert_disconnect_still_sharing_3pid_button" = "Disconnect anyway";

"identity_server_settings_alert_error_terms_not_accepted" = "You must accept terms of %@ to set it as identity server.";
"identity_server_settings_alert_error_invalid_identity_server" = "%@ is not a valid identity server.";


// Room Details
"room_details_title" = "Room Details";
"room_details_title_for_dm" = "Details";
"room_details_people" = "Members";
"room_details_files" = "Uploads";
"room_details_search" = "Search room";
"room_details_integrations" = "Integrations";
"room_details_settings" = "Settings";
"room_details_photo" = "Room Photo";
"room_details_photo_for_dm" = "Photo";
"room_details_room_name" = "Room Name";
"room_details_room_name_for_dm" = "Name";
"room_details_topic" = "Topic";
"room_details_favourite_tag" = "Favourite";
"room_details_low_priority_tag" = "Low priority";
"room_details_notifs" = "Notifications";
"room_details_mute_notifs" = "Mute notifications";
"room_details_direct_chat" = "Direct Chat";
"room_details_access_section"="Who can access this room?";
"room_details_access_section_for_dm"="Who can access this?";
"room_details_access_section_invited_only"="Only people who have been invited";
"room_details_access_section_anyone_apart_from_guest"="Anyone who knows the room's link, apart from guests";
"room_details_access_section_anyone_apart_from_guest_for_dm"="Anyone who knows the link, apart from guests";
"room_details_access_section_anyone"="Anyone who knows the room's link, including guests";
"room_details_access_section_anyone_for_dm"="Anyone who knows the link, including guests";
"room_details_access_section_no_address_warning" = "To link to a room it must have an address";
"room_details_access_section_directory_toggle"="List this room in room directory";
"room_details_access_section_directory_toggle_for_dm"="List in room directory";
"room_details_history_section"="Who can read history?";
"room_details_history_section_anyone"="Anyone";
"room_details_history_section_members_only"="Members only (since the point in time of selecting this option)";
"room_details_history_section_members_only_since_invited"="Members only (since they were invited)";
"room_details_history_section_members_only_since_joined"="Members only (since they joined)";
"room_details_history_section_prompt_title" = "Privacy warning";
"room_details_history_section_prompt_msg" = "Changes to who can read history will only apply to future messages in this room. The visibility of existing history will be unchanged.";
"room_details_addresses_section"="Addresses";
"room_details_no_local_addresses" = "This room has no local addresses";
"room_details_no_local_addresses_for_dm" = "This has no local addresses";
"room_details_new_address" = "Add new address";
"room_details_new_address_placeholder" = "Add new address (e.g. #foo%@)";
"room_details_addresses_invalid_address_prompt_title" = "Invalid alias format";
"room_details_addresses_invalid_address_prompt_msg" = "%@ is not a valid format for an alias";
"room_details_addresses_disable_main_address_prompt_title" = "Main address warning";
"room_details_addresses_disable_main_address_prompt_msg"="You will have no main address specified. The default main address for this room will be picked randomly";
"room_details_flair_section"="Show flair for communities";
"room_details_new_flair_placeholder" = "Add new community ID (e.g. +foo%@)";
"room_details_flair_invalid_id_prompt_title" = "Invalid format";
"room_details_flair_invalid_id_prompt_msg" = "%@ is not a valid identifier for a community";
"room_details_banned_users_section"="Banned users";
"room_details_advanced_section"="Advanced";
"room_details_advanced_room_id"="Room ID:";
"room_details_advanced_room_id_for_dm"="ID:";
"room_details_advanced_enable_e2e_encryption"="Enable encryption (warning: cannot be disabled again!)";
"room_details_advanced_e2e_encryption_enabled"="Encryption is enabled in this room";
"room_details_advanced_e2e_encryption_enabled_for_dm"="Encryption is enabled here";
"room_details_advanced_e2e_encryption_disabled"="Encryption is not enabled in this room.";
"room_details_advanced_e2e_encryption_disabled_for_dm"="Encryption is not enabled here.";
"room_details_advanced_e2e_encryption_blacklist_unverified_devices"="Encrypt to verified sessions only";
"room_details_fail_to_update_avatar" = "Fail to update the room photo";
"room_details_fail_to_update_room_name" = "Fail to update the room name";
"room_details_fail_to_update_topic" = "Fail to update the topic";
"room_details_fail_to_update_room_guest_access" = "Fail to update the room guest access";
"room_details_fail_to_update_room_join_rule" = "Fail to update the join rule";
"room_details_fail_to_update_room_directory_visibility" = "Fail to update the room directory visibility";
"room_details_fail_to_update_history_visibility" = "Fail to update the history visibility";
"room_details_fail_to_add_room_aliases" = "Fail to add the new room addresses";
"room_details_fail_to_remove_room_aliases" = "Fail to remove the room addresses";
"room_details_fail_to_update_room_canonical_alias" = "Fail to update the main address";
"room_details_fail_to_update_room_communities" = "Fail to update the related communities";
"room_details_fail_to_update_room_direct" = "Fail to update the direct flag of this room";
"room_details_fail_to_enable_encryption" = "Fail to enable encryption in this room";
"room_details_save_changes_prompt" = "Do you want to save changes?";
"room_details_set_main_address" = "Set as Main Address";
"room_details_unset_main_address" = "Unset as Main Address";
"room_details_copy_room_id" = "Copy Room ID";
"room_details_copy_room_address" = "Copy Room Address";
"room_details_copy_room_url" = "Copy Room URL";

// Room Notification Settings
"room_notifs_settings_notify_me_for" = "Notify me for";
"room_notifs_settings_all_messages" = "All Messages";
"room_notifs_settings_mentions_and_keywords" = "Mentions and Keywords only";
"room_notifs_settings_none" = "None";
"room_notifs_settings_done_action" = "Done";
"room_notifs_settings_cancel_action" = "Cancel";
"room_notifs_settings_manage_notifications" = "You can manage notifications in %@";
"room_notifs_settings_account_settings" = "Account settings";
"room_notifs_settings_encrypted_room_notice" = "Please note that mentions & keyword notifications are not available in encrypted rooms on mobile.";

// Group Details
"group_details_title" = "Community Details";
"group_details_home" = "Home";
"group_details_people" = "People";
"group_details_rooms" = "Rooms";

// Group Home
"group_home_one_member_format" = "1 member";
"group_home_multi_members_format" = "%tu members";
"group_home_one_room_format" = "1 room";
"group_home_multi_rooms_format" = "%tu rooms";
"group_invitation_format" = "%@ has invited you to join this community";

// Group participants
"group_participants_add_participant" = "Add participant";
"group_participants_leave_prompt_title" = "Leave group";
"group_participants_leave_prompt_msg" = "Are you sure you want to leave the group?";
"group_participants_remove_prompt_title" = "Confirmation";
"group_participants_remove_prompt_msg" = "Are you sure you want to remove %@ from this group?";
"group_participants_invite_prompt_title" = "Confirmation";
"group_participants_invite_prompt_msg" = "Are you sure you want to invite %@ to this group?";
"group_participants_filter_members" = "Filter community members";
"group_participants_invite_another_user" = "Search / invite by User ID or Name";
"group_participants_invite_malformed_id_title" = "Invite Error";
"group_participants_invite_malformed_id" = "Malformed ID. Should be a Matrix ID like '@localpart:domain'";
"group_participants_invited_section" = "INVITED";

// Group rooms
"group_rooms_filter_rooms" = "Filter community rooms";

// Read Receipts
"read_receipts_list" = "Read Receipts List";
"receipt_status_read" = "Read: ";

// Media picker
"media_picker_title" = "Media library";
"media_picker_library" = "Library";
"media_picker_select" = "Select";

// Image picker
"image_picker_action_camera" = "Take photo";
"image_picker_action_library" = "Choose from library";

// Directory
"directory_title" = "Directory";
"directory_server_picker_title" = "Select a directory";
"directory_server_all_rooms" = "All rooms on %@ server";
"directory_server_all_native_rooms" = "All native Matrix rooms";
"directory_server_type_homeserver" = "Type a homeserver to list public rooms from";
"directory_server_placeholder" = "matrix.org";

// Events formatter
"event_formatter_member_updates" = "%tu membership changes";
"event_formatter_widget_added" = "%@ widget added by %@";
"event_formatter_widget_removed" = "%@ widget removed by %@";
"event_formatter_jitsi_widget_added" = "VoIP conference added by %@";
"event_formatter_jitsi_widget_removed" = "VoIP conference removed by %@";
"event_formatter_rerequest_keys_part1_link" = "Re-request encryption keys";
"event_formatter_rerequest_keys_part2" = " from your other sessions.";
"event_formatter_message_edited_mention" = "(edited)";
"event_formatter_call_connecting" = "Connecting…";
"event_formatter_call_ringing" = "Ringing…";
"event_formatter_call_has_ended" = "Call ended";
"event_formatter_call_has_ended_with_time" = "Call ended • %@";
"event_formatter_call_incoming_voice" = "Incoming voice call";
"event_formatter_call_incoming_video" = "Incoming video call";
"event_formatter_call_active_voice" = "Active voice call";
"event_formatter_call_active_video" = "Active video call";
"event_formatter_call_you_declined" = "Call declined";
"event_formatter_call_missed_voice" = "Missed voice call";
"event_formatter_call_missed_video" = "Missed video call";
"event_formatter_call_connection_failed" = "Connection failed";
"event_formatter_call_back" = "Call back";
"event_formatter_call_decline" = "Decline";
"event_formatter_call_answer" = "Answer";
"event_formatter_call_retry" = "Retry";
"event_formatter_call_end_call" = "End call";
"event_formatter_group_call" = "Group call";
"event_formatter_group_call_join" = "Join";
"event_formatter_group_call_leave" = "Leave";
"event_formatter_group_call_incoming" = "%@ in %@";

// Events formatter with you
"event_formatter_widget_added_by_you" = "You added the widget: %@";
"event_formatter_widget_removed_by_you" = "You removed the widget: %@";
"event_formatter_jitsi_widget_added_by_you" = "You added VoIP conference";
"event_formatter_jitsi_widget_removed_by_you" = "You removed VoIP conference";

// Others
"or" = "or";
"you" = "You";
"today" = "Today";
"yesterday" = "Yesterday";
"network_offline_prompt" = "The Internet connection appears to be offline.";
"homeserver_connection_lost" = "Could not connect to the homeserver.";
"public_room_section_title" = "Public Rooms (at %@):";
"bug_report_prompt" = "The application has crashed last time. Would you like to submit a crash report?";
"rage_shake_prompt" = "You seem to be shaking the phone in frustration. Would you like to submit a bug report?";
"do_not_ask_again" = "Do not ask again";
"camera_access_not_granted" = "%@ doesn't have permission to use Camera, please change privacy settings";
"camera_unavailable" = "The camera is unavailable on your device";
"photo_library_access_not_granted" = "%@ doesn't have permission to access photo library, please change privacy settings";
"large_badge_value_k_format" = "%.1fK";
"room_does_not_exist" = "%@ does not exist";

// Call
"call_incoming_voice_prompt" = "Incoming voice call from %@";
"call_incoming_video_prompt" = "Incoming video call from %@";
"call_incoming_voice" = "Incoming call…";
"call_incoming_video" = "Incoming video call…";
"call_already_displayed" = "There is already a call in progress.";
"call_jitsi_error" = "Failed to join the conference call.";

"call_no_stun_server_error_title" ="Call failed due to misconfigured server";
"call_no_stun_server_error_message_1" ="Please ask the administrator of your homeserver %@ to configure a TURN server in order for calls to work reliably.";
"call_no_stun_server_error_message_2" ="Alternatively, you can try to use the public server at %@, but this will not be as reliable, and it will share your IP address with that server. You can also manage this in Settings";
"call_no_stun_server_error_use_fallback_button" = "Try using %@";

"call_actions_unhold" = "Resume";

// No VoIP support
"no_voip_title" = "Incoming call";
"no_voip" = "%@ is calling you but %@ does not support calls yet.\nYou can ignore this notification and answer the call from another device or you can reject it.";

// Analytics
"analytics_prompt_title" = "Help improve %@";
"analytics_prompt_message_new_user" = "Help us identify issues and improve %@ by sharing anonymous usage data. To understand how people use multiple devices, we’ll generate a random identifier, shared by your devices.";
"analytics_prompt_message_upgrade" = "You previously consented to share anonymous usage data with us. Now, to help understand how people use multiple devices, we’ll generate a random identifier, shared by your devices.";
/* Note: The placeholder is for the contents of analytics_prompt_terms_link_new_user */
"analytics_prompt_terms_new_user" = "You can read all our terms %@.";
"analytics_prompt_terms_link_new_user" = "here";
/* Note: The placeholder is for the contents of analytics_prompt_terms_link_upgrade */
"analytics_prompt_terms_upgrade" = "Read all our terms %@. Is that OK?";
"analytics_prompt_terms_link_upgrade" = "here";
/* Note: The word "don't" is formatted in bold */
"analytics_prompt_point_1" = "We <b>don't</b> record or profile any account data";
/* Note: The word "don't" is formatted in bold */
"analytics_prompt_point_2" = "We <b>don't</b> share information with third parties";
"analytics_prompt_point_3" = "You can turn this off anytime in settings";
"analytics_prompt_not_now" = "Not now";
"analytics_prompt_yes" = "Yes, that's fine";
"analytics_prompt_stop" = "Stop sharing";

// Crypto
"e2e_enabling_on_app_update" = "%@ now supports end-to-end encryption but you need to log in again to enable it.\n\nYou can do it now or later from the application settings.";
"e2e_need_log_in_again" = "You need to log back in to generate end-to-end encryption keys for this session and submit the public key to your homeserver.\nThis is a once off; sorry for the inconvenience.";

// Key backup wrong version
"e2e_key_backup_wrong_version_title" = "New Key Backup";
"e2e_key_backup_wrong_version" = "A new secure message key backup has been detected.\n\nIf this wasn’t you, set a new Security Phrase in Settings.";
"e2e_key_backup_wrong_version_button_settings" = "Settings";
"e2e_key_backup_wrong_version_button_wasme" = "It was me";

// Bug report
"bug_report_title" = "Bug Report";
"bug_report_description" = "Please describe the bug. What did you do? What did you expect to happen? What actually happened?";
"bug_crash_report_title" = "Crash Report";
"bug_crash_report_description" = "Please describe what you did before the crash:";
"bug_report_logs_description" = "In order to diagnose problems, logs from this client will be sent with this bug report. If you would prefer to only send the text above, please untick:";
"bug_report_send_logs" = "Send logs";
"bug_report_send_screenshot" = "Send screenshot";
"bug_report_progress_zipping" = "Collecting logs";
"bug_report_progress_uploading" = "Uploading report";
"bug_report_send" = "Send";
"bug_report_background_mode" = "Continue in background";

// Widget
"widget_no_integrations_server_configured" = "No integrations server configured";
"widget_integrations_server_failed_to_connect" = "Failed to connect to integrations server";
"widget_no_power_to_manage" = "You need permission to manage widgets in this room";
"widget_creation_failure" = "Widget creation has failed";
"widget_sticker_picker_no_stickerpacks_alert" = "You don't currently have any stickerpacks enabled.";
"widget_sticker_picker_no_stickerpacks_alert_add_now" = "Add some now?";
"widget_menu_refresh" = "Refresh";
"widget_menu_open_outside" = "Open in browser";
"widget_menu_revoke_permission" = "Revoke access for me";
"widget_menu_remove" = "Remove for everyone";

// Widget Integration Manager
"widget_integration_need_to_be_able_to_invite" = "You need to be able to invite users to do that.";
"widget_integration_unable_to_create" = "Unable to create widget.";
"widget_integration_failed_to_send_request" = "Failed to send request.";
"widget_integration_room_not_recognised" = "This room is not recognised.";
"widget_integration_positive_power_level" = "Power level must be positive integer.";
"widget_integration_must_be_in_room" = "You are not in this room.";
"widget_integration_no_permission_in_room" = "You do not have permission to do that in this room.";
"widget_integration_missing_room_id" = "Missing room_id in request.";
"widget_integration_missing_user_id" = "Missing user_id in request.";
"widget_integration_room_not_visible" = "Room %@ is not visible.";
"widget_integration_manager_disabled" = "You need to enable integration manager in settings";

// Widget Picker
"widget_picker_title" = "Integrations";
"widget_picker_manage_integrations" = "Manage integrations…";

// Room widget permissions
"room_widget_permission_title" = "Load Widget";
"room_widget_permission_creator_info_title" = "This widget was added by:";

"room_widget_permission_webview_information_title" = "Using it may set cookies and share data with %@:\n";

"room_widget_permission_information_title" = "Using it may share data with %@:\n";

"room_widget_permission_display_name_permission" = "Your display name";
"room_widget_permission_avatar_url_permission" = "Your avatar URL";
"room_widget_permission_user_id_permission" = "Your user ID";
"room_widget_permission_theme_permission" = "Your theme";
"room_widget_permission_widget_id_permission" = "Widget ID";
"room_widget_permission_room_id_permission" = "Room ID";

// Share extension
"share_extension_auth_prompt" = "Login in the main app to share content";
"share_extension_failed_to_encrypt" = "Failed to send. Check in the main app the encryption settings for this room";
"share_extension_low_quality_video_title" = "Video will be sent in low quality";
"share_extension_low_quality_video_message" = "Send in %@ for better quality, or send in low quality below.";
"share_extension_send_now" = "Send now";

// Room key request dialog
"e2e_room_key_request_title" = "Encryption key request";
"e2e_room_key_request_message_new_device" = "You added a new session '%@', which is requesting encryption keys.";
"e2e_room_key_request_message" = "Your unverified session '%@' is requesting encryption keys.";
"e2e_room_key_request_start_verification" = "Start verification…";
"e2e_room_key_request_share_without_verifying" = "Share without verifying";
"e2e_room_key_request_ignore_request" = "Ignore request";

// GDPR
"gdpr_consent_not_given_alert_message" = "To continue using the %@ homeserver you must review and agree to the terms and conditions.";
"gdpr_consent_not_given_alert_review_now_action" = "Review now";

// Service terms
"service_terms_modal_title_message" = "To continue, accept the below terms and conditions";
"service_terms_modal_accept_button" = "Accept";
"service_terms_modal_decline_button" = "Decline";
"service_terms_modal_footer" = "This can be disabled anytime in settings.";

"service_terms_modal_table_header_identity_server" = "IDENTITY SERVER TERMS";
"service_terms_modal_table_header_integration_manager" = "INTEGRATION MANAGER TERMS";
"service_terms_modal_description_identity_server" = "This will allow someone to find you if they have your phone number or email saved in their phone contacts.";
"service_terms_modal_description_integration_manager" = "This will allow you to use bots, bridges, widgets and sticker packs.";

// Alert explaining what an identity server / integration manager is.
"service_terms_modal_information_title_identity_server" = "Identity Server";
"service_terms_modal_information_title_integration_manager" = "Integration Manager";
"service_terms_modal_information_description_identity_server" = "An identity server helps you find your contacts, by looking up their phone number or email address, to see if they already have an account.";
"service_terms_modal_information_description_integration_manager" = "An integration manager lets you add features from third parties.";

"service_terms_modal_policy_checkbox_accessibility_hint" = "Check to accept %@";

// Deactivate account

"deactivate_account_title" = "Deactivate Account";

"deactivate_account_informations_part1" = "This will make your account permanently unusable. You will not be able to log in, and no one will be able to re-register the same user ID.  This will cause your account to leave all rooms it is participating in, and it will remove your account details from your identity server. ";
"deactivate_account_informations_part2_emphasize" = "This action is irreversible.";
"deactivate_account_informations_part3" = "\n\nDeactivating your account ";
"deactivate_account_informations_part4_emphasize" = "does not by default cause us to forget messages you have sent. ";
"deactivate_account_informations_part5" = "If you would like us to forget your messages, please tick the box below\n\nMessage visibility in Matrix is similar to email. Our forgetting your messages means that messages you have sent will not be shared with any new or unregistered users, but registered users who already have access to these messages will still have access to their copy.";

"deactivate_account_forget_messages_information_part1" = "Please forget all messages I have sent when my account is deactivated (";
"deactivate_account_forget_messages_information_part2_emphasize" = "Warning";
"deactivate_account_forget_messages_information_part3" = ": this will cause future users to see an incomplete view of conversations)";

"deactivate_account_validate_action" = "Deactivate account";

"deactivate_account_password_alert_title" = "Deactivate Account";
"deactivate_account_password_alert_message" = "To continue, please enter your password";

// Re-request confirmation dialog
"rerequest_keys_alert_title" = "Request Sent";
"rerequest_keys_alert_message" = "Please launch %@ on another device that can decrypt the message so it can send the keys to this session.";

// MARK: Secure backup setup

// Intro

"secure_key_backup_setup_intro_title" = "Secure Backup";
"secure_key_backup_setup_intro_info" = "Safeguard against losing access to encrypted messages & data by backing up encryption keys on your server.";

"secure_key_backup_setup_intro_use_security_key_title" = "Use a Security Key";
"secure_key_backup_setup_intro_use_security_key_info" = "Generate a security key to store somewhere safe like a password manager or a safe.";

"secure_key_backup_setup_intro_use_security_passphrase_title" = "Use a Security Phrase";
"secure_key_backup_setup_intro_use_security_passphrase_info" = "Enter a secret phrase only you know, and generate a key for backup.";

"secure_key_backup_setup_existing_backup_error_title" = "A backup for messages already exists";
"secure_key_backup_setup_existing_backup_error_info" = "Unlock it to reuse it in the secure backup or delete it to create a new messages backup in the secure backup.";
"secure_key_backup_setup_existing_backup_error_unlock_it" = "Unlock it";
"secure_key_backup_setup_existing_backup_error_delete_it" = "Delete it";


// Cancel

"secure_key_backup_setup_cancel_alert_title" = "Are your sure?";
"secure_key_backup_setup_cancel_alert_message" = "If you cancel now, you may lose encrypted messages & data if you lose access to your logins.\n\nYou can also set up Secure Backup & manage your keys in Settings.";

// Banner

"secure_backup_setup_banner_title" = "Secure Backup";
"secure_backup_setup_banner_subtitle" = "Safeguard against losing access to encrypted messages & data";


// MARK: Key backup setup

"key_backup_setup_title" = "Key Backup";

"key_backup_setup_skip_alert_title" = "Are you sure?";
"key_backup_setup_skip_alert_message" = "You may lose secure messages if you log out or lose your device.";
"key_backup_setup_skip_alert_skip_action" = "Skip";

// Intro

"key_backup_setup_intro_title" = "Never lose encrypted messages";
"key_backup_setup_intro_info" = "Messages in encrypted rooms are secured with end-to-end encryption. Only you and the recipient(s) have the keys to read these messages.\n\nSecurely back up your keys to avoid losing them.";
"key_backup_setup_intro_setup_action_without_existing_backup" = "Start using Key Backup";
"key_backup_setup_intro_setup_connect_action_with_existing_backup" = "Connect this device to Key Backup";
"key_backup_setup_intro_manual_export_info" = "(Advanced)";
"key_backup_setup_intro_manual_export_action" = "Manually export keys";

// Passphrase

"key_backup_setup_passphrase_title" = "Secure your backup with a Security Phrase";
"key_backup_setup_passphrase_info" = "We'll store an encrypted copy of your keys on our server. Protect your backup with a phrase to keep it secure.\n\nFor maximum security, this should be different from your account password.";
"key_backup_setup_passphrase_passphrase_title" = "Enter";
"key_backup_setup_passphrase_passphrase_placeholder" = "Enter phrase";
"key_backup_setup_passphrase_passphrase_valid" = "Great!";
"key_backup_setup_passphrase_passphrase_invalid" = "Try adding a word";
"key_backup_setup_passphrase_confirm_passphrase_title" = "Confirm";
"key_backup_setup_passphrase_confirm_passphrase_placeholder" = "Confirm phrase";
"key_backup_setup_passphrase_confirm_passphrase_valid" = "Great!";
"key_backup_setup_passphrase_confirm_passphrase_invalid" = "phrase doesn’t match";
"key_backup_setup_passphrase_set_passphrase_action" = "Set Phrase";
"key_backup_setup_passphrase_setup_recovery_key_info" = "Or, secure your backup with a Security Key, saving it somewhere safe.";
"key_backup_setup_passphrase_setup_recovery_key_action" = "(Advanced) Set up with Security Key";

// Success

"key_backup_setup_success_title" = "Success!";

// Success from passphrase
"key_backup_setup_success_from_passphrase_info" = "Your keys are being backed up.\n\nYour Security Key is a safety net - you can use it to restore access to your encrypted messages if you forget your passphrase.\n\nKeep your Security Key somewhere very secure, like a password manager (or a safe).";
"key_backup_setup_success_from_passphrase_save_recovery_key_action" = "Save Security Key";
"key_backup_setup_success_from_passphrase_done_action" = "Done";

// Success from recovery key
"key_backup_setup_success_from_recovery_key_info" = "Your keys are being backed up.\n\nMake a copy of this Security Key and keep it safe.";
"key_backup_setup_success_from_recovery_key_recovery_key_title" = "Security Key";
"key_backup_setup_success_from_recovery_key_make_copy_action" = "Make a Copy";
"key_backup_setup_success_from_recovery_key_made_copy_action" = "I've made a copy";

// Success from secure backup
"key_backup_setup_success_from_secure_backup_info" = "Your keys are being backed up.";

// MARK: Key backup recover

"key_backup_recover_title" = "Secure Messages";

"key_backup_recover_invalid_passphrase_title" = "Incorrect Security Phrase";
"key_backup_recover_invalid_passphrase" = "Backup could not be decrypted with this phrase: please verify that you entered the correct Security Phrase.";
"key_backup_recover_invalid_recovery_key_title" = "Security Key Mismatch";
"key_backup_recover_invalid_recovery_key" = "Backup could not be decrypted with this key: please verify that you entered the correct Security Key.";

// Recover from private key
"key_backup_recover_from_private_key_info" = "Restoring backup…";

// Recover from passphrase

"key_backup_recover_from_passphrase_info" = "Use your Security Phrase to unlock your secure message history";
"key_backup_recover_from_passphrase_passphrase_title" = "Enter";
"key_backup_recover_from_passphrase_passphrase_placeholder" = "Enter Phrase";
"key_backup_recover_from_passphrase_recover_action" = "Unlock History";

"key_backup_recover_from_passphrase_lost_passphrase_action_part1" = "Don’t know your Security Phrase? You can ";
"key_backup_recover_from_passphrase_lost_passphrase_action_part2" = "use your Security Key";
"key_backup_recover_from_passphrase_lost_passphrase_action_part3" = ".";

// Recover from recovery key

"key_backup_recover_from_recovery_key_info" = "Use your Security Key to unlock your secure message history";
"key_backup_recover_from_recovery_key_recovery_key_title" = "Enter";
"key_backup_recover_from_recovery_key_recovery_key_placeholder" = "Enter Security Key";
"key_backup_recover_from_recovery_key_recover_action" = "Unlock History";

"key_backup_recover_from_recovery_key_lost_recovery_key_action" = "Lost your Security Key You can set up a new one in settings.";

// Success

"key_backup_recover_success_info" = "Backup Restored!";
"key_backup_recover_done_action" = "Done";

// MARK: Sign out warning

"sign_out_existing_key_backup_alert_title" = "Are you sure you want to sign out?";
"sign_out_existing_key_backup_alert_sign_out_action" = "Sign out";

"sign_out_non_existing_key_backup_alert_title" = "You’ll lose access to your encrypted messages if you sign out now";
"sign_out_non_existing_key_backup_alert_setup_secure_backup_action" = "Start using Secure Backup";
"sign_out_non_existing_key_backup_alert_discard_key_backup_action" = "I don't want my encrypted messages";

"sign_out_non_existing_key_backup_sign_out_confirmation_alert_title" = "You'll lose your encrypted messages";
"sign_out_non_existing_key_backup_sign_out_confirmation_alert_message" = "You'll lose access to your encrypted messages unless you back up your keys before signing out.";
"sign_out_non_existing_key_backup_sign_out_confirmation_alert_sign_out_action" = "Sign out";
"sign_out_non_existing_key_backup_sign_out_confirmation_alert_backup_action" = "Backup";

"sign_out_key_backup_in_progress_alert_title" = "Key backup in progress. If you sign out now you’ll lose access to your encrypted messages.";
"sign_out_key_backup_in_progress_alert_discard_key_backup_action" = "I don't want my encrypted messages";
"sign_out_key_backup_in_progress_alert_cancel_action" = "I'll wait";

// MARK: - Device Verification
"key_verification_other_session_title" = "Verify session";
"key_verification_new_session_title" = "Verify your new session";
"key_verification_this_session_title" = "Verify this session";
"key_verification_user_title" = "Verify them";
"device_verification_security_advice_emoji" = "Compare the unique emoji, ensuring they appear in the same order.";
"device_verification_security_advice_number" = "Compare the numbers, ensuring they appear in the same order.";
"device_verification_cancelled" = "The other party cancelled the verification.";
"device_verification_cancelled_by_me" = "The verification has been cancelled. Reason: %@";
"device_verification_error_cannot_load_device" = "Cannot load session information.";

// Mark: Incoming
"device_verification_incoming_title" = "Incoming Verification Request";
"device_verification_incoming_description_1" = "Verify this session to mark it as trusted. Trusting sessions of partners gives you extra peace of mind when using end-to-end encrypted messages.";
"device_verification_incoming_description_2" = "Verifying this session will mark it as trusted, and also mark your session as trusted to the partner.";

// MARK: Start
"device_verification_start_title" = "Verify by comparing a short text string";
"device_verification_start_wait_partner" = "Waiting for partner to accept…";
"device_verification_start_use_legacy" = "Nothing appearing? Not all clients support interactive verification yet. Use legacy verification.";
"device_verification_start_verify_button" = "Begin Verifying";
"device_verification_start_use_legacy_action" = "Use Legacy Verification";

// MARK: Self verification start

// New login
"device_verification_self_verify_alert_title" = "New login. Was this you?";
"device_verification_self_verify_alert_message" = "Verify the new login accessing your account: %@";
"device_verification_self_verify_alert_validate_action" = "Verify";

"device_verification_self_verify_start_verify_action" = "Start verification";
"device_verification_self_verify_start_information" = "Use this session to verify your new one, granting it access to encrypted messages.";
"device_verification_self_verify_start_waiting" = "Waiting…";

// Current session

"key_verification_self_verify_current_session_alert_title" = "Verify this session";
"key_verification_self_verify_current_session_alert_message" = "Other users may not trust it.";
"key_verification_self_verify_current_session_alert_validate_action" = "Verify";

// Unverified sessions

"key_verification_self_verify_unverified_sessions_alert_title" = "Review where you're logged in";
"key_verification_self_verify_unverified_sessions_alert_message" = "Verify all your sessions to ensure your account & messages are safe.";
"key_verification_self_verify_unverified_sessions_alert_validate_action" = "Review";

// MARK: Self verification wait

"device_verification_self_verify_wait_title" = "Complete security";
"device_verification_self_verify_wait_new_sign_in_title" = "Verify this login";
"device_verification_self_verify_wait_information" = "Verify this session from one of your other sessions, granting it access to encrypted messages.\n\nUse the latest %@ on your other devices:";
"device_verification_self_verify_wait_additional_information" = "This works with %@ and other cross-signing capable Matrix clients.";
"device_verification_self_verify_wait_recover_secrets_without_passphrase" = "Use Security Key";
"device_verification_self_verify_wait_recover_secrets_with_passphrase" = "Use Security Phrase or Key";
"device_verification_self_verify_wait_recover_secrets_additional_information" = "If you can't access an existing session";
"device_verification_self_verify_wait_recover_secrets_checking_availability" = "Checking for other verification capabilities ...";

// MARK: Verify

"key_verification_verify_sas_title_emoji" = "Compare emoji";
"key_verification_verify_sas_title_number" = "Compare numbers";

"key_verification_verify_sas_cancel_action" = "They don't match";
"key_verification_verify_sas_validate_action" = "They match";

"key_verification_verify_sas_additional_information" = "For ultimate security, use another trusted means of communication or do this in person.";

// MARK: Manually Verify Device

"key_verification_manually_verify_device_title" = "Manually Verify by Text";
"key_verification_manually_verify_device_instruction" = "Confirm by comparing the following with the User Settings in your other session:";
"key_verification_manually_verify_device_name_title" = "Session name";
"key_verification_manually_verify_device_id_title" = "Session ID";
"key_verification_manually_verify_device_key_title" = "Session key";
"key_verification_manually_verify_device_additional_information" = "If they don't match, the security of your communication may be compromised.";
"key_verification_manually_verify_device_validate_action" = "Verify";

// Device

"device_verification_verify_wait_partner" = "Waiting for partner to confirm…";

// MARK: Verified

// Device

"device_verification_verified_title" = "Verified!";
"device_verification_verified_got_it_button" = "Got it";
"key_verification_verified_new_session_title" = "New session verified!";

"key_verification_verified_other_session_information" = "You can now read secure messages on your other session, and other users will know they can trust it.";
"key_verification_verified_new_session_information" = "You can now read secure messages on your new device, and other users will know they can trust it.";
"key_verification_verified_this_session_information" = "You can now read secure messages on this device, and other users will know they can trust it.";

// User

"key_verification_verified_user_information" = "Messages with this user are end-to-end encrypted and can't be read by third parties.";

// MARK: Emoji
"device_verification_emoji_dog" = "Dog";
"device_verification_emoji_cat" = "Cat";
"device_verification_emoji_lion" = "Lion";
"device_verification_emoji_horse" = "Horse";
"device_verification_emoji_unicorn" = "Unicorn";
"device_verification_emoji_pig" = "Pig";
"device_verification_emoji_elephant" = "Elephant";
"device_verification_emoji_rabbit" = "Rabbit";
"device_verification_emoji_panda" = "Panda";
"device_verification_emoji_rooster" = "Rooster";
"device_verification_emoji_penguin" = "Penguin";
"device_verification_emoji_turtle" = "Turtle";
"device_verification_emoji_fish" = "Fish";
"device_verification_emoji_octopus" = "Octopus";
"device_verification_emoji_butterfly" = "Butterfly";
"device_verification_emoji_flower" = "Flower";
"device_verification_emoji_tree" = "Tree";
"device_verification_emoji_cactus" = "Cactus";
"device_verification_emoji_mushroom" = "Mushroom";
"device_verification_emoji_globe" = "Globe";
"device_verification_emoji_moon" = "Moon";
"device_verification_emoji_cloud" = "Cloud";
"device_verification_emoji_fire" = "Fire";
"device_verification_emoji_banana" = "Banana";
"device_verification_emoji_apple" = "Apple";
"device_verification_emoji_strawberry" = "Strawberry";
"device_verification_emoji_corn" = "Corn";
"device_verification_emoji_pizza" = "Pizza";
"device_verification_emoji_cake" = "Cake";
"device_verification_emoji_heart" = "Heart";
"device_verification_emoji_smiley" = "Smiley";
"device_verification_emoji_robot" = "Robot";
"device_verification_emoji_hat" = "Hat";
"device_verification_emoji_glasses" = "Glasses";
"device_verification_emoji_spanner" = "Spanner";
"device_verification_emoji_santa" = "Santa";
"device_verification_emoji_thumbs up" = "Thumbs up";
"device_verification_emoji_umbrella" = "Umbrella";
"device_verification_emoji_hourglass" = "Hourglass";
"device_verification_emoji_clock" = "Clock";
"device_verification_emoji_gift" = "Gift";
"device_verification_emoji_light bulb" = "Light Bulb";
"device_verification_emoji_book" = "Book";
"device_verification_emoji_pencil" = "Pencil";
"device_verification_emoji_paperclip" = "Paperclip";
"device_verification_emoji_scissors" = "Scissors";
"device_verification_emoji_lock" = "Lock";
"device_verification_emoji_key" = "Key";
"device_verification_emoji_hammer" = "Hammer";
"device_verification_emoji_telephone" = "Telephone";
"device_verification_emoji_flag" = "Flag";
"device_verification_emoji_train" = "Train";
"device_verification_emoji_bicycle" = "Bicycle";
"device_verification_emoji_aeroplane" = "Aeroplane";
"device_verification_emoji_rocket" = "Rocket";
"device_verification_emoji_trophy" = "Trophy";
"device_verification_emoji_ball" = "Ball";
"device_verification_emoji_guitar" = "Guitar";
"device_verification_emoji_trumpet" = "Trumpet";
"device_verification_emoji_bell" = "Bell";
"device_verification_emoji_anchor" = "Anchor";
"device_verification_emoji_headphones" = "Headphones";
"device_verification_emoji_folder" = "Folder";
"device_verification_emoji_pin" = "Pin";

// MARK: File upload
"file_upload_error_title" = "File upload";
"file_upload_error_unsupported_file_type_message" = "File type not supported.";

// MARK: Emoji picker
"emoji_picker_title" = "Reactions";

"emoji_picker_people_category" = "Smileys & People";
"emoji_picker_nature_category" = "Animals & Nature";
"emoji_picker_foods_category" = "Food & Drink";
"emoji_picker_activity_category" = "Activities";
"emoji_picker_places_category" = "Travel & Places";
"emoji_picker_objects_category" = "Objects";
"emoji_picker_symbols_category" = "Symbols";
"emoji_picker_flags_category" = "Flags";

// MARK: Reaction history
"reaction_history_title" = "Reactions";


// Generic errors
"error_invite_3pid_with_no_identity_server" = "Add an identity server in your settings to invite by email.";
"error_not_supported_on_mobile" = "You can't do this from %@ mobile.";

// MARK: - Key Verification

"key_verification_bootstrap_not_setup_title" = "Error";
"key_verification_bootstrap_not_setup_message" = "You need to bootstrap cross-signing first.";

// Tiles

"key_verification_tile_request_incoming_title" = "Verification request";
"key_verification_tile_request_outgoing_title" = "Verification sent";

"key_verification_tile_request_status_data_loading" = "Data loading…";
"key_verification_tile_request_status_waiting" = "Waiting…";
"key_verification_tile_request_status_expired" = "Expired";
"key_verification_tile_request_status_cancelled_by_me" = "You cancelled";
"key_verification_tile_request_status_cancelled" = "%@ cancelled";
"key_verification_tile_request_status_accepted" = "You accepted";

"key_verification_tile_request_incoming_approval_accept" = "Accept";
"key_verification_tile_request_incoming_approval_decline" = "Decline";

"key_verification_tile_conclusion_done_title" = "Verified";
"key_verification_tile_conclusion_warning_title" = "Unstrusted sign in";

// Incoming key verification request

"key_verification_incoming_request_incoming_alert_message" = "%@ wants to verify";

// MARK: QR code

"key_verification_verify_qr_code_title" = "Verify by scanning";
"key_verification_verify_qr_code_information" = "Scan the code to securely verify each other.";
"key_verification_verify_qr_code_information_other_device" = "Scan the code below to verify:";
"key_verification_verify_qr_code_emoji_information" = "Verify by comparing unique emoji.";
"key_verification_verify_qr_code_scan_code_action" = "Scan their code";
"key_verification_verify_qr_code_scan_code_other_device_action" = "Scan with this device";
"key_verification_verify_qr_code_cannot_scan_action" = "Can't scan?";
"key_verification_verify_qr_code_start_emoji_action" = "Verify by emoji";

"key_verification_verify_qr_code_other_scan_my_code_title" = "Did the other user successfully scan the QR code?";

"key_verification_verify_qr_code_scan_other_code_success_title" = "Code validated!";
"key_verification_verify_qr_code_scan_other_code_success_message" = "QR code has been successfully validated.";

// MARK: Scan confirmation

// Scanning
"key_verification_scan_confirmation_scanning_title" = "Almost there! Waiting for confirmation…";
"key_verification_scan_confirmation_scanning_user_waiting_other" = "Waiting for %@…";
"key_verification_scan_confirmation_scanning_device_waiting_other" = "Waiting for other device…";

// Scanned
"key_verification_scan_confirmation_scanned_title" = "Almost there!";
"key_verification_scan_confirmation_scanned_user_information" = "Is %@ showing the same shield?";
"key_verification_scan_confirmation_scanned_device_information" = "Is the other device showing the same shield?";

// MARK: - User verification

// Start

"user_verification_start_verify_action" = "Start verification";
"user_verification_start_information_part1" = "For extra security, verify ";
"user_verification_start_information_part2" = " by checking a one-time code on both your devices.";
"user_verification_start_waiting_partner" = "Waiting for %@…";
"user_verification_start_additional_information" = "To be secure, do this in person or use another way to communicate.";

// Sessions list

"user_verification_sessions_list_user_trust_level_trusted_title" = "Trusted";
"user_verification_sessions_list_user_trust_level_warning_title" = "Warning";
"user_verification_sessions_list_user_trust_level_unknown_title" = "Unknown";
"user_verification_sessions_list_information" = "Messages with this user in this room are end-to-end encrypted and can’t be read by third parties.";
"user_verification_sessions_list_table_title" = "Sessions";
"user_verification_sessions_list_session_trusted" = "Trusted";
"user_verification_sessions_list_session_untrusted" = "Not trusted";

// Session details

"user_verification_session_details_trusted_title" = "Trusted";
"user_verification_session_details_untrusted_title" = "Not Trusted";

"user_verification_session_details_information_trusted_current_user" = "This session is trusted for secure messaging because you verified it:";
"user_verification_session_details_information_trusted_other_user_part1" = "This session is trusted for secure messaging because ";
"user_verification_session_details_information_trusted_other_user_part2" = " verified it:";

"user_verification_session_details_information_untrusted_current_user" = "Verify this session to mark it as trusted & grant it access to encrypted messages:";
"user_verification_session_details_information_untrusted_other_user" = " signed in using a new session:";

"user_verification_session_details_additional_information_untrusted_other_user" = "Until this user trusts this session, messages sent to and from it are labelled with warnings. Alternatively, you can manually verify it.";
"user_verification_session_details_additional_information_untrusted_current_user" = "If you didn’t sign in to this session, your account may be compromised.";

"user_verification_session_details_verify_action_current_user" = "Interactively Verify";
"user_verification_session_details_verify_action_current_user_manually" = "Manually Verify by Text";
"user_verification_session_details_verify_action_other_user" = "Manually verify";

// MARK: - Secrets recovery

"secrets_recovery_reset_action_part_1" = "Forgot or lost all recovery options? ";
"secrets_recovery_reset_action_part_2" = "Reset everything";

// Recover with passphrase

"secrets_recovery_with_passphrase_title" = "Security Phrase";
"secrets_recovery_with_passphrase_information_default" = "Access your secure message history and your cross-signing identity for verifying other sessions by entering your Security Phrase.";
"secrets_recovery_with_passphrase_information_verify_device" = "Use your Security Phrase to verify this device.";
"secrets_recovery_with_passphrase_passphrase_title" = "Enter";
"secrets_recovery_with_passphrase_passphrase_placeholder" = "Enter Security Phrase";
"secrets_recovery_with_passphrase_recover_action" = "Use Phrase";

"secrets_recovery_with_passphrase_lost_passphrase_action_part1" = "Don’t know your Security Phrase? You can ";
"secrets_recovery_with_passphrase_lost_passphrase_action_part2" = "use your Security Key";
"secrets_recovery_with_passphrase_lost_passphrase_action_part3" = ".";

"secrets_recovery_with_passphrase_invalid_passphrase_title" = "Unable to access secret storage";
"secrets_recovery_with_passphrase_invalid_passphrase_message" = "Please verify that you entered the correct Security Phrase.";

// Recover with key

"secrets_recovery_with_key_title" = "Security Key";
"secrets_recovery_with_key_information_default" = "Access your secure message history and your cross-signing identity for verifying other sessions by entering your Security Key.";
"secrets_recovery_with_key_information_verify_device" = "Use your Security Key to verify this device.";
"secrets_recovery_with_key_information_unlock_secure_backup_with_phrase" = "Enter your Security Phrase to continue.";
"secrets_recovery_with_key_information_unlock_secure_backup_with_key" = "Enter your Security Key to continue.";
"secrets_recovery_with_key_recovery_key_title" = "Enter";
"secrets_recovery_with_key_recovery_key_placeholder" = "Enter Security Key";
"secrets_recovery_with_key_recover_action" = "Use Key";

"secrets_recovery_with_key_invalid_recovery_key_title" = "Unable to access secret storage";
"secrets_recovery_with_key_invalid_recovery_key_message" = "Please verify that you entered the correct Security Key.";

// MARK: - Secrets set up

// Recovery Key

"secrets_setup_recovery_key_title" = "Save your Security Key";
"secrets_setup_recovery_key_information" = "Store your Security Key somewhere safe. It can be used to unlock your encrypted messages & data.";
"secrets_setup_recovery_key_loading" = "Loading…";
"secrets_setup_recovery_key_export_action" = "Save";
"secrets_setup_recovery_key_done_action" = "Done";

"secrets_setup_recovery_key_storage_alert_title" = "Keep it safe";
"secrets_setup_recovery_key_storage_alert_message" = "✓ Print it and store it somewhere safe\n✓ Save it on a USB key or backup drive\n✓ Copy it to your personal cloud storage";

// Recovery passphrase

"secrets_setup_recovery_passphrase_title" = "Set a Security Phrase";
"secrets_setup_recovery_passphrase_information" = "Enter a security phrase only you know, used to secure secrets on your server.";
"secrets_setup_recovery_passphrase_additional_information" = "Don't use your account password.";
"secrets_setup_recovery_passphrase_validate_action" = "Done";

"secrets_setup_recovery_passphrase_confirm_information" = "Enter your Security Phrase again to confirm it.";
"secrets_setup_recovery_passphrase_confirm_passphrase_title" = "Confirm";
"secrets_setup_recovery_passphrase_confirm_passphrase_placeholder" = "Confirm phrase";

"key_backup_setup_passphrase_confirm_passphrase_valid" = "Great!";
"key_backup_setup_passphrase_confirm_passphrase_invalid" = "Phrase doesn’t match";

"secrets_setup_recovery_passphrase_summary_title" = "Save your Security Phrase";
"secrets_setup_recovery_passphrase_summary_information" = "Remember your Security Phrase. It can be used to unlock your encrypted messages & data.";

// MARK: - Secrets reset

"secrets_reset_title" = "Reset everything";
"secrets_reset_information" = "Only do this if you have no other device you can verify this device with.";
"secrets_reset_warning_title" = "If you reset everything";
"secrets_reset_warning_message" = "You will restart with no history, no messages, trusted devices or trusted users.";
"secrets_reset_reset_action" = "Reset";
"secrets_reset_authentication_message" = "Enter your account password to confirm";

// MARK: - Cross-signing

// Banner

"cross_signing_setup_banner_title" = "Set up encryption";
"cross_signing_setup_banner_subtitle" = "Verify your other devices easier";

// MARK: - Major update

"major_update_title" = "Riot is now %@";
"major_update_information" = "We're excited to announce we've changed name! Your app is up to date and you're signed in to your account.";
"major_update_learn_more_action" = "Learn more";
"major_update_done_action" = "Got it";

// MARK: - PIN Protection

"pin_protection_choose_pin_welcome_after_login" = "Welcome back.";
"pin_protection_choose_pin_welcome_after_register" = "Welcome.";
"pin_protection_choose_pin" = "Create a PIN for security";
"pin_protection_confirm_pin" = "Confirm your PIN";
"pin_protection_confirm_pin_to_disable" = "Confirm PIN to disable PIN";
"pin_protection_confirm_pin_to_change" = "Confirm PIN to change PIN";
"pin_protection_enter_pin" = "Enter your PIN";
"pin_protection_forgot_pin" = "Forgot PIN";
"pin_protection_reset_alert_title" = "Reset PIN";
"pin_protection_reset_alert_message" = "To reset your PIN, you'll need to re-login and create a new one";
"pin_protection_reset_alert_action_reset" = "Reset";
"pin_protection_mismatch_error_title" = "PINs don't match";
"pin_protection_mismatch_error_message" = "Please try again";
"pin_protection_mismatch_too_many_times_error_message" = "If you can't remember your PIN, tap the forgot PIN button.";
"pin_protection_settings_section_header" = "PIN";
"pin_protection_settings_section_header_with_biometrics" = "PIN & %@";
"pin_protection_settings_section_footer" = "To reset your PIN, you'll need to re-login and create a new one.";
"pin_protection_settings_enabled_forced" = "PIN enabled";
"pin_protection_settings_enable_pin" = "Enable PIN";
"pin_protection_settings_change_pin" = "Change PIN";
"pin_protection_not_allowed_pin" = "For security reasons, this PIN isn’t available. Please try another PIN";
"pin_protection_explanatory" = "Setting up a PIN lets you protect data like messages and contacts, so only you can access them by entering the PIN at the start of the app.";
"pin_protection_kick_user_alert_message" = "Too many errors, you've been logged out";

// MARK: - Biometrics Protection

"biometrics_mode_touch_id" = "Touch ID";
"biometrics_mode_face_id" = "Face ID";
"biometrics_settings_enable_x" = "Enable %@";
"biometrics_setup_title_x" = "Enable %@";
"biometrics_setup_enable_button_title_x" = "Enable %@";
"biometrics_setup_subtitle" = "Save yourself time";

"biometrics_desetup_title_x" = "Disable %@";
"biometrics_desetup_disable_button_title_x" = "Disable %@";

"biometrics_usage_reason" = "Authentication is needed to access your app";
"biometrics_cant_unlocked_alert_title" = "Can't unlock app";
"biometrics_cant_unlocked_alert_message_x" = "To unlock, use %@ or log back in and enable %@ again";
"biometrics_cant_unlocked_alert_message_login" = "Log back in";
"biometrics_cant_unlocked_alert_message_retry" = "Retry";

// MARK: - Searchable Directory View Controller

"searchable_directory_create_new_room" = "Create a new room";
"searchable_directory_x_network" = "%@ Network";
"searchable_directory_search_placeholder" = "Name or ID";

// MARK: - Create Room

"create_room_title" = "New Room";
"create_room_section_header_name" = "Room name";
"create_room_placeholder_name" = "Name";
"create_room_section_header_topic" = "Room topic (optional)";
"create_room_placeholder_topic" = "Topic";
"create_room_section_header_encryption" = "Room encryption";
"create_room_enable_encryption" = "Enable Encryption";
"create_room_section_footer_encryption" = "Encryption can’t be disabled afterwards.";
"create_room_section_header_type" = "Room type";
"create_room_type_private" = "Private Room";
"create_room_type_public" = "Public Room";
"create_room_section_footer_type" = "People join a private room only with the room invitation.";
"create_room_show_in_directory" = "Show the room in the directory";
"create_room_section_header_address" = "Room address";
"create_room_placeholder_address" = "#testroom:matrix.org";

// MARK: - Room Info

"room_info_list_one_member" = "1 member";
"room_info_list_several_members" = "%@ members";
"room_info_list_section_other" = "Other";

// MARK: - Dial Pad
"dialpad_title" = "Dial pad";

// MARK: - Call Transfer
"call_transfer_title" = "Transfer";
"call_transfer_users" = "Users";
"call_transfer_dialpad" = "Dial pad";
"call_transfer_contacts_recent" = "Recent";
"call_transfer_contacts_all" = "All";
"call_transfer_error_title" = "Error";
"call_transfer_error_message" = "Call transfer failed";

// MARK: - Home

"home_empty_view_title" = "Welcome to %@,\n%@";
"home_empty_view_information" = "The all-in-one secure chat app for teams, friends and organisations. Tap the + button below to add people and rooms.";

// MARK: - Favourites

"favourites_empty_view_title" = "Favourite rooms and people";
"favourites_empty_view_information" = "You can favourite a few ways - the quickest is just to press and hold. Tap the star and they’ll automatically appear here for safe keeping.";

// MARK: - Invite friends

"invite_friends_action" = "Invite friends to %@";
"invite_friends_share_text" = "Hey, talk to me on %@: %@";

// MARK: - Share invite link

"share_invite_link_action" = "Share invite link";
"share_invite_link_room_text" = "Hey, join this room on %@";
"share_invite_link_space_text" = "Hey, join this space on %@";

// Mark: - Room avatar view

"room_avatar_view_accessibility_label" = "avatar";
"room_avatar_view_accessibility_hint" = "Change room avatar";

// Mark: - Room creation introduction cell

"room_intro_cell_add_participants_action" = "Add people";

"room_intro_cell_information_room_sentence1_part1" = "This is the beginning of ";
"room_intro_cell_information_room_sentence1_part3" = ". ";

"room_intro_cell_information_room_with_topic_sentence2" = "Topic: %@";
"room_intro_cell_information_room_without_topic_sentence2_part1" = "Add a topic";
"room_intro_cell_information_room_without_topic_sentence2_part2" = " to let people know what this room is about.";

"room_intro_cell_information_dm_sentence1_part1" = "This is the beginning of your direct message with ";
"room_intro_cell_information_dm_sentence1_part3" = ". ";

"room_intro_cell_information_dm_sentence2" = "Only the two of you are in this conversation, no one else can join.";
"room_intro_cell_information_multiple_dm_sentence2" = "Only you are in this conversation, unless any of you invites someone to join.";

// Mark: - Room invite

"room_invite_to_space_option_title" = "To %@";
"room_invite_to_space_option_detail" = "They can explore %@, but won’t be a member of %@.";
"room_invite_to_room_option_title" = "To just this room";
"room_invite_to_room_option_detail" = "They won’t be a part of %@.";
"room_invite_not_enough_permission" = "You do not have permission to invite people to this room";
"space_invite_not_enough_permission" = "You do not have permission to invite people to this space";

// Mark: - Spaces

"space_feature_unavailable_title" = "Spaces aren’t here yet";
"space_feature_unavailable_subtitle" = "Spaces aren't on iOS yet, but you can use them now on Web and Desktop";
"space_feature_unavailable_information" = "Spaces are a new way to group rooms and people.\n\nThey’ll be here soon. For now, if you join one on another platform, you will be able to access any rooms you join here.";

"space_beta_announce_badge" = "BETA";
"space_beta_announce_title" = "Spaces are coming soon";
"space_beta_announce_subtitle" = "The new version of communities";
"space_beta_announce_information" = "Spaces are a new way to group rooms and people. They’re not on iOS yet, but you can use them now on Web and Desktop.";

"spaces_home_space_title" = "Home";
"spaces_add_space_title" = "Create space";
"spaces_create_space_title" = "Create a space";
"spaces_left_panel_title" = "Spaces";
"leave_space_title" = "Leave %@";
"leave_space_message" = "Are you sure you want to leave %@? Do you also want to leave all rooms and spaces of this space?";
"leave_space_message_admin_warning" = "You are admin of this space, ensure that you have transferred admin right to another member before leaving.";
"leave_space_only_action" = "Don't leave any rooms";
"leave_space_and_all_rooms_action" = "Leave all rooms and spaces";
"spaces_explore_rooms" = "Explore rooms";
"spaces_suggested_room" = "Suggested";
"space_tag" = "space";
"spaces_empty_space_title" = "This space has no rooms (yet)";
"spaces_empty_space_detail" = "Some rooms may be hidden because they’re private and you need an invite.";
"spaces_no_result_found_title" = "No results found";
"spaces_no_room_found_detail" = "Some results may be hidden because they’re private and you need an invite to join them.";
"spaces_no_member_found_detail" = "Looking for someone not in %@? For now, you can invite them on web or desktop.";
"spaces_coming_soon_title" = "Coming soon";
"spaces_add_rooms_coming_soon_title" = "Adding rooms coming soon";
"spaces_invites_coming_soon_title" = "Invites coming soon";
"spaces_coming_soon_detail" = "This feature hasn’t been implemented here, but it’s on the way. For now, you can do that with %@ on your computer.";
"space_participants_action_remove" = "Remove from this space";
"space_participants_action_ban" = "Ban from this space";
"space_home_show_all_rooms" = "Show all rooms";

"space_private_join_rule" = "Private space";
"space_private_join_rule_detail" = "Invite only, best for yourself or teams";
"space_public_join_rule" = "Public space";
<<<<<<< HEAD
"spaces_invite_people" = "Invite people";
"spaces_add_room" = "Add room";
"spaces_add_space" = "Add space";
=======
"space_public_join_rule_detail" = "Open to anyone, best for communities";

"space_topic" = "description";

// Mark: - Space Creation

"spaces_creation_hint" = "Spaces are a new way to group rooms and people.";
"spaces_creation_visibility_title" = "What type of space do you want to create?";
"spaces_creation_visibility_message" = "To join an existing space, you need an invite.";
"spaces_creation_footer" = "You can change this later";
"spaces_creation_settings_message" = "Add some details to help it stand out. You can change these at any point.";
"spaces_creation_address" = "Address";
"spaces_creation_empty_room_name_error" = "Name required";
"spaces_creation_address_default_message" = "Your space will be viewable at\n%@";
"spaces_creation_address_invalid_characters" = "%@\nhas invalid characters";
"spaces_creation_address_already_exists" = "%@\nalready exists";
"spaces_creation_public_space_title" = "Your public space";
"spaces_creation_private_space_title" = "Your private space";
"spaces_creation_cancel_title" = "Stop creating a space?";
"spaces_creation_cancel_message" = "Your progress will be lost.";

"spaces_creation_new_rooms_title" = "What are some discussions you’ll have?";
"spaces_creation_new_rooms_message" = "We’ll create a room for each one.";
"spaces_creation_new_rooms_room_name_title" = "Room name";
"spaces_creation_new_rooms_general" = "General";
"spaces_creation_new_rooms_random" = "Random";
"spaces_creation_new_rooms_support" = "Support";

"spaces_creation_email_invites_title" = "Invite your team";
"spaces_creation_email_invites_message" = "You can invite them later too.";
"spaces_creation_email_invites_email_title" = "Email";

"spaces_creation_sharing_type_title" = "Who are you working with?";
"spaces_creation_sharing_type_message" = "Make sure the right people have access %@. You can change this later.";
"spaces_creation_sharing_type_just_me_title" = "Just me";
"spaces_creation_sharing_type_just_me_detail" = "A private space to organise your rooms";
"spaces_creation_sharing_type_me_and_teammates_title" = "Me and teammates";
"spaces_creation_sharing_type_me_and_teammates_detail" = "A private space for you & your teammates";

"spaces_creation_add_rooms_title" = "What do you want to add?";
"spaces_creation_add_rooms_message" = "As this space is just for you, no one will be informed. You can add more later.";

"spaces_creation_invite_by_username" = "Invite by username";
"spaces_creation_invite_by_username_title" = "Invite your team";
"spaces_creation_invite_by_username_message" = "You can invite them later too.";

"spaces_creation_post_process_creating_space" = "Creating space";
"spaces_creation_post_process_creating_space_task" = "Creating %@";
"spaces_creation_post_process_uploading_avatar" = "Uploading avatar";
"spaces_creation_post_process_creating_room" = "Creating %@";
"spaces_creation_post_process_adding_rooms" = "Adding %@ rooms";
"spaces_creation_post_process_inviting_users" = "Inviting %@ users";

"spaces_creation_in_spacename" = "in %@";
"spaces_creation_in_spacename_plus_one" = "in %@ + 1 space";
"spaces_creation_in_spacename_plus_many" = "in %@ + %@ spaces";
"spaces_creation_in_many_spaces" = "in %@ spaces";
"spaces_creation_in_one_space" = "in 1 space";
>>>>>>> 83b7b60e

// Mark: Avatar

"space_avatar_view_accessibility_label" = "avatar";
"space_avatar_view_accessibility_hint" = "Change space avatar";

// Mark: - User avatar view

"user_avatar_view_accessibility_label" = "avatar";
"user_avatar_view_accessibility_hint" = "Change user avatar";

// Mark: - Side menu

"side_menu_reveal_action_accessibility_label" = "Left panel";
"side_menu_action_invite_friends" = "Invite friends";
"side_menu_action_settings" = "Settings";
"side_menu_action_help" = "Help";
"side_menu_action_feedback" = "Feedback";
"side_menu_app_version" = "Version %@";

// Mark: - Voice Messages

"voice_message_release_to_send" = "Hold to record, release to send";
"voice_message_remaining_recording_time" = "%@s left";
"voice_message_stop_locked_mode_recording" = "Tap on your recording to stop or listen";
"voice_message_lock_screen_placeholder" = "Voice message";

// Mark: - Version check

"version_check_banner_title_supported" = "We’re ending support for iOS %@";
"version_check_banner_subtitle_supported" = "We will soon be ending support for %@ on iOS %@. To continue using %@ to its full potential, we advise you to upgrade your version of iOS.";

"version_check_banner_title_deprecated" = "We’re no longer supporting iOS %@";
"version_check_banner_subtitle_deprecated" = "We are no longer supporting %@ on iOS %@. To continue using %@ to its full potential, we advise you to upgrade your version of iOS.";

"version_check_modal_title_supported" = "We’re ending support for iOS %@";
"version_check_modal_subtitle_supported" = "We've been working on enhancing %@ for a faster and more polished experience. Unfortunately your current version of iOS is not compatible with some of those fixes and will no longer be supported.\nWe're advising you to upgrade your operating system to use %@ to its full potential.";
"version_check_modal_action_title_supported" = "Got it";

"version_check_modal_title_deprecated" = "We’re no longer supporting iOS %@";
"version_check_modal_subtitle_deprecated" = "We've been working on enhancing %@ for a faster and more polished experience. Unfortunately your current version of iOS is not  compatible with some of those fixes and is no longer supported.\nWe're advising you to upgrade your operating system to use %@ to its full potential.";
"version_check_modal_action_title_deprecated" = "Find out how";

// Mark: - Polls

"poll_edit_form_create_poll" = "Create poll";

"poll_edit_form_poll_type" = "Poll type";

"poll_edit_form_poll_question_or_topic" = "Poll question or topic";

"poll_edit_form_question_or_topic" = "Question or topic";

"poll_edit_form_input_placeholder" = "Write something";

"poll_edit_form_create_options" = "Create options";

"poll_edit_form_option_number" = "Option %lu";

"poll_edit_form_add_option" = "Add option";

"poll_edit_form_post_failure_title" = "Failed to post poll";

"poll_edit_form_post_failure_subtitle" = "Please try again";

"poll_edit_form_update_failure_title" = "Failed to update poll";

"poll_edit_form_update_failure_subtitle" = "Please try again";

"poll_edit_form_poll_type_open" = "Open poll";

"poll_edit_form_poll_type_open_description" = "Voters see results as soon as they have voted";

"poll_edit_form_poll_type_closed" = "Closed poll";

"poll_edit_form_poll_type_closed_description" = "Results are only revealed when you end the poll";

"poll_timeline_one_vote" = "1 vote";

"poll_timeline_votes_count" = "%lu votes";

"poll_timeline_total_no_votes" = "No votes cast";

"poll_timeline_total_one_vote" = "1 vote cast";

"poll_timeline_total_votes" = "%lu votes cast";

"poll_timeline_total_one_vote_not_voted" = "1 vote cast. Vote to the see the results";

"poll_timeline_total_votes_not_voted" = "%lu votes cast. Vote to the see the results";

"poll_timeline_total_final_results_one_vote" = "Final results based on 1 vote";

"poll_timeline_total_final_results" = "Final results based on %lu votes";

"poll_timeline_vote_not_registered_title" = "Vote not registered";

"poll_timeline_vote_not_registered_subtitle" = "Sorry, your vote was not registered, please try again";

"poll_timeline_not_closed_title" = "Failed to end poll";

"poll_timeline_not_closed_subtitle" = "Please try again";

// MARK: - Location sharing

"location_sharing_title" = "Location";

"location_sharing_close_action" = "Close";

"location_sharing_share_action" = "Share";

"location_sharing_loading_map_error_title" = "%@ could not load the map. Please try again later.";

"location_sharing_locating_user_error_title" = "%@ could not access your location. Please try again later.";

"location_sharing_invalid_authorization_error_title" = "%@ does not have permission to access your location. You can enable access in Settings > Location";

"location_sharing_invalid_authorization_not_now" = "Not now";

"location_sharing_invalid_authorization_settings" = "Settings";

"location_sharing_open_apple_maps" = "Open in Apple Maps";

"location_sharing_open_google_maps" = "Open in Google Maps";

"location_sharing_settings_header" = "Location sharing";

"location_sharing_settings_toggle_title" = "Enable location sharing";<|MERGE_RESOLUTION|>--- conflicted
+++ resolved
@@ -1795,11 +1795,9 @@
 "space_private_join_rule" = "Private space";
 "space_private_join_rule_detail" = "Invite only, best for yourself or teams";
 "space_public_join_rule" = "Public space";
-<<<<<<< HEAD
 "spaces_invite_people" = "Invite people";
 "spaces_add_room" = "Add room";
 "spaces_add_space" = "Add space";
-=======
 "space_public_join_rule_detail" = "Open to anyone, best for communities";
 
 "space_topic" = "description";
@@ -1858,7 +1856,6 @@
 "spaces_creation_in_spacename_plus_many" = "in %@ + %@ spaces";
 "spaces_creation_in_many_spaces" = "in %@ spaces";
 "spaces_creation_in_one_space" = "in 1 space";
->>>>>>> 83b7b60e
 
 // Mark: Avatar
 
