--- conflicted
+++ resolved
@@ -1760,7 +1760,6 @@
 "space_private_join_rule" = "Private space";
 "space_private_join_rule_detail" = "Invite only, best for yourself or teams";
 "space_public_join_rule" = "Public space";
-<<<<<<< HEAD
 "space_public_join_rule_detail" = "Open to anyone, best for communities";
 
 "space_topic" = "description";
@@ -1819,11 +1818,10 @@
 "spaces_creation_in_spacename_plus_many" = "in %@ + %@ spaces";
 "spaces_creation_in_many_spaces" = "in %@ spaces";
 "spaces_creation_in_one_space" = "in 1 space";
-=======
+
 "spaces_invite_people" = "Invite people";
 "spaces_add_room" = "Add room";
 "spaces_add_space" = "Add space";
->>>>>>> 7242043f
 
 // Mark: Avatar
 
