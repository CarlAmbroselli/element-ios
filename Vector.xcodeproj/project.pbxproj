// !$*UTF8*$!
{
	archiveVersion = 1;
	classes = {
	};
	objectVersion = 46;
	objects = {

/* Begin PBXBuildFile section */
		3235CD851C341FAA0084EA40 /* HomeMessagesSearchViewController.m in Sources */ = {isa = PBXBuildFile; fileRef = 3235CD841C341FAA0084EA40 /* HomeMessagesSearchViewController.m */; };
		323A520B1C3183CC00010773 /* UIViewController+VectorSearch.m in Sources */ = {isa = PBXBuildFile; fileRef = 323A520A1C3183CC00010773 /* UIViewController+VectorSearch.m */; };
		32492DB21C293C8900035C79 /* PublicRoomTableViewCell.m in Sources */ = {isa = PBXBuildFile; fileRef = 32492DB11C293C8900035C79 /* PublicRoomTableViewCell.m */; };
		32492DB41C293CCB00035C79 /* PublicRoomTableViewCell.xib in Resources */ = {isa = PBXBuildFile; fileRef = 32492DB31C293CCB00035C79 /* PublicRoomTableViewCell.xib */; };
		325F6A391C21810E00C12F51 /* DirectoryViewController.m in Sources */ = {isa = PBXBuildFile; fileRef = 325F6A381C21810E00C12F51 /* DirectoryViewController.m */; };
		325F6A421C21D20F00C12F51 /* DirectoryRecentTableViewCell.m in Sources */ = {isa = PBXBuildFile; fileRef = 325F6A401C21D20F00C12F51 /* DirectoryRecentTableViewCell.m */; };
		325F6A431C21D20F00C12F51 /* DirectoryRecentTableViewCell.xib in Resources */ = {isa = PBXBuildFile; fileRef = 325F6A411C21D20F00C12F51 /* DirectoryRecentTableViewCell.xib */; };
		327F8DB51C64DB9D00581CA3 /* VectorDesignValues.m in Sources */ = {isa = PBXBuildFile; fileRef = 327F8DB41C64DB9C00581CA3 /* VectorDesignValues.m */; };
		329D08101CD26177007CECC6 /* Tools.m in Sources */ = {isa = PBXBuildFile; fileRef = 329D080F1CD26177007CECC6 /* Tools.m */; };
		32A887211C89B9580037DC17 /* SimpleRoomTitleView.m in Sources */ = {isa = PBXBuildFile; fileRef = 32A8871F1C89B9580037DC17 /* SimpleRoomTitleView.m */; };
		32A887221C89B9580037DC17 /* SimpleRoomTitleView.xib in Resources */ = {isa = PBXBuildFile; fileRef = 32A887201C89B9580037DC17 /* SimpleRoomTitleView.xib */; };
		32AAC3E61C3525DE007A3B5B /* RoomSearchViewController.m in Sources */ = {isa = PBXBuildFile; fileRef = 32AAC3E51C3525DE007A3B5B /* RoomSearchViewController.m */; };
		32AAC3E91C353CEA007A3B5B /* RoomSearchDataSource.m in Sources */ = {isa = PBXBuildFile; fileRef = 32AAC3E81C353CEA007A3B5B /* RoomSearchDataSource.m */; };
		32C52BF61CBE4B0A00863B33 /* RoomEmailInvitation.m in Sources */ = {isa = PBXBuildFile; fileRef = 32C52BF51CBE4B0A00863B33 /* RoomEmailInvitation.m */; };
		32C52BF91CBFF50C00863B33 /* RoomPreviewData.m in Sources */ = {isa = PBXBuildFile; fileRef = 32C52BF81CBFF50C00863B33 /* RoomPreviewData.m */; };
		32D200881C16C2B100A4E396 /* HomeViewController.m in Sources */ = {isa = PBXBuildFile; fileRef = 32D200871C16C2B100A4E396 /* HomeViewController.m */; };
		32F2E61B1C230D4D003BDEA5 /* PublicRoomsDirectoryDataSource.m in Sources */ = {isa = PBXBuildFile; fileRef = 32F2E61A1C230D4D003BDEA5 /* PublicRoomsDirectoryDataSource.m */; };
		55A8E59C1E23D01000B59231 /* InfoPlist.strings in Resources */ = {isa = PBXBuildFile; fileRef = 55A8E59E1E23D01000B59231 /* InfoPlist.strings */; };
		71046D5E1C0C639300DCA984 /* RoomTitleView.m in Sources */ = {isa = PBXBuildFile; fileRef = 71046D5D1C0C639300DCA984 /* RoomTitleView.m */; };
		71046D601C0C86C600DCA984 /* RoomTitleView.xib in Resources */ = {isa = PBXBuildFile; fileRef = 71046D5F1C0C86C600DCA984 /* RoomTitleView.xib */; };
		71352D591C10569F001D50B0 /* AvatarGenerator.m in Sources */ = {isa = PBXBuildFile; fileRef = 71352D581C10569F001D50B0 /* AvatarGenerator.m */; };
		71352D651C10A265001D50B0 /* Contact.m in Sources */ = {isa = PBXBuildFile; fileRef = 71352D641C10A265001D50B0 /* Contact.m */; };
		7165A25B1C05CD42003635D7 /* SegmentedViewController.m in Sources */ = {isa = PBXBuildFile; fileRef = 7165A2591C05CD42003635D7 /* SegmentedViewController.m */; };
		7165A25C1C05CD42003635D7 /* SegmentedViewController.xib in Resources */ = {isa = PBXBuildFile; fileRef = 7165A25A1C05CD42003635D7 /* SegmentedViewController.xib */; };
		716FDC8A1C186A3A001034CB /* InviteRecentTableViewCell.m in Sources */ = {isa = PBXBuildFile; fileRef = 716FDC881C186A3A001034CB /* InviteRecentTableViewCell.m */; };
		716FDC8B1C186A3A001034CB /* InviteRecentTableViewCell.xib in Resources */ = {isa = PBXBuildFile; fileRef = 716FDC891C186A3A001034CB /* InviteRecentTableViewCell.xib */; };
		717928471C03852C00407D96 /* TableViewCellWithLabelAndLargeTextView.m in Sources */ = {isa = PBXBuildFile; fileRef = 717928401C03852C00407D96 /* TableViewCellWithLabelAndLargeTextView.m */; };
		717928481C03852C00407D96 /* TableViewCellWithLabelAndLargeTextView.xib in Resources */ = {isa = PBXBuildFile; fileRef = 717928411C03852C00407D96 /* TableViewCellWithLabelAndLargeTextView.xib */; };
		71C5F2951C074ACC004C094B /* RoomSettingsViewController.m in Sources */ = {isa = PBXBuildFile; fileRef = 71C5F2941C074ACC004C094B /* RoomSettingsViewController.m */; };
		71EBE66D1C04C4D300E7D953 /* RoomActivitiesView.m in Sources */ = {isa = PBXBuildFile; fileRef = 71EBE66B1C04C4D300E7D953 /* RoomActivitiesView.m */; };
		71EBE66E1C04C4D300E7D953 /* RoomActivitiesView.xib in Resources */ = {isa = PBXBuildFile; fileRef = 71EBE66C1C04C4D300E7D953 /* RoomActivitiesView.xib */; };
		71F7F5151C218D8900E7ED8F /* RecentCellData.m in Sources */ = {isa = PBXBuildFile; fileRef = 71F7F5141C218D8900E7ED8F /* RecentCellData.m */; };
		71F7F5181C22CC7500E7ED8F /* MXRoom+Vector.m in Sources */ = {isa = PBXBuildFile; fileRef = 71F7F5171C22CC7500E7ED8F /* MXRoom+Vector.m */; };
		71F7F51D1C23079F00E7ED8F /* ContactTableViewCell.m in Sources */ = {isa = PBXBuildFile; fileRef = 71F7F51B1C23079F00E7ED8F /* ContactTableViewCell.m */; };
		71F7F51E1C23079F00E7ED8F /* ContactTableViewCell.xib in Resources */ = {isa = PBXBuildFile; fileRef = 71F7F51C1C23079F00E7ED8F /* ContactTableViewCell.xib */; };
		F001D7621B8207C000A162C3 /* RoomInputToolbarView.m in Sources */ = {isa = PBXBuildFile; fileRef = F001D75C1B8207C000A162C3 /* RoomInputToolbarView.m */; };
		F001D7631B8207C000A162C3 /* RoomInputToolbarView.xib in Resources */ = {isa = PBXBuildFile; fileRef = F001D75D1B8207C000A162C3 /* RoomInputToolbarView.xib */; };
		F001D76C1B821E4F00A162C3 /* MediaPickerViewController.m in Sources */ = {isa = PBXBuildFile; fileRef = F001D76B1B821E4F00A162C3 /* MediaPickerViewController.m */; };
		F001D76E1B83156000A162C3 /* MediaPickerViewController.xib in Resources */ = {isa = PBXBuildFile; fileRef = F001D76D1B83156000A162C3 /* MediaPickerViewController.xib */; };
		F003AA7C1C68A1F6008B430C /* ExpandedRoomTitleView.xib in Resources */ = {isa = PBXBuildFile; fileRef = F003AA7B1C68A1F6008B430C /* ExpandedRoomTitleView.xib */; };
		F003AA801C690628008B430C /* RoomAvatarTitleView.m in Sources */ = {isa = PBXBuildFile; fileRef = F003AA7E1C690628008B430C /* RoomAvatarTitleView.m */; };
		F003AA811C690628008B430C /* RoomAvatarTitleView.xib in Resources */ = {isa = PBXBuildFile; fileRef = F003AA7F1C690628008B430C /* RoomAvatarTitleView.xib */; };
		F008D6FC1D0180FB0049444D /* GoogleService-Info.plist in Resources */ = {isa = PBXBuildFile; fileRef = F008D6FB1D0180FB0049444D /* GoogleService-Info.plist */; };
		F00ACC601DDB11CE0093F646 /* EncryptionInfoView.m in Sources */ = {isa = PBXBuildFile; fileRef = F00ACC5E1DDB11CE0093F646 /* EncryptionInfoView.m */; };
		F00C47861BFF77C800DBABC9 /* RecentTableViewCell.m in Sources */ = {isa = PBXBuildFile; fileRef = F00C47841BFF77C800DBABC9 /* RecentTableViewCell.m */; };
		F00C47871BFF77C800DBABC9 /* RecentTableViewCell.xib in Resources */ = {isa = PBXBuildFile; fileRef = F00C47851BFF77C800DBABC9 /* RecentTableViewCell.xib */; };
		F00C478B1BFF854400DBABC9 /* RecentsDataSource.m in Sources */ = {isa = PBXBuildFile; fileRef = F00C478A1BFF854400DBABC9 /* RecentsDataSource.m */; };
		F01214D11DABD69D00755336 /* RoomFilesViewController.m in Sources */ = {isa = PBXBuildFile; fileRef = F01214D01DABD69D00755336 /* RoomFilesViewController.m */; };
		F022285B1C64D529000AF23C /* ExpandedRoomTitleView.m in Sources */ = {isa = PBXBuildFile; fileRef = F02228591C64D529000AF23C /* ExpandedRoomTitleView.m */; };
		F022285E1C64E356000AF23C /* RoomViewController.xib in Resources */ = {isa = PBXBuildFile; fileRef = F022285D1C64E356000AF23C /* RoomViewController.xib */; };
		F023A00D1D9034FE00C517FB /* call_audio_mute_off_icon.png in Resources */ = {isa = PBXBuildFile; fileRef = F023A0011D9034FE00C517FB /* call_audio_mute_off_icon.png */; };
		F023A00E1D9034FE00C517FB /* call_audio_mute_off_icon@2x.png in Resources */ = {isa = PBXBuildFile; fileRef = F023A0021D9034FE00C517FB /* call_audio_mute_off_icon@2x.png */; };
		F023A00F1D9034FE00C517FB /* call_audio_mute_off_icon@3x.png in Resources */ = {isa = PBXBuildFile; fileRef = F023A0031D9034FE00C517FB /* call_audio_mute_off_icon@3x.png */; };
		F023A0101D9034FE00C517FB /* call_audio_mute_on_icon.png in Resources */ = {isa = PBXBuildFile; fileRef = F023A0041D9034FE00C517FB /* call_audio_mute_on_icon.png */; };
		F023A0111D9034FE00C517FB /* call_audio_mute_on_icon@2x.png in Resources */ = {isa = PBXBuildFile; fileRef = F023A0051D9034FE00C517FB /* call_audio_mute_on_icon@2x.png */; };
		F023A0121D9034FE00C517FB /* call_audio_mute_on_icon@3x.png in Resources */ = {isa = PBXBuildFile; fileRef = F023A0061D9034FE00C517FB /* call_audio_mute_on_icon@3x.png */; };
		F023A0131D9034FE00C517FB /* call_video_mute_off_icon.png in Resources */ = {isa = PBXBuildFile; fileRef = F023A0071D9034FE00C517FB /* call_video_mute_off_icon.png */; };
		F023A0141D9034FE00C517FB /* call_video_mute_off_icon@2x.png in Resources */ = {isa = PBXBuildFile; fileRef = F023A0081D9034FE00C517FB /* call_video_mute_off_icon@2x.png */; };
		F023A0151D9034FE00C517FB /* call_video_mute_off_icon@3x.png in Resources */ = {isa = PBXBuildFile; fileRef = F023A0091D9034FE00C517FB /* call_video_mute_off_icon@3x.png */; };
		F023A0161D9034FE00C517FB /* call_video_mute_on_icon.png in Resources */ = {isa = PBXBuildFile; fileRef = F023A00A1D9034FE00C517FB /* call_video_mute_on_icon.png */; };
		F023A0171D9034FE00C517FB /* call_video_mute_on_icon@2x.png in Resources */ = {isa = PBXBuildFile; fileRef = F023A00B1D9034FE00C517FB /* call_video_mute_on_icon@2x.png */; };
		F023A0181D9034FE00C517FB /* call_video_mute_on_icon@3x.png in Resources */ = {isa = PBXBuildFile; fileRef = F023A00C1D9034FE00C517FB /* call_video_mute_on_icon@3x.png */; };
		F023A0221D91382600C517FB /* camera_video_capture.png in Resources */ = {isa = PBXBuildFile; fileRef = F023A01F1D91382600C517FB /* camera_video_capture.png */; };
		F023A0231D91382600C517FB /* camera_video_capture@2x.png in Resources */ = {isa = PBXBuildFile; fileRef = F023A0201D91382600C517FB /* camera_video_capture@2x.png */; };
		F023A0241D91382600C517FB /* camera_video_capture@3x.png in Resources */ = {isa = PBXBuildFile; fileRef = F023A0211D91382600C517FB /* camera_video_capture@3x.png */; };
		F02BB04B1CBE2EE70022A025 /* PreviewRoomTitleView.m in Sources */ = {isa = PBXBuildFile; fileRef = F02BB0491CBE2EE70022A025 /* PreviewRoomTitleView.m */; };
		F02BB04C1CBE2EE70022A025 /* PreviewRoomTitleView.xib in Resources */ = {isa = PBXBuildFile; fileRef = F02BB04A1CBE2EE70022A025 /* PreviewRoomTitleView.xib */; };
		F02D87C69D1FFCD2C1531F3D /* libPods-Vector.a in Frameworks */ = {isa = PBXBuildFile; fileRef = 9B179239B79688A61A3F465F /* libPods-Vector.a */; };
		F03BF6491D8BF5B1002EF6A7 /* admin_icon.png in Resources */ = {isa = PBXBuildFile; fileRef = F03BF5B51D8BF5B1002EF6A7 /* admin_icon.png */; };
		F03BF64A1D8BF5B1002EF6A7 /* admin_icon@2x.png in Resources */ = {isa = PBXBuildFile; fileRef = F03BF5B61D8BF5B1002EF6A7 /* admin_icon@2x.png */; };
		F03BF64B1D8BF5B1002EF6A7 /* admin_icon@3x.png in Resources */ = {isa = PBXBuildFile; fileRef = F03BF5B71D8BF5B1002EF6A7 /* admin_icon@3x.png */; };
		F03BF64C1D8BF5B1002EF6A7 /* back_icon.png in Resources */ = {isa = PBXBuildFile; fileRef = F03BF5B81D8BF5B1002EF6A7 /* back_icon.png */; };
		F03BF64D1D8BF5B1002EF6A7 /* back_icon@2x.png in Resources */ = {isa = PBXBuildFile; fileRef = F03BF5B91D8BF5B1002EF6A7 /* back_icon@2x.png */; };
		F03BF64E1D8BF5B1002EF6A7 /* back_icon@3x.png in Resources */ = {isa = PBXBuildFile; fileRef = F03BF5BA1D8BF5B1002EF6A7 /* back_icon@3x.png */; };
		F03BF64F1D8BF5B1002EF6A7 /* bubbles_bg_landscape.png in Resources */ = {isa = PBXBuildFile; fileRef = F03BF5BB1D8BF5B1002EF6A7 /* bubbles_bg_landscape.png */; };
		F03BF6501D8BF5B1002EF6A7 /* bubbles_bg_landscape@2x.png in Resources */ = {isa = PBXBuildFile; fileRef = F03BF5BC1D8BF5B1002EF6A7 /* bubbles_bg_landscape@2x.png */; };
		F03BF6511D8BF5B1002EF6A7 /* bubbles_bg_landscape@3x.png in Resources */ = {isa = PBXBuildFile; fileRef = F03BF5BD1D8BF5B1002EF6A7 /* bubbles_bg_landscape@3x.png */; };
		F03BF6581D8BF5B1002EF6A7 /* call_chat_icon.png in Resources */ = {isa = PBXBuildFile; fileRef = F03BF5C41D8BF5B1002EF6A7 /* call_chat_icon.png */; };
		F03BF6591D8BF5B1002EF6A7 /* call_chat_icon@2x.png in Resources */ = {isa = PBXBuildFile; fileRef = F03BF5C51D8BF5B1002EF6A7 /* call_chat_icon@2x.png */; };
		F03BF65A1D8BF5B1002EF6A7 /* call_chat_icon@3x.png in Resources */ = {isa = PBXBuildFile; fileRef = F03BF5C61D8BF5B1002EF6A7 /* call_chat_icon@3x.png */; };
		F03BF65B1D8BF5B1002EF6A7 /* call_hangup_icon.png in Resources */ = {isa = PBXBuildFile; fileRef = F03BF5C71D8BF5B1002EF6A7 /* call_hangup_icon.png */; };
		F03BF65C1D8BF5B1002EF6A7 /* call_hangup_icon@2x.png in Resources */ = {isa = PBXBuildFile; fileRef = F03BF5C81D8BF5B1002EF6A7 /* call_hangup_icon@2x.png */; };
		F03BF65D1D8BF5B1002EF6A7 /* call_hangup_icon@3x.png in Resources */ = {isa = PBXBuildFile; fileRef = F03BF5C91D8BF5B1002EF6A7 /* call_hangup_icon@3x.png */; };
		F03BF65E1D8BF5B1002EF6A7 /* call_speaker_off_icon.png in Resources */ = {isa = PBXBuildFile; fileRef = F03BF5CA1D8BF5B1002EF6A7 /* call_speaker_off_icon.png */; };
		F03BF65F1D8BF5B1002EF6A7 /* call_speaker_off_icon@2x.png in Resources */ = {isa = PBXBuildFile; fileRef = F03BF5CB1D8BF5B1002EF6A7 /* call_speaker_off_icon@2x.png */; };
		F03BF6601D8BF5B1002EF6A7 /* call_speaker_off_icon@3x.png in Resources */ = {isa = PBXBuildFile; fileRef = F03BF5CC1D8BF5B1002EF6A7 /* call_speaker_off_icon@3x.png */; };
		F03BF6611D8BF5B1002EF6A7 /* call_speaker_on_icon.png in Resources */ = {isa = PBXBuildFile; fileRef = F03BF5CD1D8BF5B1002EF6A7 /* call_speaker_on_icon.png */; };
		F03BF6621D8BF5B1002EF6A7 /* call_speaker_on_icon@2x.png in Resources */ = {isa = PBXBuildFile; fileRef = F03BF5CE1D8BF5B1002EF6A7 /* call_speaker_on_icon@2x.png */; };
		F03BF6631D8BF5B1002EF6A7 /* call_speaker_on_icon@3x.png in Resources */ = {isa = PBXBuildFile; fileRef = F03BF5CF1D8BF5B1002EF6A7 /* call_speaker_on_icon@3x.png */; };
		F03BF66A1D8BF5B1002EF6A7 /* camera_capture.png in Resources */ = {isa = PBXBuildFile; fileRef = F03BF5D61D8BF5B1002EF6A7 /* camera_capture.png */; };
		F03BF66B1D8BF5B1002EF6A7 /* camera_capture@2x.png in Resources */ = {isa = PBXBuildFile; fileRef = F03BF5D71D8BF5B1002EF6A7 /* camera_capture@2x.png */; };
		F03BF66C1D8BF5B1002EF6A7 /* camera_capture@3x.png in Resources */ = {isa = PBXBuildFile; fileRef = F03BF5D81D8BF5B1002EF6A7 /* camera_capture@3x.png */; };
		F03BF66E1D8BF5B1002EF6A7 /* camera_play.png in Resources */ = {isa = PBXBuildFile; fileRef = F03BF5DA1D8BF5B1002EF6A7 /* camera_play.png */; };
		F03BF66F1D8BF5B1002EF6A7 /* camera_play@2x.png in Resources */ = {isa = PBXBuildFile; fileRef = F03BF5DB1D8BF5B1002EF6A7 /* camera_play@2x.png */; };
		F03BF6701D8BF5B1002EF6A7 /* camera_record.png in Resources */ = {isa = PBXBuildFile; fileRef = F03BF5DC1D8BF5B1002EF6A7 /* camera_record.png */; };
		F03BF6711D8BF5B1002EF6A7 /* camera_stop.png in Resources */ = {isa = PBXBuildFile; fileRef = F03BF5DD1D8BF5B1002EF6A7 /* camera_stop.png */; };
		F03BF6721D8BF5B1002EF6A7 /* camera_stop@2x.png in Resources */ = {isa = PBXBuildFile; fileRef = F03BF5DE1D8BF5B1002EF6A7 /* camera_stop@2x.png */; };
		F03BF6731D8BF5B1002EF6A7 /* camera_switch.png in Resources */ = {isa = PBXBuildFile; fileRef = F03BF5DF1D8BF5B1002EF6A7 /* camera_switch.png */; };
		F03BF6741D8BF5B1002EF6A7 /* camera_switch@2x.png in Resources */ = {isa = PBXBuildFile; fileRef = F03BF5E01D8BF5B1002EF6A7 /* camera_switch@2x.png */; };
		F03BF6751D8BF5B1002EF6A7 /* camera_switch@3x.png in Resources */ = {isa = PBXBuildFile; fileRef = F03BF5E11D8BF5B1002EF6A7 /* camera_switch@3x.png */; };
		F03BF6771D8BF5B1002EF6A7 /* chevron.png in Resources */ = {isa = PBXBuildFile; fileRef = F03BF5E31D8BF5B1002EF6A7 /* chevron.png */; };
		F03BF6781D8BF5B1002EF6A7 /* chevron@2x.png in Resources */ = {isa = PBXBuildFile; fileRef = F03BF5E41D8BF5B1002EF6A7 /* chevron@2x.png */; };
		F03BF6791D8BF5B1002EF6A7 /* chevron@3x.png in Resources */ = {isa = PBXBuildFile; fileRef = F03BF5E51D8BF5B1002EF6A7 /* chevron@3x.png */; };
		F03BF67A1D8BF5B1002EF6A7 /* create_room.png in Resources */ = {isa = PBXBuildFile; fileRef = F03BF5E61D8BF5B1002EF6A7 /* create_room.png */; };
		F03BF67B1D8BF5B1002EF6A7 /* create_room@2x.png in Resources */ = {isa = PBXBuildFile; fileRef = F03BF5E71D8BF5B1002EF6A7 /* create_room@2x.png */; };
		F03BF67C1D8BF5B1002EF6A7 /* create_room@3x.png in Resources */ = {isa = PBXBuildFile; fileRef = F03BF5E81D8BF5B1002EF6A7 /* create_room@3x.png */; };
		F03BF67D1D8BF5B1002EF6A7 /* details_icon.png in Resources */ = {isa = PBXBuildFile; fileRef = F03BF5E91D8BF5B1002EF6A7 /* details_icon.png */; };
		F03BF67E1D8BF5B1002EF6A7 /* details_icon@2x.png in Resources */ = {isa = PBXBuildFile; fileRef = F03BF5EA1D8BF5B1002EF6A7 /* details_icon@2x.png */; };
		F03BF67F1D8BF5B1002EF6A7 /* details_icon@3x.png in Resources */ = {isa = PBXBuildFile; fileRef = F03BF5EB1D8BF5B1002EF6A7 /* details_icon@3x.png */; };
		F03BF6801D8BF5B1002EF6A7 /* disclosure_icon.png in Resources */ = {isa = PBXBuildFile; fileRef = F03BF5EC1D8BF5B1002EF6A7 /* disclosure_icon.png */; };
		F03BF6811D8BF5B1002EF6A7 /* disclosure_icon@2x.png in Resources */ = {isa = PBXBuildFile; fileRef = F03BF5ED1D8BF5B1002EF6A7 /* disclosure_icon@2x.png */; };
		F03BF6821D8BF5B1002EF6A7 /* disclosure_icon@3x.png in Resources */ = {isa = PBXBuildFile; fileRef = F03BF5EE1D8BF5B1002EF6A7 /* disclosure_icon@3x.png */; };
		F03BF6831D8BF5B1002EF6A7 /* edit_icon.png in Resources */ = {isa = PBXBuildFile; fileRef = F03BF5EF1D8BF5B1002EF6A7 /* edit_icon.png */; };
		F03BF6841D8BF5B1002EF6A7 /* edit_icon@2x.png in Resources */ = {isa = PBXBuildFile; fileRef = F03BF5F01D8BF5B1002EF6A7 /* edit_icon@2x.png */; };
		F03BF6851D8BF5B1002EF6A7 /* edit_icon@3x.png in Resources */ = {isa = PBXBuildFile; fileRef = F03BF5F11D8BF5B1002EF6A7 /* edit_icon@3x.png */; };
		F03BF6861D8BF5B1002EF6A7 /* error.png in Resources */ = {isa = PBXBuildFile; fileRef = F03BF5F21D8BF5B1002EF6A7 /* error.png */; };
		F03BF6871D8BF5B1002EF6A7 /* error@2x.png in Resources */ = {isa = PBXBuildFile; fileRef = F03BF5F31D8BF5B1002EF6A7 /* error@2x.png */; };
		F03BF6881D8BF5B1002EF6A7 /* error@3x.png in Resources */ = {isa = PBXBuildFile; fileRef = F03BF5F41D8BF5B1002EF6A7 /* error@3x.png */; };
		F03BF6891D8BF5B1002EF6A7 /* favourite.png in Resources */ = {isa = PBXBuildFile; fileRef = F03BF5F51D8BF5B1002EF6A7 /* favourite.png */; };
		F03BF68A1D8BF5B1002EF6A7 /* favourite@2x.png in Resources */ = {isa = PBXBuildFile; fileRef = F03BF5F61D8BF5B1002EF6A7 /* favourite@2x.png */; };
		F03BF68B1D8BF5B1002EF6A7 /* favourite@3x.png in Resources */ = {isa = PBXBuildFile; fileRef = F03BF5F71D8BF5B1002EF6A7 /* favourite@3x.png */; };
		F03BF68C1D8BF5B1002EF6A7 /* favouriteOff.png in Resources */ = {isa = PBXBuildFile; fileRef = F03BF5F81D8BF5B1002EF6A7 /* favouriteOff.png */; };
		F03BF68D1D8BF5B1002EF6A7 /* favouriteOff@2x.png in Resources */ = {isa = PBXBuildFile; fileRef = F03BF5F91D8BF5B1002EF6A7 /* favouriteOff@2x.png */; };
		F03BF68E1D8BF5B1002EF6A7 /* favouriteOff@3x.png in Resources */ = {isa = PBXBuildFile; fileRef = F03BF5FA1D8BF5B1002EF6A7 /* favouriteOff@3x.png */; };
		F03BF68F1D8BF5B1002EF6A7 /* group.png in Resources */ = {isa = PBXBuildFile; fileRef = F03BF5FB1D8BF5B1002EF6A7 /* group.png */; };
		F03BF6901D8BF5B1002EF6A7 /* group@2x.png in Resources */ = {isa = PBXBuildFile; fileRef = F03BF5FC1D8BF5B1002EF6A7 /* group@2x.png */; };
		F03BF6911D8BF5B1002EF6A7 /* group@3x.png in Resources */ = {isa = PBXBuildFile; fileRef = F03BF5FD1D8BF5B1002EF6A7 /* group@3x.png */; };
		F03BF6951D8BF5B1002EF6A7 /* leave.png in Resources */ = {isa = PBXBuildFile; fileRef = F03BF6011D8BF5B1002EF6A7 /* leave.png */; };
		F03BF6961D8BF5B1002EF6A7 /* leave@2x.png in Resources */ = {isa = PBXBuildFile; fileRef = F03BF6021D8BF5B1002EF6A7 /* leave@2x.png */; };
		F03BF6971D8BF5B1002EF6A7 /* leave@3x.png in Resources */ = {isa = PBXBuildFile; fileRef = F03BF6031D8BF5B1002EF6A7 /* leave@3x.png */; };
		F03BF6981D8BF5B1002EF6A7 /* logo.png in Resources */ = {isa = PBXBuildFile; fileRef = F03BF6041D8BF5B1002EF6A7 /* logo.png */; };
		F03BF6991D8BF5B1002EF6A7 /* logo@2x.png in Resources */ = {isa = PBXBuildFile; fileRef = F03BF6051D8BF5B1002EF6A7 /* logo@2x.png */; };
		F03BF69A1D8BF5B1002EF6A7 /* logo@3x.png in Resources */ = {isa = PBXBuildFile; fileRef = F03BF6061D8BF5B1002EF6A7 /* logo@3x.png */; };
		F03BF69B1D8BF5B1002EF6A7 /* main_alias_icon.png in Resources */ = {isa = PBXBuildFile; fileRef = F03BF6071D8BF5B1002EF6A7 /* main_alias_icon.png */; };
		F03BF69C1D8BF5B1002EF6A7 /* main_alias_icon@2x.png in Resources */ = {isa = PBXBuildFile; fileRef = F03BF6081D8BF5B1002EF6A7 /* main_alias_icon@2x.png */; };
		F03BF69D1D8BF5B1002EF6A7 /* main_alias_icon@3x.png in Resources */ = {isa = PBXBuildFile; fileRef = F03BF6091D8BF5B1002EF6A7 /* main_alias_icon@3x.png */; };
		F03BF69E1D8BF5B1002EF6A7 /* mod_icon.png in Resources */ = {isa = PBXBuildFile; fileRef = F03BF60A1D8BF5B1002EF6A7 /* mod_icon.png */; };
		F03BF69F1D8BF5B1002EF6A7 /* mod_icon@2x.png in Resources */ = {isa = PBXBuildFile; fileRef = F03BF60B1D8BF5B1002EF6A7 /* mod_icon@2x.png */; };
		F03BF6A01D8BF5B1002EF6A7 /* mod_icon@3x.png in Resources */ = {isa = PBXBuildFile; fileRef = F03BF60C1D8BF5B1002EF6A7 /* mod_icon@3x.png */; };
		F03BF6A11D8BF5B1002EF6A7 /* newmessages.png in Resources */ = {isa = PBXBuildFile; fileRef = F03BF60D1D8BF5B1002EF6A7 /* newmessages.png */; };
		F03BF6A21D8BF5B1002EF6A7 /* newmessages@2x.png in Resources */ = {isa = PBXBuildFile; fileRef = F03BF60E1D8BF5B1002EF6A7 /* newmessages@2x.png */; };
		F03BF6A31D8BF5B1002EF6A7 /* newmessages@3x.png in Resources */ = {isa = PBXBuildFile; fileRef = F03BF60F1D8BF5B1002EF6A7 /* newmessages@3x.png */; };
		F03BF6A41D8BF5B1002EF6A7 /* notifications.png in Resources */ = {isa = PBXBuildFile; fileRef = F03BF6101D8BF5B1002EF6A7 /* notifications.png */; };
		F03BF6A51D8BF5B1002EF6A7 /* notifications@2x.png in Resources */ = {isa = PBXBuildFile; fileRef = F03BF6111D8BF5B1002EF6A7 /* notifications@2x.png */; };
		F03BF6A61D8BF5B1002EF6A7 /* notifications@3x.png in Resources */ = {isa = PBXBuildFile; fileRef = F03BF6121D8BF5B1002EF6A7 /* notifications@3x.png */; };
		F03BF6A71D8BF5B1002EF6A7 /* notificationsOff.png in Resources */ = {isa = PBXBuildFile; fileRef = F03BF6131D8BF5B1002EF6A7 /* notificationsOff.png */; };
		F03BF6A81D8BF5B1002EF6A7 /* notificationsOff@2x.png in Resources */ = {isa = PBXBuildFile; fileRef = F03BF6141D8BF5B1002EF6A7 /* notificationsOff@2x.png */; };
		F03BF6A91D8BF5B1002EF6A7 /* notificationsOff@3x.png in Resources */ = {isa = PBXBuildFile; fileRef = F03BF6151D8BF5B1002EF6A7 /* notificationsOff@3x.png */; };
		F03BF6AA1D8BF5B1002EF6A7 /* placeholder.png in Resources */ = {isa = PBXBuildFile; fileRef = F03BF6161D8BF5B1002EF6A7 /* placeholder.png */; };
		F03BF6AB1D8BF5B1002EF6A7 /* placeholder@2x.png in Resources */ = {isa = PBXBuildFile; fileRef = F03BF6171D8BF5B1002EF6A7 /* placeholder@2x.png */; };
		F03BF6AC1D8BF5B1002EF6A7 /* placeholder@3x.png in Resources */ = {isa = PBXBuildFile; fileRef = F03BF6181D8BF5B1002EF6A7 /* placeholder@3x.png */; };
		F03BF6AD1D8BF5B1002EF6A7 /* plus_icon.png in Resources */ = {isa = PBXBuildFile; fileRef = F03BF6191D8BF5B1002EF6A7 /* plus_icon.png */; };
		F03BF6AE1D8BF5B1002EF6A7 /* plus_icon@2x.png in Resources */ = {isa = PBXBuildFile; fileRef = F03BF61A1D8BF5B1002EF6A7 /* plus_icon@2x.png */; };
		F03BF6AF1D8BF5B1002EF6A7 /* plus_icon@3x.png in Resources */ = {isa = PBXBuildFile; fileRef = F03BF61B1D8BF5B1002EF6A7 /* plus_icon@3x.png */; };
		F03BF6B01D8BF5B1002EF6A7 /* priorityHigh.png in Resources */ = {isa = PBXBuildFile; fileRef = F03BF61C1D8BF5B1002EF6A7 /* priorityHigh.png */; };
		F03BF6B11D8BF5B1002EF6A7 /* priorityHigh@2x.png in Resources */ = {isa = PBXBuildFile; fileRef = F03BF61D1D8BF5B1002EF6A7 /* priorityHigh@2x.png */; };
		F03BF6B21D8BF5B1002EF6A7 /* priorityHigh@3x.png in Resources */ = {isa = PBXBuildFile; fileRef = F03BF61E1D8BF5B1002EF6A7 /* priorityHigh@3x.png */; };
		F03BF6B31D8BF5B1002EF6A7 /* priorityLow.png in Resources */ = {isa = PBXBuildFile; fileRef = F03BF61F1D8BF5B1002EF6A7 /* priorityLow.png */; };
		F03BF6B41D8BF5B1002EF6A7 /* priorityLow@2x.png in Resources */ = {isa = PBXBuildFile; fileRef = F03BF6201D8BF5B1002EF6A7 /* priorityLow@2x.png */; };
		F03BF6B51D8BF5B1002EF6A7 /* priorityLow@3x.png in Resources */ = {isa = PBXBuildFile; fileRef = F03BF6211D8BF5B1002EF6A7 /* priorityLow@3x.png */; };
		F03BF6B61D8BF5B1002EF6A7 /* remove_icon.png in Resources */ = {isa = PBXBuildFile; fileRef = F03BF6221D8BF5B1002EF6A7 /* remove_icon.png */; };
		F03BF6B71D8BF5B1002EF6A7 /* remove_icon@2x.png in Resources */ = {isa = PBXBuildFile; fileRef = F03BF6231D8BF5B1002EF6A7 /* remove_icon@2x.png */; };
		F03BF6B81D8BF5B1002EF6A7 /* remove_icon@3x.png in Resources */ = {isa = PBXBuildFile; fileRef = F03BF6241D8BF5B1002EF6A7 /* remove_icon@3x.png */; };
		F03BF6B91D8BF5B1002EF6A7 /* scrolldown.png in Resources */ = {isa = PBXBuildFile; fileRef = F03BF6251D8BF5B1002EF6A7 /* scrolldown.png */; };
		F03BF6BA1D8BF5B1002EF6A7 /* scrolldown@2x.png in Resources */ = {isa = PBXBuildFile; fileRef = F03BF6261D8BF5B1002EF6A7 /* scrolldown@2x.png */; };
		F03BF6BB1D8BF5B1002EF6A7 /* scrolldown@3x.png in Resources */ = {isa = PBXBuildFile; fileRef = F03BF6271D8BF5B1002EF6A7 /* scrolldown@3x.png */; };
		F03BF6BC1D8BF5B1002EF6A7 /* scrollup.png in Resources */ = {isa = PBXBuildFile; fileRef = F03BF6281D8BF5B1002EF6A7 /* scrollup.png */; };
		F03BF6BD1D8BF5B1002EF6A7 /* scrollup@2x.png in Resources */ = {isa = PBXBuildFile; fileRef = F03BF6291D8BF5B1002EF6A7 /* scrollup@2x.png */; };
		F03BF6BE1D8BF5B1002EF6A7 /* scrollup@3x.png in Resources */ = {isa = PBXBuildFile; fileRef = F03BF62A1D8BF5B1002EF6A7 /* scrollup@3x.png */; };
		F03BF6BF1D8BF5B1002EF6A7 /* search_bg.png in Resources */ = {isa = PBXBuildFile; fileRef = F03BF62B1D8BF5B1002EF6A7 /* search_bg.png */; };
		F03BF6C01D8BF5B1002EF6A7 /* search_bg@2x.png in Resources */ = {isa = PBXBuildFile; fileRef = F03BF62C1D8BF5B1002EF6A7 /* search_bg@2x.png */; };
		F03BF6C11D8BF5B1002EF6A7 /* search_bg@3x.png in Resources */ = {isa = PBXBuildFile; fileRef = F03BF62D1D8BF5B1002EF6A7 /* search_bg@3x.png */; };
		F03BF6C21D8BF5B1002EF6A7 /* search_icon.png in Resources */ = {isa = PBXBuildFile; fileRef = F03BF62E1D8BF5B1002EF6A7 /* search_icon.png */; };
		F03BF6C31D8BF5B1002EF6A7 /* search_icon@2x.png in Resources */ = {isa = PBXBuildFile; fileRef = F03BF62F1D8BF5B1002EF6A7 /* search_icon@2x.png */; };
		F03BF6C41D8BF5B1002EF6A7 /* search_icon@3x.png in Resources */ = {isa = PBXBuildFile; fileRef = F03BF6301D8BF5B1002EF6A7 /* search_icon@3x.png */; };
		F03BF6C51D8BF5B1002EF6A7 /* selection_tick.png in Resources */ = {isa = PBXBuildFile; fileRef = F03BF6311D8BF5B1002EF6A7 /* selection_tick.png */; };
		F03BF6C61D8BF5B1002EF6A7 /* selection_tick@2x.png in Resources */ = {isa = PBXBuildFile; fileRef = F03BF6321D8BF5B1002EF6A7 /* selection_tick@2x.png */; };
		F03BF6C71D8BF5B1002EF6A7 /* selection_tick@3x.png in Resources */ = {isa = PBXBuildFile; fileRef = F03BF6331D8BF5B1002EF6A7 /* selection_tick@3x.png */; };
		F03BF6C81D8BF5B1002EF6A7 /* selection_untick.png in Resources */ = {isa = PBXBuildFile; fileRef = F03BF6341D8BF5B1002EF6A7 /* selection_untick.png */; };
		F03BF6C91D8BF5B1002EF6A7 /* selection_untick@2x.png in Resources */ = {isa = PBXBuildFile; fileRef = F03BF6351D8BF5B1002EF6A7 /* selection_untick@2x.png */; };
		F03BF6CA1D8BF5B1002EF6A7 /* selection_untick@3x.png in Resources */ = {isa = PBXBuildFile; fileRef = F03BF6361D8BF5B1002EF6A7 /* selection_untick@3x.png */; };
		F03BF6CB1D8BF5B1002EF6A7 /* settings_icon.png in Resources */ = {isa = PBXBuildFile; fileRef = F03BF6371D8BF5B1002EF6A7 /* settings_icon.png */; };
		F03BF6CC1D8BF5B1002EF6A7 /* settings_icon@2x.png in Resources */ = {isa = PBXBuildFile; fileRef = F03BF6381D8BF5B1002EF6A7 /* settings_icon@2x.png */; };
		F03BF6CD1D8BF5B1002EF6A7 /* settings_icon@3x.png in Resources */ = {isa = PBXBuildFile; fileRef = F03BF6391D8BF5B1002EF6A7 /* settings_icon@3x.png */; };
		F03BF6CE1D8BF5B1002EF6A7 /* shrink_icon.png in Resources */ = {isa = PBXBuildFile; fileRef = F03BF63A1D8BF5B1002EF6A7 /* shrink_icon.png */; };
		F03BF6CF1D8BF5B1002EF6A7 /* shrink_icon@2x.png in Resources */ = {isa = PBXBuildFile; fileRef = F03BF63B1D8BF5B1002EF6A7 /* shrink_icon@2x.png */; };
		F03BF6D01D8BF5B1002EF6A7 /* shrink_icon@3x.png in Resources */ = {isa = PBXBuildFile; fileRef = F03BF63C1D8BF5B1002EF6A7 /* shrink_icon@3x.png */; };
		F03BF6D11D8BF5B1002EF6A7 /* typing.png in Resources */ = {isa = PBXBuildFile; fileRef = F03BF63D1D8BF5B1002EF6A7 /* typing.png */; };
		F03BF6D21D8BF5B1002EF6A7 /* typing@2x.png in Resources */ = {isa = PBXBuildFile; fileRef = F03BF63E1D8BF5B1002EF6A7 /* typing@2x.png */; };
		F03BF6D31D8BF5B1002EF6A7 /* typing@3x.png in Resources */ = {isa = PBXBuildFile; fileRef = F03BF63F1D8BF5B1002EF6A7 /* typing@3x.png */; };
		F03BF6D41D8BF5B1002EF6A7 /* upload_icon.png in Resources */ = {isa = PBXBuildFile; fileRef = F03BF6401D8BF5B1002EF6A7 /* upload_icon.png */; };
		F03BF6D51D8BF5B1002EF6A7 /* upload_icon@2x.png in Resources */ = {isa = PBXBuildFile; fileRef = F03BF6411D8BF5B1002EF6A7 /* upload_icon@2x.png */; };
		F03BF6D61D8BF5B1002EF6A7 /* upload_icon@3x.png in Resources */ = {isa = PBXBuildFile; fileRef = F03BF6421D8BF5B1002EF6A7 /* upload_icon@3x.png */; };
		F03BF6D71D8BF5B1002EF6A7 /* video_icon.png in Resources */ = {isa = PBXBuildFile; fileRef = F03BF6431D8BF5B1002EF6A7 /* video_icon.png */; };
		F03BF6D81D8BF5B1002EF6A7 /* video_icon@2x.png in Resources */ = {isa = PBXBuildFile; fileRef = F03BF6441D8BF5B1002EF6A7 /* video_icon@2x.png */; };
		F03BF6D91D8BF5B1002EF6A7 /* video_icon@3x.png in Resources */ = {isa = PBXBuildFile; fileRef = F03BF6451D8BF5B1002EF6A7 /* video_icon@3x.png */; };
		F03BF6DA1D8BF5B1002EF6A7 /* voice_call_icon.png in Resources */ = {isa = PBXBuildFile; fileRef = F03BF6461D8BF5B1002EF6A7 /* voice_call_icon.png */; };
		F03BF6DB1D8BF5B1002EF6A7 /* voice_call_icon@2x.png in Resources */ = {isa = PBXBuildFile; fileRef = F03BF6471D8BF5B1002EF6A7 /* voice_call_icon@2x.png */; };
		F03BF6DC1D8BF5B1002EF6A7 /* voice_call_icon@3x.png in Resources */ = {isa = PBXBuildFile; fileRef = F03BF6481D8BF5B1002EF6A7 /* voice_call_icon@3x.png */; };
		F03DE2A51D0EFA6A00E8B65C /* AttachmentsViewController.m in Sources */ = {isa = PBXBuildFile; fileRef = F03DE2A41D0EFA6A00E8B65C /* AttachmentsViewController.m */; };
		F047DBB51C576F2200952DA2 /* AuthenticationViewController.xib in Resources */ = {isa = PBXBuildFile; fileRef = F047DBB41C576F2200952DA2 /* AuthenticationViewController.xib */; };
		F047DBB91C576F6600952DA2 /* AuthInputsView.m in Sources */ = {isa = PBXBuildFile; fileRef = F047DBB71C576F6600952DA2 /* AuthInputsView.m */; };
		F047DBBA1C576F6600952DA2 /* AuthInputsView.xib in Resources */ = {isa = PBXBuildFile; fileRef = F047DBB81C576F6600952DA2 /* AuthInputsView.xib */; };
		F04ACE031E154C540000B970 /* riot_icon.png in Resources */ = {isa = PBXBuildFile; fileRef = F04ACE001E154C540000B970 /* riot_icon.png */; };
		F04ACE041E154C540000B970 /* riot_icon@2x.png in Resources */ = {isa = PBXBuildFile; fileRef = F04ACE011E154C540000B970 /* riot_icon@2x.png */; };
		F04ACE051E154C540000B970 /* riot_icon@3x.png in Resources */ = {isa = PBXBuildFile; fileRef = F04ACE021E154C540000B970 /* riot_icon@3x.png */; };
		F056417B1C7C9FD7002276ED /* TableViewCellWithButton.m in Sources */ = {isa = PBXBuildFile; fileRef = F05641791C7C9FD7002276ED /* TableViewCellWithButton.m */; };
		F056417C1C7C9FD7002276ED /* TableViewCellWithButton.xib in Resources */ = {isa = PBXBuildFile; fileRef = F056417A1C7C9FD7002276ED /* TableViewCellWithButton.xib */; };
		F05895001B8B7E6600B73E85 /* RoomBubbleCellData.m in Sources */ = {isa = PBXBuildFile; fileRef = F05894FF1B8B7E6600B73E85 /* RoomBubbleCellData.m */; };
		F05C62B61D9C2D00000D6E62 /* HomeMessagesSearchDataSource.m in Sources */ = {isa = PBXBuildFile; fileRef = F05C62B51D9C2D00000D6E62 /* HomeMessagesSearchDataSource.m */; };
		F067F2BC1CF6F0EA00F35EE8 /* third_party_licenses.html in Resources */ = {isa = PBXBuildFile; fileRef = F067F2BB1CF6F0EA00F35EE8 /* third_party_licenses.html */; };
		F07420A31D940FA80043B679 /* UINavigationController+Vector.m in Sources */ = {isa = PBXBuildFile; fileRef = F07420A21D940FA80043B679 /* UINavigationController+Vector.m */; };
		F07ECA4D1D2BB0A60060C09F /* TableViewCellWithCheckBoxes.m in Sources */ = {isa = PBXBuildFile; fileRef = F07ECA4B1D2BB0A60060C09F /* TableViewCellWithCheckBoxes.m */; };
		F07ECA4E1D2BB0A60060C09F /* TableViewCellWithCheckBoxes.xib in Resources */ = {isa = PBXBuildFile; fileRef = F07ECA4C1D2BB0A60060C09F /* TableViewCellWithCheckBoxes.xib */; };
		F08294681DB503FE00CEAB63 /* direct_icon.png in Resources */ = {isa = PBXBuildFile; fileRef = F08294651DB503FE00CEAB63 /* direct_icon.png */; };
		F08294691DB503FE00CEAB63 /* direct_icon@2x.png in Resources */ = {isa = PBXBuildFile; fileRef = F08294661DB503FE00CEAB63 /* direct_icon@2x.png */; };
		F082946A1DB503FE00CEAB63 /* direct_icon@3x.png in Resources */ = {isa = PBXBuildFile; fileRef = F08294671DB503FE00CEAB63 /* direct_icon@3x.png */; };
		F083C4581D9E982900E5246C /* FilesSearchCellData.m in Sources */ = {isa = PBXBuildFile; fileRef = F083C4571D9E982900E5246C /* FilesSearchCellData.m */; };
		F083C45D1D9E9C2400E5246C /* FilesSearchTableViewCell.m in Sources */ = {isa = PBXBuildFile; fileRef = F083C45B1D9E9C2400E5246C /* FilesSearchTableViewCell.m */; };
		F083C45E1D9E9C2400E5246C /* FilesSearchTableViewCell.xib in Resources */ = {isa = PBXBuildFile; fileRef = F083C45C1D9E9C2400E5246C /* FilesSearchTableViewCell.xib */; };
		F083C4651D9E9F8800E5246C /* MessagesSearchResultAttachmentBubbleCell.m in Sources */ = {isa = PBXBuildFile; fileRef = F083C4601D9E9F8700E5246C /* MessagesSearchResultAttachmentBubbleCell.m */; };
		F083C4661D9E9F8800E5246C /* MessagesSearchResultAttachmentBubbleCell.xib in Resources */ = {isa = PBXBuildFile; fileRef = F083C4611D9E9F8700E5246C /* MessagesSearchResultAttachmentBubbleCell.xib */; };
		F083C4671D9E9F8800E5246C /* MessagesSearchResultTextMsgBubbleCell.m in Sources */ = {isa = PBXBuildFile; fileRef = F083C4631D9E9F8800E5246C /* MessagesSearchResultTextMsgBubbleCell.m */; };
		F083C4681D9E9F8800E5246C /* MessagesSearchResultTextMsgBubbleCell.xib in Resources */ = {isa = PBXBuildFile; fileRef = F083C4641D9E9F8800E5246C /* MessagesSearchResultTextMsgBubbleCell.xib */; };
		F083C48D1D9EAFC500E5246C /* file_doc_icon.png in Resources */ = {isa = PBXBuildFile; fileRef = F083C4811D9EAFC500E5246C /* file_doc_icon.png */; };
		F083C48E1D9EAFC500E5246C /* file_doc_icon@2x.png in Resources */ = {isa = PBXBuildFile; fileRef = F083C4821D9EAFC500E5246C /* file_doc_icon@2x.png */; };
		F083C48F1D9EAFC500E5246C /* file_doc_icon@3x.png in Resources */ = {isa = PBXBuildFile; fileRef = F083C4831D9EAFC500E5246C /* file_doc_icon@3x.png */; };
		F083C4901D9EAFC500E5246C /* file_music_icon.png in Resources */ = {isa = PBXBuildFile; fileRef = F083C4841D9EAFC500E5246C /* file_music_icon.png */; };
		F083C4911D9EAFC500E5246C /* file_music_icon@2x.png in Resources */ = {isa = PBXBuildFile; fileRef = F083C4851D9EAFC500E5246C /* file_music_icon@2x.png */; };
		F083C4921D9EAFC500E5246C /* file_music_icon@3x.png in Resources */ = {isa = PBXBuildFile; fileRef = F083C4861D9EAFC500E5246C /* file_music_icon@3x.png */; };
		F083C4931D9EAFC500E5246C /* file_photo_icon.png in Resources */ = {isa = PBXBuildFile; fileRef = F083C4871D9EAFC500E5246C /* file_photo_icon.png */; };
		F083C4941D9EAFC500E5246C /* file_photo_icon@2x.png in Resources */ = {isa = PBXBuildFile; fileRef = F083C4881D9EAFC500E5246C /* file_photo_icon@2x.png */; };
		F083C4951D9EAFC500E5246C /* file_photo_icon@3x.png in Resources */ = {isa = PBXBuildFile; fileRef = F083C4891D9EAFC500E5246C /* file_photo_icon@3x.png */; };
		F083C4961D9EAFC500E5246C /* file_video_icon.png in Resources */ = {isa = PBXBuildFile; fileRef = F083C48A1D9EAFC500E5246C /* file_video_icon.png */; };
		F083C4971D9EAFC500E5246C /* file_video_icon@2x.png in Resources */ = {isa = PBXBuildFile; fileRef = F083C48B1D9EAFC500E5246C /* file_video_icon@2x.png */; };
		F083C4981D9EAFC500E5246C /* file_video_icon@3x.png in Resources */ = {isa = PBXBuildFile; fileRef = F083C48C1D9EAFC500E5246C /* file_video_icon@3x.png */; };
		F083C49B1D9EB13500E5246C /* HomeFilesSearchViewController.m in Sources */ = {isa = PBXBuildFile; fileRef = F083C49A1D9EB13500E5246C /* HomeFilesSearchViewController.m */; };
		F08714CA1DB9EFEE0075F633 /* directChatOff.png in Resources */ = {isa = PBXBuildFile; fileRef = F08714C41DB9EFEE0075F633 /* directChatOff.png */; };
		F08714CB1DB9EFEE0075F633 /* directChatOff@2x.png in Resources */ = {isa = PBXBuildFile; fileRef = F08714C51DB9EFEE0075F633 /* directChatOff@2x.png */; };
		F08714CC1DB9EFEE0075F633 /* directChatOff@3x.png in Resources */ = {isa = PBXBuildFile; fileRef = F08714C61DB9EFEE0075F633 /* directChatOff@3x.png */; };
		F08714CD1DB9EFEE0075F633 /* directChatOn.png in Resources */ = {isa = PBXBuildFile; fileRef = F08714C71DB9EFEE0075F633 /* directChatOn.png */; };
		F08714CE1DB9EFEE0075F633 /* directChatOn@2x.png in Resources */ = {isa = PBXBuildFile; fileRef = F08714C81DB9EFEE0075F633 /* directChatOn@2x.png */; };
		F08714CF1DB9EFEE0075F633 /* directChatOn@3x.png in Resources */ = {isa = PBXBuildFile; fileRef = F08714C91DB9EFEE0075F633 /* directChatOn@3x.png */; };
		F08714D31DC3709C0075F633 /* RoomTableViewCell.m in Sources */ = {isa = PBXBuildFile; fileRef = F08714D11DC3709C0075F633 /* RoomTableViewCell.m */; };
		F08714D41DC3709C0075F633 /* RoomTableViewCell.xib in Resources */ = {isa = PBXBuildFile; fileRef = F08714D21DC3709C0075F633 /* RoomTableViewCell.xib */; };
		F08714D81DC384810075F633 /* start_chat.png in Resources */ = {isa = PBXBuildFile; fileRef = F08714D51DC384810075F633 /* start_chat.png */; };
		F08714D91DC384810075F633 /* start_chat@2x.png in Resources */ = {isa = PBXBuildFile; fileRef = F08714D61DC384810075F633 /* start_chat@2x.png */; };
		F08714DA1DC384810075F633 /* start_chat@3x.png in Resources */ = {isa = PBXBuildFile; fileRef = F08714D71DC384810075F633 /* start_chat@3x.png */; };
		F08BE09E1B87025B00C480FB /* EventFormatter.m in Sources */ = {isa = PBXBuildFile; fileRef = F08BE09D1B87025B00C480FB /* EventFormatter.m */; };
		F08BE0A21B87064000C480FB /* RoomDataSource.m in Sources */ = {isa = PBXBuildFile; fileRef = F08BE0A11B87064000C480FB /* RoomDataSource.m */; };
		F094A9A81B78D8F000B1FBBF /* main.m in Sources */ = {isa = PBXBuildFile; fileRef = F094A9A71B78D8F000B1FBBF /* main.m */; };
		F094A9AB1B78D8F000B1FBBF /* AppDelegate.m in Sources */ = {isa = PBXBuildFile; fileRef = F094A9AA1B78D8F000B1FBBF /* AppDelegate.m */; };
		F094A9B41B78D8F000B1FBBF /* Main.storyboard in Resources */ = {isa = PBXBuildFile; fileRef = F094A9B21B78D8F000B1FBBF /* Main.storyboard */; };
		F094A9B61B78D8F000B1FBBF /* Images.xcassets in Resources */ = {isa = PBXBuildFile; fileRef = F094A9B51B78D8F000B1FBBF /* Images.xcassets */; };
		F094A9B91B78D8F000B1FBBF /* LaunchScreen.xib in Resources */ = {isa = PBXBuildFile; fileRef = F094A9B71B78D8F000B1FBBF /* LaunchScreen.xib */; };
		F094A9C51B78D8F000B1FBBF /* VectorTests.m in Sources */ = {isa = PBXBuildFile; fileRef = F094A9C41B78D8F000B1FBBF /* VectorTests.m */; };
		F094AA051B78E3D400B1FBBF /* empty.mm in Sources */ = {isa = PBXBuildFile; fileRef = F094AA031B78E3D400B1FBBF /* empty.mm */; };
		F094AA061B78E3D400B1FBBF /* Vector-Defaults.plist in Resources */ = {isa = PBXBuildFile; fileRef = F094AA041B78E3D400B1FBBF /* Vector-Defaults.plist */; };
		F094AA2A1B78E42600B1FBBF /* RageShakeManager.m in Sources */ = {isa = PBXBuildFile; fileRef = F094AA091B78E42600B1FBBF /* RageShakeManager.m */; };
		F094AA2B1B78E42600B1FBBF /* Localizable.strings in Resources */ = {isa = PBXBuildFile; fileRef = F094AA0B1B78E42600B1FBBF /* Localizable.strings */; };
		F094AA2C1B78E42600B1FBBF /* Vector.strings in Resources */ = {isa = PBXBuildFile; fileRef = F094AA0D1B78E42600B1FBBF /* Vector.strings */; };
		F094AA2E1B78E42600B1FBBF /* countryCodes.plist in Resources */ = {isa = PBXBuildFile; fileRef = F094AA141B78E42600B1FBBF /* countryCodes.plist */; };
		F094AA301B78E42600B1FBBF /* AuthenticationViewController.m in Sources */ = {isa = PBXBuildFile; fileRef = F094AA191B78E42600B1FBBF /* AuthenticationViewController.m */; };
		F094AA351B78E42600B1FBBF /* RecentsViewController.m in Sources */ = {isa = PBXBuildFile; fileRef = F094AA231B78E42600B1FBBF /* RecentsViewController.m */; };
		F094AA371B78E42600B1FBBF /* RoomViewController.m in Sources */ = {isa = PBXBuildFile; fileRef = F094AA271B78E42600B1FBBF /* RoomViewController.m */; };
		F094AA381B78E42600B1FBBF /* SettingsViewController.m in Sources */ = {isa = PBXBuildFile; fileRef = F094AA291B78E42600B1FBBF /* SettingsViewController.m */; };
		F09617CB1DEC23F100093E9D /* DeviceTableViewCell.m in Sources */ = {isa = PBXBuildFile; fileRef = F09617C71DEC23F100093E9D /* DeviceTableViewCell.m */; };
		F09617CC1DEC23F100093E9D /* DeviceTableViewCell.xib in Resources */ = {isa = PBXBuildFile; fileRef = F09617C81DEC23F100093E9D /* DeviceTableViewCell.xib */; };
		F09617CD1DEC23F100093E9D /* DeviceView.m in Sources */ = {isa = PBXBuildFile; fileRef = F09617CA1DEC23F100093E9D /* DeviceView.m */; };
		F0989F4E1CD7769000FA6EAC /* ForgotPasswordInputsView.m in Sources */ = {isa = PBXBuildFile; fileRef = F0989F4C1CD7769000FA6EAC /* ForgotPasswordInputsView.m */; };
		F0989F4F1CD7769000FA6EAC /* ForgotPasswordInputsView.xib in Resources */ = {isa = PBXBuildFile; fileRef = F0989F4D1CD7769000FA6EAC /* ForgotPasswordInputsView.xib */; };
		F09E24ED1C6DE24900D39503 /* RoomMemberTitleView.m in Sources */ = {isa = PBXBuildFile; fileRef = F09E24EB1C6DE24900D39503 /* RoomMemberTitleView.m */; };
		F09E24EE1C6DE24900D39503 /* RoomMemberTitleView.xib in Resources */ = {isa = PBXBuildFile; fileRef = F09E24EC1C6DE24900D39503 /* RoomMemberTitleView.xib */; };
		F09EAF031DCCEE1D009C7EFB /* e2e_blocked.png in Resources */ = {isa = PBXBuildFile; fileRef = F09EAEF71DCCEE1D009C7EFB /* e2e_blocked.png */; };
		F09EAF041DCCEE1D009C7EFB /* e2e_blocked@2x.png in Resources */ = {isa = PBXBuildFile; fileRef = F09EAEF81DCCEE1D009C7EFB /* e2e_blocked@2x.png */; };
		F09EAF051DCCEE1D009C7EFB /* e2e_blocked@3x.png in Resources */ = {isa = PBXBuildFile; fileRef = F09EAEF91DCCEE1D009C7EFB /* e2e_blocked@3x.png */; };
		F09EAF061DCCEE1D009C7EFB /* e2e_unencrypted.png in Resources */ = {isa = PBXBuildFile; fileRef = F09EAEFA1DCCEE1D009C7EFB /* e2e_unencrypted.png */; };
		F09EAF071DCCEE1D009C7EFB /* e2e_unencrypted@2x.png in Resources */ = {isa = PBXBuildFile; fileRef = F09EAEFB1DCCEE1D009C7EFB /* e2e_unencrypted@2x.png */; };
		F09EAF081DCCEE1D009C7EFB /* e2e_unencrypted@3x.png in Resources */ = {isa = PBXBuildFile; fileRef = F09EAEFC1DCCEE1D009C7EFB /* e2e_unencrypted@3x.png */; };
		F09EAF091DCCEE1D009C7EFB /* e2e_verified.png in Resources */ = {isa = PBXBuildFile; fileRef = F09EAEFD1DCCEE1D009C7EFB /* e2e_verified.png */; };
		F09EAF0A1DCCEE1D009C7EFB /* e2e_verified@2x.png in Resources */ = {isa = PBXBuildFile; fileRef = F09EAEFE1DCCEE1D009C7EFB /* e2e_verified@2x.png */; };
		F09EAF0B1DCCEE1D009C7EFB /* e2e_verified@3x.png in Resources */ = {isa = PBXBuildFile; fileRef = F09EAEFF1DCCEE1D009C7EFB /* e2e_verified@3x.png */; };
		F09EAF0C1DCCEE1D009C7EFB /* e2e_warning.png in Resources */ = {isa = PBXBuildFile; fileRef = F09EAF001DCCEE1D009C7EFB /* e2e_warning.png */; };
		F09EAF0D1DCCEE1D009C7EFB /* e2e_warning@2x.png in Resources */ = {isa = PBXBuildFile; fileRef = F09EAF011DCCEE1D009C7EFB /* e2e_warning@2x.png */; };
		F09EAF0E1DCCEE1D009C7EFB /* e2e_warning@3x.png in Resources */ = {isa = PBXBuildFile; fileRef = F09EAF021DCCEE1D009C7EFB /* e2e_warning@3x.png */; };
		F09EAF961DD2109B009C7EFB /* RoomEncryptedDataBubbleCell.m in Sources */ = {isa = PBXBuildFile; fileRef = F09EAF651DD2109B009C7EFB /* RoomEncryptedDataBubbleCell.m */; };
		F09EAF971DD2109B009C7EFB /* RoomIncomingEncryptedAttachmentBubbleCell.m in Sources */ = {isa = PBXBuildFile; fileRef = F09EAF671DD2109B009C7EFB /* RoomIncomingEncryptedAttachmentBubbleCell.m */; };
		F09EAF981DD2109B009C7EFB /* RoomIncomingEncryptedAttachmentBubbleCell.xib in Resources */ = {isa = PBXBuildFile; fileRef = F09EAF681DD2109B009C7EFB /* RoomIncomingEncryptedAttachmentBubbleCell.xib */; };
		F09EAF991DD2109B009C7EFB /* RoomIncomingEncryptedAttachmentWithoutSenderInfoBubbleCell.m in Sources */ = {isa = PBXBuildFile; fileRef = F09EAF6A1DD2109B009C7EFB /* RoomIncomingEncryptedAttachmentWithoutSenderInfoBubbleCell.m */; };
		F09EAF9A1DD2109B009C7EFB /* RoomIncomingEncryptedAttachmentWithoutSenderInfoBubbleCell.xib in Resources */ = {isa = PBXBuildFile; fileRef = F09EAF6B1DD2109B009C7EFB /* RoomIncomingEncryptedAttachmentWithoutSenderInfoBubbleCell.xib */; };
		F09EAF9B1DD2109B009C7EFB /* RoomIncomingEncryptedAttachmentWithPaginationTitleBubbleCell.m in Sources */ = {isa = PBXBuildFile; fileRef = F09EAF6D1DD2109B009C7EFB /* RoomIncomingEncryptedAttachmentWithPaginationTitleBubbleCell.m */; };
		F09EAF9C1DD2109B009C7EFB /* RoomIncomingEncryptedAttachmentWithPaginationTitleBubbleCell.xib in Resources */ = {isa = PBXBuildFile; fileRef = F09EAF6E1DD2109B009C7EFB /* RoomIncomingEncryptedAttachmentWithPaginationTitleBubbleCell.xib */; };
		F09EAF9D1DD2109B009C7EFB /* RoomIncomingEncryptedTextMsgBubbleCell.m in Sources */ = {isa = PBXBuildFile; fileRef = F09EAF701DD2109B009C7EFB /* RoomIncomingEncryptedTextMsgBubbleCell.m */; };
		F09EAF9E1DD2109B009C7EFB /* RoomIncomingEncryptedTextMsgBubbleCell.xib in Resources */ = {isa = PBXBuildFile; fileRef = F09EAF711DD2109B009C7EFB /* RoomIncomingEncryptedTextMsgBubbleCell.xib */; };
		F09EAF9F1DD2109B009C7EFB /* RoomIncomingEncryptedTextMsgWithoutSenderInfoBubbleCell.m in Sources */ = {isa = PBXBuildFile; fileRef = F09EAF731DD2109B009C7EFB /* RoomIncomingEncryptedTextMsgWithoutSenderInfoBubbleCell.m */; };
		F09EAFA01DD2109B009C7EFB /* RoomIncomingEncryptedTextMsgWithoutSenderInfoBubbleCell.xib in Resources */ = {isa = PBXBuildFile; fileRef = F09EAF741DD2109B009C7EFB /* RoomIncomingEncryptedTextMsgWithoutSenderInfoBubbleCell.xib */; };
		F09EAFA11DD2109B009C7EFB /* RoomIncomingEncryptedTextMsgWithoutSenderNameBubbleCell.m in Sources */ = {isa = PBXBuildFile; fileRef = F09EAF761DD2109B009C7EFB /* RoomIncomingEncryptedTextMsgWithoutSenderNameBubbleCell.m */; };
		F09EAFA21DD2109B009C7EFB /* RoomIncomingEncryptedTextMsgWithoutSenderNameBubbleCell.xib in Resources */ = {isa = PBXBuildFile; fileRef = F09EAF771DD2109B009C7EFB /* RoomIncomingEncryptedTextMsgWithoutSenderNameBubbleCell.xib */; };
		F09EAFA31DD2109B009C7EFB /* RoomIncomingEncryptedTextMsgWithPaginationTitleBubbleCell.m in Sources */ = {isa = PBXBuildFile; fileRef = F09EAF791DD2109B009C7EFB /* RoomIncomingEncryptedTextMsgWithPaginationTitleBubbleCell.m */; };
		F09EAFA41DD2109B009C7EFB /* RoomIncomingEncryptedTextMsgWithPaginationTitleBubbleCell.xib in Resources */ = {isa = PBXBuildFile; fileRef = F09EAF7A1DD2109B009C7EFB /* RoomIncomingEncryptedTextMsgWithPaginationTitleBubbleCell.xib */; };
		F09EAFA51DD2109B009C7EFB /* RoomIncomingEncryptedTextMsgWithPaginationTitleWithoutSenderNameBubbleCell.m in Sources */ = {isa = PBXBuildFile; fileRef = F09EAF7C1DD2109B009C7EFB /* RoomIncomingEncryptedTextMsgWithPaginationTitleWithoutSenderNameBubbleCell.m */; };
		F09EAFA61DD2109B009C7EFB /* RoomIncomingEncryptedTextMsgWithPaginationTitleWithoutSenderNameBubbleCell.xib in Resources */ = {isa = PBXBuildFile; fileRef = F09EAF7D1DD2109B009C7EFB /* RoomIncomingEncryptedTextMsgWithPaginationTitleWithoutSenderNameBubbleCell.xib */; };
		F09EAFA71DD2109B009C7EFB /* RoomOutgoingEncryptedAttachmentBubbleCell.m in Sources */ = {isa = PBXBuildFile; fileRef = F09EAF7F1DD2109B009C7EFB /* RoomOutgoingEncryptedAttachmentBubbleCell.m */; };
		F09EAFA81DD2109B009C7EFB /* RoomOutgoingEncryptedAttachmentBubbleCell.xib in Resources */ = {isa = PBXBuildFile; fileRef = F09EAF801DD2109B009C7EFB /* RoomOutgoingEncryptedAttachmentBubbleCell.xib */; };
		F09EAFA91DD2109B009C7EFB /* RoomOutgoingEncryptedAttachmentWithoutSenderInfoBubbleCell.m in Sources */ = {isa = PBXBuildFile; fileRef = F09EAF821DD2109B009C7EFB /* RoomOutgoingEncryptedAttachmentWithoutSenderInfoBubbleCell.m */; };
		F09EAFAA1DD2109B009C7EFB /* RoomOutgoingEncryptedAttachmentWithoutSenderInfoBubbleCell.xib in Resources */ = {isa = PBXBuildFile; fileRef = F09EAF831DD2109B009C7EFB /* RoomOutgoingEncryptedAttachmentWithoutSenderInfoBubbleCell.xib */; };
		F09EAFAB1DD2109B009C7EFB /* RoomOutgoingEncryptedAttachmentWithPaginationTitleBubbleCell.m in Sources */ = {isa = PBXBuildFile; fileRef = F09EAF851DD2109B009C7EFB /* RoomOutgoingEncryptedAttachmentWithPaginationTitleBubbleCell.m */; };
		F09EAFAC1DD2109B009C7EFB /* RoomOutgoingEncryptedAttachmentWithPaginationTitleBubbleCell.xib in Resources */ = {isa = PBXBuildFile; fileRef = F09EAF861DD2109B009C7EFB /* RoomOutgoingEncryptedAttachmentWithPaginationTitleBubbleCell.xib */; };
		F09EAFAD1DD2109B009C7EFB /* RoomOutgoingEncryptedTextMsgBubbleCell.m in Sources */ = {isa = PBXBuildFile; fileRef = F09EAF881DD2109B009C7EFB /* RoomOutgoingEncryptedTextMsgBubbleCell.m */; };
		F09EAFAE1DD2109B009C7EFB /* RoomOutgoingEncryptedTextMsgBubbleCell.xib in Resources */ = {isa = PBXBuildFile; fileRef = F09EAF891DD2109B009C7EFB /* RoomOutgoingEncryptedTextMsgBubbleCell.xib */; };
		F09EAFAF1DD2109B009C7EFB /* RoomOutgoingEncryptedTextMsgWithoutSenderInfoBubbleCell.m in Sources */ = {isa = PBXBuildFile; fileRef = F09EAF8B1DD2109B009C7EFB /* RoomOutgoingEncryptedTextMsgWithoutSenderInfoBubbleCell.m */; };
		F09EAFB01DD2109B009C7EFB /* RoomOutgoingEncryptedTextMsgWithoutSenderInfoBubbleCell.xib in Resources */ = {isa = PBXBuildFile; fileRef = F09EAF8C1DD2109B009C7EFB /* RoomOutgoingEncryptedTextMsgWithoutSenderInfoBubbleCell.xib */; };
		F09EAFB11DD2109B009C7EFB /* RoomOutgoingEncryptedTextMsgWithoutSenderNameBubbleCell.m in Sources */ = {isa = PBXBuildFile; fileRef = F09EAF8E1DD2109B009C7EFB /* RoomOutgoingEncryptedTextMsgWithoutSenderNameBubbleCell.m */; };
		F09EAFB21DD2109B009C7EFB /* RoomOutgoingEncryptedTextMsgWithoutSenderNameBubbleCell.xib in Resources */ = {isa = PBXBuildFile; fileRef = F09EAF8F1DD2109B009C7EFB /* RoomOutgoingEncryptedTextMsgWithoutSenderNameBubbleCell.xib */; };
		F09EAFB31DD2109B009C7EFB /* RoomOutgoingEncryptedTextMsgWithPaginationTitleBubbleCell.m in Sources */ = {isa = PBXBuildFile; fileRef = F09EAF911DD2109B009C7EFB /* RoomOutgoingEncryptedTextMsgWithPaginationTitleBubbleCell.m */; };
		F09EAFB41DD2109B009C7EFB /* RoomOutgoingEncryptedTextMsgWithPaginationTitleBubbleCell.xib in Resources */ = {isa = PBXBuildFile; fileRef = F09EAF921DD2109B009C7EFB /* RoomOutgoingEncryptedTextMsgWithPaginationTitleBubbleCell.xib */; };
		F09EAFB51DD2109B009C7EFB /* RoomOutgoingEncryptedTextMsgWithPaginationTitleWithoutSenderNameBubbleCell.m in Sources */ = {isa = PBXBuildFile; fileRef = F09EAF941DD2109B009C7EFB /* RoomOutgoingEncryptedTextMsgWithPaginationTitleWithoutSenderNameBubbleCell.m */; };
		F09EAFB61DD2109B009C7EFB /* RoomOutgoingEncryptedTextMsgWithPaginationTitleWithoutSenderNameBubbleCell.xib in Resources */ = {isa = PBXBuildFile; fileRef = F09EAF951DD2109B009C7EFB /* RoomOutgoingEncryptedTextMsgWithPaginationTitleWithoutSenderNameBubbleCell.xib */; };
		F09EE0021C5134BE0078712F /* RoomIncomingTextMsgWithoutSenderNameBubbleCell.m in Sources */ = {isa = PBXBuildFile; fileRef = F09EDFF71C5134BE0078712F /* RoomIncomingTextMsgWithoutSenderNameBubbleCell.m */; };
		F09EE0031C5134BE0078712F /* RoomIncomingTextMsgWithoutSenderNameBubbleCell.xib in Resources */ = {isa = PBXBuildFile; fileRef = F09EDFF81C5134BE0078712F /* RoomIncomingTextMsgWithoutSenderNameBubbleCell.xib */; };
		F09EE0041C5134BE0078712F /* RoomIncomingTextMsgWithPaginationTitleWithoutSenderNameBubbleCell.m in Sources */ = {isa = PBXBuildFile; fileRef = F09EDFFA1C5134BE0078712F /* RoomIncomingTextMsgWithPaginationTitleWithoutSenderNameBubbleCell.m */; };
		F09EE0051C5134BE0078712F /* RoomIncomingTextMsgWithPaginationTitleWithoutSenderNameBubbleCell.xib in Resources */ = {isa = PBXBuildFile; fileRef = F09EDFFB1C5134BE0078712F /* RoomIncomingTextMsgWithPaginationTitleWithoutSenderNameBubbleCell.xib */; };
		F09EE0061C5134BE0078712F /* RoomOutgoingTextMsgWithoutSenderNameBubbleCell.m in Sources */ = {isa = PBXBuildFile; fileRef = F09EDFFD1C5134BE0078712F /* RoomOutgoingTextMsgWithoutSenderNameBubbleCell.m */; };
		F09EE0071C5134BE0078712F /* RoomOutgoingTextMsgWithoutSenderNameBubbleCell.xib in Resources */ = {isa = PBXBuildFile; fileRef = F09EDFFE1C5134BE0078712F /* RoomOutgoingTextMsgWithoutSenderNameBubbleCell.xib */; };
		F09EE0081C5134BE0078712F /* RoomOutgoingTextMsgWithPaginationTitleWithoutSenderNameBubbleCell.m in Sources */ = {isa = PBXBuildFile; fileRef = F09EE0001C5134BE0078712F /* RoomOutgoingTextMsgWithPaginationTitleWithoutSenderNameBubbleCell.m */; };
		F09EE0091C5134BE0078712F /* RoomOutgoingTextMsgWithPaginationTitleWithoutSenderNameBubbleCell.xib in Resources */ = {isa = PBXBuildFile; fileRef = F09EE0011C5134BE0078712F /* RoomOutgoingTextMsgWithPaginationTitleWithoutSenderNameBubbleCell.xib */; };
		F0A1CD221B9F4BBA00F9C15C /* RoomParticipantsViewController.m in Sources */ = {isa = PBXBuildFile; fileRef = F0A1CD211B9F4BBA00F9C15C /* RoomParticipantsViewController.m */; };
		F0A2413A1CB7E28F00E150C3 /* RoomParticipantsViewController.xib in Resources */ = {isa = PBXBuildFile; fileRef = F0A241391CB7E28F00E150C3 /* RoomParticipantsViewController.xib */; };
		F0A4B2F01E0073A30072D355 /* animatedLogo-0.png in Resources */ = {isa = PBXBuildFile; fileRef = F0A4B2EB1E0073A30072D355 /* animatedLogo-0.png */; };
		F0A4B2F11E0073A30072D355 /* animatedLogo-1.png in Resources */ = {isa = PBXBuildFile; fileRef = F0A4B2EC1E0073A30072D355 /* animatedLogo-1.png */; };
		F0A4B2F21E0073A30072D355 /* animatedLogo-2.png in Resources */ = {isa = PBXBuildFile; fileRef = F0A4B2ED1E0073A30072D355 /* animatedLogo-2.png */; };
		F0A4B2F31E0073A30072D355 /* animatedLogo-3.png in Resources */ = {isa = PBXBuildFile; fileRef = F0A4B2EE1E0073A30072D355 /* animatedLogo-3.png */; };
		F0A4B2F41E0073A30072D355 /* animatedLogo-4.png in Resources */ = {isa = PBXBuildFile; fileRef = F0A4B2EF1E0073A30072D355 /* animatedLogo-4.png */; };
		F0AC734A1DA2A6130011DAEE /* RoomFilesSearchViewController.m in Sources */ = {isa = PBXBuildFile; fileRef = F0AC73471DA2A6130011DAEE /* RoomFilesSearchViewController.m */; };
		F0AC734B1DA2A6130011DAEE /* RoomMessagesSearchViewController.m in Sources */ = {isa = PBXBuildFile; fileRef = F0AC73491DA2A6130011DAEE /* RoomMessagesSearchViewController.m */; };
		F0AF11F51D1029CF00FEE52F /* RoomIdOrAliasTableViewCell.m in Sources */ = {isa = PBXBuildFile; fileRef = F0AF11F31D1029CF00FEE52F /* RoomIdOrAliasTableViewCell.m */; };
		F0AF11F61D1029CF00FEE52F /* RoomIdOrAliasTableViewCell.xib in Resources */ = {isa = PBXBuildFile; fileRef = F0AF11F41D1029CF00FEE52F /* RoomIdOrAliasTableViewCell.xib */; };
		F0B7037E1D22D4AD00B63766 /* TableViewCellWithCheckBoxAndLabel.m in Sources */ = {isa = PBXBuildFile; fileRef = F0B7037C1D22D4AD00B63766 /* TableViewCellWithCheckBoxAndLabel.m */; };
		F0B7037F1D22D4AD00B63766 /* TableViewCellWithCheckBoxAndLabel.xib in Resources */ = {isa = PBXBuildFile; fileRef = F0B7037D1D22D4AD00B63766 /* TableViewCellWithCheckBoxAndLabel.xib */; };
		F0BE3DF01C6CE17200AC3111 /* RoomMemberDetailsViewController.m in Sources */ = {isa = PBXBuildFile; fileRef = F0BE3DEF1C6CE17200AC3111 /* RoomMemberDetailsViewController.m */; };
		F0BE3DF21C6CE28300AC3111 /* RoomMemberDetailsViewController.xib in Resources */ = {isa = PBXBuildFile; fileRef = F0BE3DF11C6CE28300AC3111 /* RoomMemberDetailsViewController.xib */; };
		F0C11E901D7DA907006697A7 /* StartChatViewController.m in Sources */ = {isa = PBXBuildFile; fileRef = F0C11E8F1D7DA907006697A7 /* StartChatViewController.m */; };
		F0C11E921D7DC629006697A7 /* StartChatViewController.xib in Resources */ = {isa = PBXBuildFile; fileRef = F0C11E911D7DC629006697A7 /* StartChatViewController.xib */; };
		F0C34B611C15C28300C36F09 /* RoomOutgoingAttachmentBubbleCell.m in Sources */ = {isa = PBXBuildFile; fileRef = F0C34B561C15C28300C36F09 /* RoomOutgoingAttachmentBubbleCell.m */; };
		F0C34B621C15C28300C36F09 /* RoomOutgoingAttachmentBubbleCell.xib in Resources */ = {isa = PBXBuildFile; fileRef = F0C34B571C15C28300C36F09 /* RoomOutgoingAttachmentBubbleCell.xib */; };
		F0C34B631C15C28300C36F09 /* RoomOutgoingAttachmentWithoutSenderInfoBubbleCell.m in Sources */ = {isa = PBXBuildFile; fileRef = F0C34B591C15C28300C36F09 /* RoomOutgoingAttachmentWithoutSenderInfoBubbleCell.m */; };
		F0C34B641C15C28300C36F09 /* RoomOutgoingAttachmentWithoutSenderInfoBubbleCell.xib in Resources */ = {isa = PBXBuildFile; fileRef = F0C34B5A1C15C28300C36F09 /* RoomOutgoingAttachmentWithoutSenderInfoBubbleCell.xib */; };
		F0C34B651C15C28300C36F09 /* RoomOutgoingTextMsgBubbleCell.m in Sources */ = {isa = PBXBuildFile; fileRef = F0C34B5C1C15C28300C36F09 /* RoomOutgoingTextMsgBubbleCell.m */; };
		F0C34B661C15C28300C36F09 /* RoomOutgoingTextMsgBubbleCell.xib in Resources */ = {isa = PBXBuildFile; fileRef = F0C34B5D1C15C28300C36F09 /* RoomOutgoingTextMsgBubbleCell.xib */; };
		F0C34B671C15C28300C36F09 /* RoomOutgoingTextMsgWithoutSenderInfoBubbleCell.m in Sources */ = {isa = PBXBuildFile; fileRef = F0C34B5F1C15C28300C36F09 /* RoomOutgoingTextMsgWithoutSenderInfoBubbleCell.m */; };
		F0C34B681C15C28300C36F09 /* RoomOutgoingTextMsgWithoutSenderInfoBubbleCell.xib in Resources */ = {isa = PBXBuildFile; fileRef = F0C34B601C15C28300C36F09 /* RoomOutgoingTextMsgWithoutSenderInfoBubbleCell.xib */; };
		F0C34B6F1C15CA2E00C36F09 /* RoomOutgoingAttachmentWithPaginationTitleBubbleCell.m in Sources */ = {isa = PBXBuildFile; fileRef = F0C34B6A1C15CA2E00C36F09 /* RoomOutgoingAttachmentWithPaginationTitleBubbleCell.m */; };
		F0C34B701C15CA2E00C36F09 /* RoomOutgoingAttachmentWithPaginationTitleBubbleCell.xib in Resources */ = {isa = PBXBuildFile; fileRef = F0C34B6B1C15CA2E00C36F09 /* RoomOutgoingAttachmentWithPaginationTitleBubbleCell.xib */; };
		F0C34B711C15CA2E00C36F09 /* RoomOutgoingTextMsgWithPaginationTitleBubbleCell.m in Sources */ = {isa = PBXBuildFile; fileRef = F0C34B6D1C15CA2E00C36F09 /* RoomOutgoingTextMsgWithPaginationTitleBubbleCell.m */; };
		F0C34B721C15CA2E00C36F09 /* RoomOutgoingTextMsgWithPaginationTitleBubbleCell.xib in Resources */ = {isa = PBXBuildFile; fileRef = F0C34B6E1C15CA2E00C36F09 /* RoomOutgoingTextMsgWithPaginationTitleBubbleCell.xib */; };
		F0C34CB11C16269D00C36F09 /* RoomIncomingAttachmentWithPaginationTitleBubbleCell.m in Sources */ = {isa = PBXBuildFile; fileRef = F0C34CAC1C16269D00C36F09 /* RoomIncomingAttachmentWithPaginationTitleBubbleCell.m */; };
		F0C34CB21C16269D00C36F09 /* RoomIncomingAttachmentWithPaginationTitleBubbleCell.xib in Resources */ = {isa = PBXBuildFile; fileRef = F0C34CAD1C16269D00C36F09 /* RoomIncomingAttachmentWithPaginationTitleBubbleCell.xib */; };
		F0C34CB31C16269D00C36F09 /* RoomIncomingTextMsgWithPaginationTitleBubbleCell.m in Sources */ = {isa = PBXBuildFile; fileRef = F0C34CAF1C16269D00C36F09 /* RoomIncomingTextMsgWithPaginationTitleBubbleCell.m */; };
		F0C34CB41C16269D00C36F09 /* RoomIncomingTextMsgWithPaginationTitleBubbleCell.xib in Resources */ = {isa = PBXBuildFile; fileRef = F0C34CB01C16269D00C36F09 /* RoomIncomingTextMsgWithPaginationTitleBubbleCell.xib */; };
		F0C34CB81C17145F00C36F09 /* MXKRoomBubbleTableViewCell+Vector.m in Sources */ = {isa = PBXBuildFile; fileRef = F0C34CB71C17145F00C36F09 /* MXKRoomBubbleTableViewCell+Vector.m */; };
		F0C47F041D7766F200A7929E /* busy.mp3 in Resources */ = {isa = PBXBuildFile; fileRef = F0C47EFF1D7766F200A7929E /* busy.mp3 */; };
		F0C47F051D7766F200A7929E /* callend.mp3 in Resources */ = {isa = PBXBuildFile; fileRef = F0C47F001D7766F200A7929E /* callend.mp3 */; };
		F0C47F061D7766F200A7929E /* message.mp3 in Resources */ = {isa = PBXBuildFile; fileRef = F0C47F011D7766F200A7929E /* message.mp3 */; };
		F0C47F071D7766F200A7929E /* ring.mp3 in Resources */ = {isa = PBXBuildFile; fileRef = F0C47F021D7766F200A7929E /* ring.mp3 */; };
		F0C47F081D7766F200A7929E /* ringback.mp3 in Resources */ = {isa = PBXBuildFile; fileRef = F0C47F031D7766F200A7929E /* ringback.mp3 */; };
		F0CC4DC01C4E26FA003BBE45 /* MediaAlbumTableCell.m in Sources */ = {isa = PBXBuildFile; fileRef = F0CC4DBE1C4E26FA003BBE45 /* MediaAlbumTableCell.m */; };
		F0CC4DC11C4E26FA003BBE45 /* MediaAlbumTableCell.xib in Resources */ = {isa = PBXBuildFile; fileRef = F0CC4DBF1C4E26FA003BBE45 /* MediaAlbumTableCell.xib */; };
		F0CC4DCA1C4E594C003BBE45 /* MediaAlbumContentViewController.m in Sources */ = {isa = PBXBuildFile; fileRef = F0CC4DC81C4E594C003BBE45 /* MediaAlbumContentViewController.m */; };
		F0CC4DCB1C4E594C003BBE45 /* MediaAlbumContentViewController.xib in Resources */ = {isa = PBXBuildFile; fileRef = F0CC4DC91C4E594C003BBE45 /* MediaAlbumContentViewController.xib */; };
		F0D2D9831C197DCB007B8C96 /* RoomIncomingAttachmentBubbleCell.m in Sources */ = {isa = PBXBuildFile; fileRef = F0D2D9781C197DCB007B8C96 /* RoomIncomingAttachmentBubbleCell.m */; };
		F0D2D9841C197DCB007B8C96 /* RoomIncomingAttachmentBubbleCell.xib in Resources */ = {isa = PBXBuildFile; fileRef = F0D2D9791C197DCB007B8C96 /* RoomIncomingAttachmentBubbleCell.xib */; };
		F0D2D9851C197DCB007B8C96 /* RoomIncomingAttachmentWithoutSenderInfoBubbleCell.m in Sources */ = {isa = PBXBuildFile; fileRef = F0D2D97B1C197DCB007B8C96 /* RoomIncomingAttachmentWithoutSenderInfoBubbleCell.m */; };
		F0D2D9861C197DCB007B8C96 /* RoomIncomingAttachmentWithoutSenderInfoBubbleCell.xib in Resources */ = {isa = PBXBuildFile; fileRef = F0D2D97C1C197DCB007B8C96 /* RoomIncomingAttachmentWithoutSenderInfoBubbleCell.xib */; };
		F0D2D9871C197DCB007B8C96 /* RoomIncomingTextMsgBubbleCell.m in Sources */ = {isa = PBXBuildFile; fileRef = F0D2D97E1C197DCB007B8C96 /* RoomIncomingTextMsgBubbleCell.m */; };
		F0D2D9881C197DCB007B8C96 /* RoomIncomingTextMsgBubbleCell.xib in Resources */ = {isa = PBXBuildFile; fileRef = F0D2D97F1C197DCB007B8C96 /* RoomIncomingTextMsgBubbleCell.xib */; };
		F0D2D9891C197DCB007B8C96 /* RoomIncomingTextMsgWithoutSenderInfoBubbleCell.m in Sources */ = {isa = PBXBuildFile; fileRef = F0D2D9811C197DCB007B8C96 /* RoomIncomingTextMsgWithoutSenderInfoBubbleCell.m */; };
		F0D2D98A1C197DCB007B8C96 /* RoomIncomingTextMsgWithoutSenderInfoBubbleCell.xib in Resources */ = {isa = PBXBuildFile; fileRef = F0D2D9821C197DCB007B8C96 /* RoomIncomingTextMsgWithoutSenderInfoBubbleCell.xib */; };
		F0DD2C701D1308E800654345 /* ContactPickerViewController.m in Sources */ = {isa = PBXBuildFile; fileRef = F0DD2C6F1D1308E800654345 /* ContactPickerViewController.m */; };
		F0DD2C721D141B0600654345 /* ContactPickerViewController.xib in Resources */ = {isa = PBXBuildFile; fileRef = F0DD2C711D141B0600654345 /* ContactPickerViewController.xib */; };
		F0DD2C7B1D18386300654345 /* ContactDetailsViewController.m in Sources */ = {isa = PBXBuildFile; fileRef = F0DD2C791D18386300654345 /* ContactDetailsViewController.m */; };
		F0DD2C7C1D18386300654345 /* ContactDetailsViewController.xib in Resources */ = {isa = PBXBuildFile; fileRef = F0DD2C7A1D18386300654345 /* ContactDetailsViewController.xib */; };
		F0FE6F7A1D63752A0004E747 /* CallViewController.m in Sources */ = {isa = PBXBuildFile; fileRef = F0FE6F781D63752A0004E747 /* CallViewController.m */; };
		F0FE6F7B1D63752A0004E747 /* CallViewController.xib in Resources */ = {isa = PBXBuildFile; fileRef = F0FE6F791D63752A0004E747 /* CallViewController.xib */; };
/* End PBXBuildFile section */

/* Begin PBXContainerItemProxy section */
		F094A9BF1B78D8F000B1FBBF /* PBXContainerItemProxy */ = {
			isa = PBXContainerItemProxy;
			containerPortal = F094A99A1B78D8F000B1FBBF /* Project object */;
			proxyType = 1;
			remoteGlobalIDString = F094A9A11B78D8F000B1FBBF;
			remoteInfo = Vector;
		};
/* End PBXContainerItemProxy section */

/* Begin PBXFileReference section */
		11865E69C29698A4179E1F3F /* Pods-Vector.debug.xcconfig */ = {isa = PBXFileReference; includeInIndex = 1; lastKnownFileType = text.xcconfig; name = "Pods-Vector.debug.xcconfig"; path = "Pods/Target Support Files/Pods-Vector/Pods-Vector.debug.xcconfig"; sourceTree = "<group>"; };
		3235CD831C341FAA0084EA40 /* HomeMessagesSearchViewController.h */ = {isa = PBXFileReference; fileEncoding = 4; lastKnownFileType = sourcecode.c.h; path = HomeMessagesSearchViewController.h; sourceTree = "<group>"; };
		3235CD841C341FAA0084EA40 /* HomeMessagesSearchViewController.m */ = {isa = PBXFileReference; fileEncoding = 4; lastKnownFileType = sourcecode.c.objc; path = HomeMessagesSearchViewController.m; sourceTree = "<group>"; };
		323A52091C3183CC00010773 /* UIViewController+VectorSearch.h */ = {isa = PBXFileReference; fileEncoding = 4; lastKnownFileType = sourcecode.c.h; path = "UIViewController+VectorSearch.h"; sourceTree = "<group>"; };
		323A520A1C3183CC00010773 /* UIViewController+VectorSearch.m */ = {isa = PBXFileReference; fileEncoding = 4; lastKnownFileType = sourcecode.c.objc; path = "UIViewController+VectorSearch.m"; sourceTree = "<group>"; };
		32492DB01C293C8900035C79 /* PublicRoomTableViewCell.h */ = {isa = PBXFileReference; fileEncoding = 4; lastKnownFileType = sourcecode.c.h; path = PublicRoomTableViewCell.h; sourceTree = "<group>"; };
		32492DB11C293C8900035C79 /* PublicRoomTableViewCell.m */ = {isa = PBXFileReference; fileEncoding = 4; lastKnownFileType = sourcecode.c.objc; path = PublicRoomTableViewCell.m; sourceTree = "<group>"; };
		32492DB31C293CCB00035C79 /* PublicRoomTableViewCell.xib */ = {isa = PBXFileReference; fileEncoding = 4; lastKnownFileType = file.xib; path = PublicRoomTableViewCell.xib; sourceTree = "<group>"; };
		325F6A371C21810E00C12F51 /* DirectoryViewController.h */ = {isa = PBXFileReference; fileEncoding = 4; lastKnownFileType = sourcecode.c.h; path = DirectoryViewController.h; sourceTree = "<group>"; };
		325F6A381C21810E00C12F51 /* DirectoryViewController.m */ = {isa = PBXFileReference; fileEncoding = 4; lastKnownFileType = sourcecode.c.objc; path = DirectoryViewController.m; sourceTree = "<group>"; };
		325F6A3F1C21D20F00C12F51 /* DirectoryRecentTableViewCell.h */ = {isa = PBXFileReference; fileEncoding = 4; lastKnownFileType = sourcecode.c.h; path = DirectoryRecentTableViewCell.h; sourceTree = "<group>"; };
		325F6A401C21D20F00C12F51 /* DirectoryRecentTableViewCell.m */ = {isa = PBXFileReference; fileEncoding = 4; lastKnownFileType = sourcecode.c.objc; path = DirectoryRecentTableViewCell.m; sourceTree = "<group>"; };
		325F6A411C21D20F00C12F51 /* DirectoryRecentTableViewCell.xib */ = {isa = PBXFileReference; fileEncoding = 4; lastKnownFileType = file.xib; path = DirectoryRecentTableViewCell.xib; sourceTree = "<group>"; };
		327F8DB41C64DB9C00581CA3 /* VectorDesignValues.m */ = {isa = PBXFileReference; fileEncoding = 4; lastKnownFileType = sourcecode.c.objc; path = VectorDesignValues.m; sourceTree = "<group>"; };
		329D080E1CD26177007CECC6 /* Tools.h */ = {isa = PBXFileReference; fileEncoding = 4; lastKnownFileType = sourcecode.c.h; path = Tools.h; sourceTree = "<group>"; };
		329D080F1CD26177007CECC6 /* Tools.m */ = {isa = PBXFileReference; fileEncoding = 4; lastKnownFileType = sourcecode.c.objc; path = Tools.m; sourceTree = "<group>"; };
		32A8871E1C89B9580037DC17 /* SimpleRoomTitleView.h */ = {isa = PBXFileReference; fileEncoding = 4; lastKnownFileType = sourcecode.c.h; name = SimpleRoomTitleView.h; path = RoomTitle/SimpleRoomTitleView.h; sourceTree = "<group>"; };
		32A8871F1C89B9580037DC17 /* SimpleRoomTitleView.m */ = {isa = PBXFileReference; fileEncoding = 4; lastKnownFileType = sourcecode.c.objc; name = SimpleRoomTitleView.m; path = RoomTitle/SimpleRoomTitleView.m; sourceTree = "<group>"; };
		32A887201C89B9580037DC17 /* SimpleRoomTitleView.xib */ = {isa = PBXFileReference; fileEncoding = 4; lastKnownFileType = file.xib; name = SimpleRoomTitleView.xib; path = RoomTitle/SimpleRoomTitleView.xib; sourceTree = "<group>"; };
		32AAC3E41C3525DE007A3B5B /* RoomSearchViewController.h */ = {isa = PBXFileReference; fileEncoding = 4; lastKnownFileType = sourcecode.c.h; path = RoomSearchViewController.h; sourceTree = "<group>"; };
		32AAC3E51C3525DE007A3B5B /* RoomSearchViewController.m */ = {isa = PBXFileReference; fileEncoding = 4; lastKnownFileType = sourcecode.c.objc; path = RoomSearchViewController.m; sourceTree = "<group>"; };
		32AAC3E71C353CEA007A3B5B /* RoomSearchDataSource.h */ = {isa = PBXFileReference; fileEncoding = 4; lastKnownFileType = sourcecode.c.h; path = RoomSearchDataSource.h; sourceTree = "<group>"; };
		32AAC3E81C353CEA007A3B5B /* RoomSearchDataSource.m */ = {isa = PBXFileReference; fileEncoding = 4; lastKnownFileType = sourcecode.c.objc; path = RoomSearchDataSource.m; sourceTree = "<group>"; };
		32C52BF41CBE4B0A00863B33 /* RoomEmailInvitation.h */ = {isa = PBXFileReference; fileEncoding = 4; lastKnownFileType = sourcecode.c.h; path = RoomEmailInvitation.h; sourceTree = "<group>"; };
		32C52BF51CBE4B0A00863B33 /* RoomEmailInvitation.m */ = {isa = PBXFileReference; fileEncoding = 4; lastKnownFileType = sourcecode.c.objc; path = RoomEmailInvitation.m; sourceTree = "<group>"; };
		32C52BF71CBFF50C00863B33 /* RoomPreviewData.h */ = {isa = PBXFileReference; fileEncoding = 4; lastKnownFileType = sourcecode.c.h; path = RoomPreviewData.h; sourceTree = "<group>"; };
		32C52BF81CBFF50C00863B33 /* RoomPreviewData.m */ = {isa = PBXFileReference; fileEncoding = 4; lastKnownFileType = sourcecode.c.objc; path = RoomPreviewData.m; sourceTree = "<group>"; };
		32D200861C16C2B100A4E396 /* HomeViewController.h */ = {isa = PBXFileReference; fileEncoding = 4; lastKnownFileType = sourcecode.c.h; path = HomeViewController.h; sourceTree = "<group>"; };
		32D200871C16C2B100A4E396 /* HomeViewController.m */ = {isa = PBXFileReference; fileEncoding = 4; lastKnownFileType = sourcecode.c.objc; path = HomeViewController.m; sourceTree = "<group>"; };
		32F2ABFC1CB5694B00BF205F /* Vector.entitlements */ = {isa = PBXFileReference; lastKnownFileType = text.xml; path = Vector.entitlements; sourceTree = "<group>"; };
		32F2E6191C230D4D003BDEA5 /* PublicRoomsDirectoryDataSource.h */ = {isa = PBXFileReference; fileEncoding = 4; lastKnownFileType = sourcecode.c.h; path = PublicRoomsDirectoryDataSource.h; sourceTree = "<group>"; };
		32F2E61A1C230D4D003BDEA5 /* PublicRoomsDirectoryDataSource.m */ = {isa = PBXFileReference; fileEncoding = 4; lastKnownFileType = sourcecode.c.objc; path = PublicRoomsDirectoryDataSource.m; sourceTree = "<group>"; };
		435C7E1A9BC3DE28D526540F /* Pods-Vector.release.xcconfig */ = {isa = PBXFileReference; includeInIndex = 1; lastKnownFileType = text.xcconfig; name = "Pods-Vector.release.xcconfig"; path = "Pods/Target Support Files/Pods-Vector/Pods-Vector.release.xcconfig"; sourceTree = "<group>"; };
		55A8E5A11E23D84C00B59231 /* en */ = {isa = PBXFileReference; lastKnownFileType = text.plist.strings; name = en; path = en.lproj/InfoPlist.strings; sourceTree = "<group>"; };
		71046D5C1C0C639300DCA984 /* RoomTitleView.h */ = {isa = PBXFileReference; fileEncoding = 4; lastKnownFileType = sourcecode.c.h; name = RoomTitleView.h; path = RoomTitle/RoomTitleView.h; sourceTree = "<group>"; };
		71046D5D1C0C639300DCA984 /* RoomTitleView.m */ = {isa = PBXFileReference; fileEncoding = 4; lastKnownFileType = sourcecode.c.objc; name = RoomTitleView.m; path = RoomTitle/RoomTitleView.m; sourceTree = "<group>"; };
		71046D5F1C0C86C600DCA984 /* RoomTitleView.xib */ = {isa = PBXFileReference; fileEncoding = 4; lastKnownFileType = file.xib; name = RoomTitleView.xib; path = RoomTitle/RoomTitleView.xib; sourceTree = "<group>"; };
		71352D571C10569F001D50B0 /* AvatarGenerator.h */ = {isa = PBXFileReference; fileEncoding = 4; lastKnownFileType = sourcecode.c.h; path = AvatarGenerator.h; sourceTree = "<group>"; };
		71352D581C10569F001D50B0 /* AvatarGenerator.m */ = {isa = PBXFileReference; fileEncoding = 4; lastKnownFileType = sourcecode.c.objc; path = AvatarGenerator.m; sourceTree = "<group>"; };
		71352D631C10A265001D50B0 /* Contact.h */ = {isa = PBXFileReference; fileEncoding = 4; lastKnownFileType = sourcecode.c.h; name = Contact.h; path = Contact/Contact.h; sourceTree = "<group>"; };
		71352D641C10A265001D50B0 /* Contact.m */ = {isa = PBXFileReference; fileEncoding = 4; lastKnownFileType = sourcecode.c.objc; name = Contact.m; path = Contact/Contact.m; sourceTree = "<group>"; };
		7165A2581C05CD42003635D7 /* SegmentedViewController.h */ = {isa = PBXFileReference; fileEncoding = 4; lastKnownFileType = sourcecode.c.h; path = SegmentedViewController.h; sourceTree = "<group>"; };
		7165A2591C05CD42003635D7 /* SegmentedViewController.m */ = {isa = PBXFileReference; fileEncoding = 4; lastKnownFileType = sourcecode.c.objc; path = SegmentedViewController.m; sourceTree = "<group>"; };
		7165A25A1C05CD42003635D7 /* SegmentedViewController.xib */ = {isa = PBXFileReference; fileEncoding = 4; lastKnownFileType = file.xib; path = SegmentedViewController.xib; sourceTree = "<group>"; };
		716FDC871C186A3A001034CB /* InviteRecentTableViewCell.h */ = {isa = PBXFileReference; fileEncoding = 4; lastKnownFileType = sourcecode.c.h; path = InviteRecentTableViewCell.h; sourceTree = "<group>"; };
		716FDC881C186A3A001034CB /* InviteRecentTableViewCell.m */ = {isa = PBXFileReference; fileEncoding = 4; lastKnownFileType = sourcecode.c.objc; path = InviteRecentTableViewCell.m; sourceTree = "<group>"; };
		716FDC891C186A3A001034CB /* InviteRecentTableViewCell.xib */ = {isa = PBXFileReference; fileEncoding = 4; lastKnownFileType = file.xib; path = InviteRecentTableViewCell.xib; sourceTree = "<group>"; };
		7179283F1C03852C00407D96 /* TableViewCellWithLabelAndLargeTextView.h */ = {isa = PBXFileReference; fileEncoding = 4; lastKnownFileType = sourcecode.c.h; name = TableViewCellWithLabelAndLargeTextView.h; path = TableViewCell/TableViewCellWithLabelAndLargeTextView.h; sourceTree = "<group>"; };
		717928401C03852C00407D96 /* TableViewCellWithLabelAndLargeTextView.m */ = {isa = PBXFileReference; fileEncoding = 4; lastKnownFileType = sourcecode.c.objc; name = TableViewCellWithLabelAndLargeTextView.m; path = TableViewCell/TableViewCellWithLabelAndLargeTextView.m; sourceTree = "<group>"; };
		717928411C03852C00407D96 /* TableViewCellWithLabelAndLargeTextView.xib */ = {isa = PBXFileReference; fileEncoding = 4; lastKnownFileType = file.xib; name = TableViewCellWithLabelAndLargeTextView.xib; path = TableViewCell/TableViewCellWithLabelAndLargeTextView.xib; sourceTree = "<group>"; };
		71C5F2931C074ACC004C094B /* RoomSettingsViewController.h */ = {isa = PBXFileReference; fileEncoding = 4; lastKnownFileType = sourcecode.c.h; path = RoomSettingsViewController.h; sourceTree = "<group>"; };
		71C5F2941C074ACC004C094B /* RoomSettingsViewController.m */ = {isa = PBXFileReference; fileEncoding = 4; lastKnownFileType = sourcecode.c.objc; path = RoomSettingsViewController.m; sourceTree = "<group>"; };
		71C5F2991C077007004C094B /* VectorDesignValues.h */ = {isa = PBXFileReference; fileEncoding = 4; lastKnownFileType = sourcecode.c.h; path = VectorDesignValues.h; sourceTree = "<group>"; };
		71EBE66A1C04C4D300E7D953 /* RoomActivitiesView.h */ = {isa = PBXFileReference; fileEncoding = 4; lastKnownFileType = sourcecode.c.h; name = RoomActivitiesView.h; path = RoomActivitiesView/RoomActivitiesView.h; sourceTree = "<group>"; };
		71EBE66B1C04C4D300E7D953 /* RoomActivitiesView.m */ = {isa = PBXFileReference; fileEncoding = 4; lastKnownFileType = sourcecode.c.objc; name = RoomActivitiesView.m; path = RoomActivitiesView/RoomActivitiesView.m; sourceTree = "<group>"; };
		71EBE66C1C04C4D300E7D953 /* RoomActivitiesView.xib */ = {isa = PBXFileReference; fileEncoding = 4; lastKnownFileType = file.xib; name = RoomActivitiesView.xib; path = RoomActivitiesView/RoomActivitiesView.xib; sourceTree = "<group>"; };
		71F7F5131C218D8900E7ED8F /* RecentCellData.h */ = {isa = PBXFileReference; fileEncoding = 4; lastKnownFileType = sourcecode.c.h; path = RecentCellData.h; sourceTree = "<group>"; };
		71F7F5141C218D8900E7ED8F /* RecentCellData.m */ = {isa = PBXFileReference; fileEncoding = 4; lastKnownFileType = sourcecode.c.objc; path = RecentCellData.m; sourceTree = "<group>"; };
		71F7F5161C22CC7500E7ED8F /* MXRoom+Vector.h */ = {isa = PBXFileReference; fileEncoding = 4; lastKnownFileType = sourcecode.c.h; path = "MXRoom+Vector.h"; sourceTree = "<group>"; };
		71F7F5171C22CC7500E7ED8F /* MXRoom+Vector.m */ = {isa = PBXFileReference; fileEncoding = 4; lastKnownFileType = sourcecode.c.objc; path = "MXRoom+Vector.m"; sourceTree = "<group>"; };
		71F7F51A1C23079F00E7ED8F /* ContactTableViewCell.h */ = {isa = PBXFileReference; fileEncoding = 4; lastKnownFileType = sourcecode.c.h; name = ContactTableViewCell.h; path = Contact/ContactTableViewCell.h; sourceTree = "<group>"; };
		71F7F51B1C23079F00E7ED8F /* ContactTableViewCell.m */ = {isa = PBXFileReference; fileEncoding = 4; lastKnownFileType = sourcecode.c.objc; name = ContactTableViewCell.m; path = Contact/ContactTableViewCell.m; sourceTree = "<group>"; };
		71F7F51C1C23079F00E7ED8F /* ContactTableViewCell.xib */ = {isa = PBXFileReference; fileEncoding = 4; lastKnownFileType = file.xib; name = ContactTableViewCell.xib; path = Contact/ContactTableViewCell.xib; sourceTree = "<group>"; };
		9B179239B79688A61A3F465F /* libPods-Vector.a */ = {isa = PBXFileReference; explicitFileType = archive.ar; includeInIndex = 0; path = "libPods-Vector.a"; sourceTree = BUILT_PRODUCTS_DIR; };
		F001D75B1B8207C000A162C3 /* RoomInputToolbarView.h */ = {isa = PBXFileReference; fileEncoding = 4; lastKnownFileType = sourcecode.c.h; path = RoomInputToolbarView.h; sourceTree = "<group>"; };
		F001D75C1B8207C000A162C3 /* RoomInputToolbarView.m */ = {isa = PBXFileReference; fileEncoding = 4; lastKnownFileType = sourcecode.c.objc; path = RoomInputToolbarView.m; sourceTree = "<group>"; };
		F001D75D1B8207C000A162C3 /* RoomInputToolbarView.xib */ = {isa = PBXFileReference; fileEncoding = 4; lastKnownFileType = file.xib; path = RoomInputToolbarView.xib; sourceTree = "<group>"; };
		F001D76A1B821E4F00A162C3 /* MediaPickerViewController.h */ = {isa = PBXFileReference; fileEncoding = 4; lastKnownFileType = sourcecode.c.h; path = MediaPickerViewController.h; sourceTree = "<group>"; };
		F001D76B1B821E4F00A162C3 /* MediaPickerViewController.m */ = {isa = PBXFileReference; fileEncoding = 4; lastKnownFileType = sourcecode.c.objc; path = MediaPickerViewController.m; sourceTree = "<group>"; };
		F001D76D1B83156000A162C3 /* MediaPickerViewController.xib */ = {isa = PBXFileReference; fileEncoding = 4; lastKnownFileType = file.xib; path = MediaPickerViewController.xib; sourceTree = "<group>"; };
		F003AA7B1C68A1F6008B430C /* ExpandedRoomTitleView.xib */ = {isa = PBXFileReference; fileEncoding = 4; lastKnownFileType = file.xib; name = ExpandedRoomTitleView.xib; path = RoomTitle/ExpandedRoomTitleView.xib; sourceTree = "<group>"; };
		F003AA7D1C690628008B430C /* RoomAvatarTitleView.h */ = {isa = PBXFileReference; fileEncoding = 4; lastKnownFileType = sourcecode.c.h; name = RoomAvatarTitleView.h; path = RoomTitle/RoomAvatarTitleView.h; sourceTree = "<group>"; };
		F003AA7E1C690628008B430C /* RoomAvatarTitleView.m */ = {isa = PBXFileReference; fileEncoding = 4; lastKnownFileType = sourcecode.c.objc; name = RoomAvatarTitleView.m; path = RoomTitle/RoomAvatarTitleView.m; sourceTree = "<group>"; };
		F003AA7F1C690628008B430C /* RoomAvatarTitleView.xib */ = {isa = PBXFileReference; fileEncoding = 4; lastKnownFileType = file.xib; name = RoomAvatarTitleView.xib; path = RoomTitle/RoomAvatarTitleView.xib; sourceTree = "<group>"; };
		F008D6FB1D0180FB0049444D /* GoogleService-Info.plist */ = {isa = PBXFileReference; fileEncoding = 4; lastKnownFileType = text.plist.xml; path = "GoogleService-Info.plist"; sourceTree = "<group>"; };
		F00ACC5D1DDB11CE0093F646 /* EncryptionInfoView.h */ = {isa = PBXFileReference; fileEncoding = 4; lastKnownFileType = sourcecode.c.h; path = EncryptionInfoView.h; sourceTree = "<group>"; };
		F00ACC5E1DDB11CE0093F646 /* EncryptionInfoView.m */ = {isa = PBXFileReference; fileEncoding = 4; lastKnownFileType = sourcecode.c.objc; path = EncryptionInfoView.m; sourceTree = "<group>"; };
		F00C47831BFF77C800DBABC9 /* RecentTableViewCell.h */ = {isa = PBXFileReference; fileEncoding = 4; lastKnownFileType = sourcecode.c.h; path = RecentTableViewCell.h; sourceTree = "<group>"; };
		F00C47841BFF77C800DBABC9 /* RecentTableViewCell.m */ = {isa = PBXFileReference; fileEncoding = 4; lastKnownFileType = sourcecode.c.objc; path = RecentTableViewCell.m; sourceTree = "<group>"; };
		F00C47851BFF77C800DBABC9 /* RecentTableViewCell.xib */ = {isa = PBXFileReference; fileEncoding = 4; lastKnownFileType = file.xib; path = RecentTableViewCell.xib; sourceTree = "<group>"; };
		F00C47891BFF854400DBABC9 /* RecentsDataSource.h */ = {isa = PBXFileReference; fileEncoding = 4; lastKnownFileType = sourcecode.c.h; path = RecentsDataSource.h; sourceTree = "<group>"; };
		F00C478A1BFF854400DBABC9 /* RecentsDataSource.m */ = {isa = PBXFileReference; fileEncoding = 4; lastKnownFileType = sourcecode.c.objc; path = RecentsDataSource.m; sourceTree = "<group>"; };
		F01214CF1DABD69D00755336 /* RoomFilesViewController.h */ = {isa = PBXFileReference; fileEncoding = 4; lastKnownFileType = sourcecode.c.h; path = RoomFilesViewController.h; sourceTree = "<group>"; };
		F01214D01DABD69D00755336 /* RoomFilesViewController.m */ = {isa = PBXFileReference; fileEncoding = 4; lastKnownFileType = sourcecode.c.objc; path = RoomFilesViewController.m; sourceTree = "<group>"; };
		F02228581C64D529000AF23C /* ExpandedRoomTitleView.h */ = {isa = PBXFileReference; fileEncoding = 4; lastKnownFileType = sourcecode.c.h; name = ExpandedRoomTitleView.h; path = RoomTitle/ExpandedRoomTitleView.h; sourceTree = "<group>"; };
		F02228591C64D529000AF23C /* ExpandedRoomTitleView.m */ = {isa = PBXFileReference; fileEncoding = 4; lastKnownFileType = sourcecode.c.objc; name = ExpandedRoomTitleView.m; path = RoomTitle/ExpandedRoomTitleView.m; sourceTree = "<group>"; };
		F022285D1C64E356000AF23C /* RoomViewController.xib */ = {isa = PBXFileReference; fileEncoding = 4; lastKnownFileType = file.xib; path = RoomViewController.xib; sourceTree = "<group>"; };
		F023A0011D9034FE00C517FB /* call_audio_mute_off_icon.png */ = {isa = PBXFileReference; lastKnownFileType = image.png; path = call_audio_mute_off_icon.png; sourceTree = "<group>"; };
		F023A0021D9034FE00C517FB /* call_audio_mute_off_icon@2x.png */ = {isa = PBXFileReference; lastKnownFileType = image.png; path = "call_audio_mute_off_icon@2x.png"; sourceTree = "<group>"; };
		F023A0031D9034FE00C517FB /* call_audio_mute_off_icon@3x.png */ = {isa = PBXFileReference; lastKnownFileType = image.png; path = "call_audio_mute_off_icon@3x.png"; sourceTree = "<group>"; };
		F023A0041D9034FE00C517FB /* call_audio_mute_on_icon.png */ = {isa = PBXFileReference; lastKnownFileType = image.png; path = call_audio_mute_on_icon.png; sourceTree = "<group>"; };
		F023A0051D9034FE00C517FB /* call_audio_mute_on_icon@2x.png */ = {isa = PBXFileReference; lastKnownFileType = image.png; path = "call_audio_mute_on_icon@2x.png"; sourceTree = "<group>"; };
		F023A0061D9034FE00C517FB /* call_audio_mute_on_icon@3x.png */ = {isa = PBXFileReference; lastKnownFileType = image.png; path = "call_audio_mute_on_icon@3x.png"; sourceTree = "<group>"; };
		F023A0071D9034FE00C517FB /* call_video_mute_off_icon.png */ = {isa = PBXFileReference; lastKnownFileType = image.png; path = call_video_mute_off_icon.png; sourceTree = "<group>"; };
		F023A0081D9034FE00C517FB /* call_video_mute_off_icon@2x.png */ = {isa = PBXFileReference; lastKnownFileType = image.png; path = "call_video_mute_off_icon@2x.png"; sourceTree = "<group>"; };
		F023A0091D9034FE00C517FB /* call_video_mute_off_icon@3x.png */ = {isa = PBXFileReference; lastKnownFileType = image.png; path = "call_video_mute_off_icon@3x.png"; sourceTree = "<group>"; };
		F023A00A1D9034FE00C517FB /* call_video_mute_on_icon.png */ = {isa = PBXFileReference; lastKnownFileType = image.png; path = call_video_mute_on_icon.png; sourceTree = "<group>"; };
		F023A00B1D9034FE00C517FB /* call_video_mute_on_icon@2x.png */ = {isa = PBXFileReference; lastKnownFileType = image.png; path = "call_video_mute_on_icon@2x.png"; sourceTree = "<group>"; };
		F023A00C1D9034FE00C517FB /* call_video_mute_on_icon@3x.png */ = {isa = PBXFileReference; lastKnownFileType = image.png; path = "call_video_mute_on_icon@3x.png"; sourceTree = "<group>"; };
		F023A01F1D91382600C517FB /* camera_video_capture.png */ = {isa = PBXFileReference; lastKnownFileType = image.png; path = camera_video_capture.png; sourceTree = "<group>"; };
		F023A0201D91382600C517FB /* camera_video_capture@2x.png */ = {isa = PBXFileReference; lastKnownFileType = image.png; path = "camera_video_capture@2x.png"; sourceTree = "<group>"; };
		F023A0211D91382600C517FB /* camera_video_capture@3x.png */ = {isa = PBXFileReference; lastKnownFileType = image.png; path = "camera_video_capture@3x.png"; sourceTree = "<group>"; };
		F02BB0481CBE2EE70022A025 /* PreviewRoomTitleView.h */ = {isa = PBXFileReference; fileEncoding = 4; lastKnownFileType = sourcecode.c.h; name = PreviewRoomTitleView.h; path = RoomTitle/PreviewRoomTitleView.h; sourceTree = "<group>"; };
		F02BB0491CBE2EE70022A025 /* PreviewRoomTitleView.m */ = {isa = PBXFileReference; fileEncoding = 4; lastKnownFileType = sourcecode.c.objc; name = PreviewRoomTitleView.m; path = RoomTitle/PreviewRoomTitleView.m; sourceTree = "<group>"; };
		F02BB04A1CBE2EE70022A025 /* PreviewRoomTitleView.xib */ = {isa = PBXFileReference; fileEncoding = 4; lastKnownFileType = file.xib; name = PreviewRoomTitleView.xib; path = RoomTitle/PreviewRoomTitleView.xib; sourceTree = "<group>"; };
		F03BF5B51D8BF5B1002EF6A7 /* admin_icon.png */ = {isa = PBXFileReference; lastKnownFileType = image.png; path = admin_icon.png; sourceTree = "<group>"; };
		F03BF5B61D8BF5B1002EF6A7 /* admin_icon@2x.png */ = {isa = PBXFileReference; lastKnownFileType = image.png; path = "admin_icon@2x.png"; sourceTree = "<group>"; };
		F03BF5B71D8BF5B1002EF6A7 /* admin_icon@3x.png */ = {isa = PBXFileReference; lastKnownFileType = image.png; path = "admin_icon@3x.png"; sourceTree = "<group>"; };
		F03BF5B81D8BF5B1002EF6A7 /* back_icon.png */ = {isa = PBXFileReference; lastKnownFileType = image.png; path = back_icon.png; sourceTree = "<group>"; };
		F03BF5B91D8BF5B1002EF6A7 /* back_icon@2x.png */ = {isa = PBXFileReference; lastKnownFileType = image.png; path = "back_icon@2x.png"; sourceTree = "<group>"; };
		F03BF5BA1D8BF5B1002EF6A7 /* back_icon@3x.png */ = {isa = PBXFileReference; lastKnownFileType = image.png; path = "back_icon@3x.png"; sourceTree = "<group>"; };
		F03BF5BB1D8BF5B1002EF6A7 /* bubbles_bg_landscape.png */ = {isa = PBXFileReference; lastKnownFileType = image.png; path = bubbles_bg_landscape.png; sourceTree = "<group>"; };
		F03BF5BC1D8BF5B1002EF6A7 /* bubbles_bg_landscape@2x.png */ = {isa = PBXFileReference; lastKnownFileType = image.png; path = "bubbles_bg_landscape@2x.png"; sourceTree = "<group>"; };
		F03BF5BD1D8BF5B1002EF6A7 /* bubbles_bg_landscape@3x.png */ = {isa = PBXFileReference; lastKnownFileType = image.png; path = "bubbles_bg_landscape@3x.png"; sourceTree = "<group>"; };
		F03BF5C41D8BF5B1002EF6A7 /* call_chat_icon.png */ = {isa = PBXFileReference; lastKnownFileType = image.png; path = call_chat_icon.png; sourceTree = "<group>"; };
		F03BF5C51D8BF5B1002EF6A7 /* call_chat_icon@2x.png */ = {isa = PBXFileReference; lastKnownFileType = image.png; path = "call_chat_icon@2x.png"; sourceTree = "<group>"; };
		F03BF5C61D8BF5B1002EF6A7 /* call_chat_icon@3x.png */ = {isa = PBXFileReference; lastKnownFileType = image.png; path = "call_chat_icon@3x.png"; sourceTree = "<group>"; };
		F03BF5C71D8BF5B1002EF6A7 /* call_hangup_icon.png */ = {isa = PBXFileReference; lastKnownFileType = image.png; path = call_hangup_icon.png; sourceTree = "<group>"; };
		F03BF5C81D8BF5B1002EF6A7 /* call_hangup_icon@2x.png */ = {isa = PBXFileReference; lastKnownFileType = image.png; path = "call_hangup_icon@2x.png"; sourceTree = "<group>"; };
		F03BF5C91D8BF5B1002EF6A7 /* call_hangup_icon@3x.png */ = {isa = PBXFileReference; lastKnownFileType = image.png; path = "call_hangup_icon@3x.png"; sourceTree = "<group>"; };
		F03BF5CA1D8BF5B1002EF6A7 /* call_speaker_off_icon.png */ = {isa = PBXFileReference; lastKnownFileType = image.png; path = call_speaker_off_icon.png; sourceTree = "<group>"; };
		F03BF5CB1D8BF5B1002EF6A7 /* call_speaker_off_icon@2x.png */ = {isa = PBXFileReference; lastKnownFileType = image.png; path = "call_speaker_off_icon@2x.png"; sourceTree = "<group>"; };
		F03BF5CC1D8BF5B1002EF6A7 /* call_speaker_off_icon@3x.png */ = {isa = PBXFileReference; lastKnownFileType = image.png; path = "call_speaker_off_icon@3x.png"; sourceTree = "<group>"; };
		F03BF5CD1D8BF5B1002EF6A7 /* call_speaker_on_icon.png */ = {isa = PBXFileReference; lastKnownFileType = image.png; path = call_speaker_on_icon.png; sourceTree = "<group>"; };
		F03BF5CE1D8BF5B1002EF6A7 /* call_speaker_on_icon@2x.png */ = {isa = PBXFileReference; lastKnownFileType = image.png; path = "call_speaker_on_icon@2x.png"; sourceTree = "<group>"; };
		F03BF5CF1D8BF5B1002EF6A7 /* call_speaker_on_icon@3x.png */ = {isa = PBXFileReference; lastKnownFileType = image.png; path = "call_speaker_on_icon@3x.png"; sourceTree = "<group>"; };
		F03BF5D61D8BF5B1002EF6A7 /* camera_capture.png */ = {isa = PBXFileReference; lastKnownFileType = image.png; path = camera_capture.png; sourceTree = "<group>"; };
		F03BF5D71D8BF5B1002EF6A7 /* camera_capture@2x.png */ = {isa = PBXFileReference; lastKnownFileType = image.png; path = "camera_capture@2x.png"; sourceTree = "<group>"; };
		F03BF5D81D8BF5B1002EF6A7 /* camera_capture@3x.png */ = {isa = PBXFileReference; lastKnownFileType = image.png; path = "camera_capture@3x.png"; sourceTree = "<group>"; };
		F03BF5DA1D8BF5B1002EF6A7 /* camera_play.png */ = {isa = PBXFileReference; lastKnownFileType = image.png; path = camera_play.png; sourceTree = "<group>"; };
		F03BF5DB1D8BF5B1002EF6A7 /* camera_play@2x.png */ = {isa = PBXFileReference; lastKnownFileType = image.png; path = "camera_play@2x.png"; sourceTree = "<group>"; };
		F03BF5DC1D8BF5B1002EF6A7 /* camera_record.png */ = {isa = PBXFileReference; lastKnownFileType = image.png; path = camera_record.png; sourceTree = "<group>"; };
		F03BF5DD1D8BF5B1002EF6A7 /* camera_stop.png */ = {isa = PBXFileReference; lastKnownFileType = image.png; path = camera_stop.png; sourceTree = "<group>"; };
		F03BF5DE1D8BF5B1002EF6A7 /* camera_stop@2x.png */ = {isa = PBXFileReference; lastKnownFileType = image.png; path = "camera_stop@2x.png"; sourceTree = "<group>"; };
		F03BF5DF1D8BF5B1002EF6A7 /* camera_switch.png */ = {isa = PBXFileReference; lastKnownFileType = image.png; path = camera_switch.png; sourceTree = "<group>"; };
		F03BF5E01D8BF5B1002EF6A7 /* camera_switch@2x.png */ = {isa = PBXFileReference; lastKnownFileType = image.png; path = "camera_switch@2x.png"; sourceTree = "<group>"; };
		F03BF5E11D8BF5B1002EF6A7 /* camera_switch@3x.png */ = {isa = PBXFileReference; lastKnownFileType = image.png; path = "camera_switch@3x.png"; sourceTree = "<group>"; };
		F03BF5E31D8BF5B1002EF6A7 /* chevron.png */ = {isa = PBXFileReference; lastKnownFileType = image.png; path = chevron.png; sourceTree = "<group>"; };
		F03BF5E41D8BF5B1002EF6A7 /* chevron@2x.png */ = {isa = PBXFileReference; lastKnownFileType = image.png; path = "chevron@2x.png"; sourceTree = "<group>"; };
		F03BF5E51D8BF5B1002EF6A7 /* chevron@3x.png */ = {isa = PBXFileReference; lastKnownFileType = image.png; path = "chevron@3x.png"; sourceTree = "<group>"; };
		F03BF5E61D8BF5B1002EF6A7 /* create_room.png */ = {isa = PBXFileReference; lastKnownFileType = image.png; path = create_room.png; sourceTree = "<group>"; };
		F03BF5E71D8BF5B1002EF6A7 /* create_room@2x.png */ = {isa = PBXFileReference; lastKnownFileType = image.png; path = "create_room@2x.png"; sourceTree = "<group>"; };
		F03BF5E81D8BF5B1002EF6A7 /* create_room@3x.png */ = {isa = PBXFileReference; lastKnownFileType = image.png; path = "create_room@3x.png"; sourceTree = "<group>"; };
		F03BF5E91D8BF5B1002EF6A7 /* details_icon.png */ = {isa = PBXFileReference; lastKnownFileType = image.png; path = details_icon.png; sourceTree = "<group>"; };
		F03BF5EA1D8BF5B1002EF6A7 /* details_icon@2x.png */ = {isa = PBXFileReference; lastKnownFileType = image.png; path = "details_icon@2x.png"; sourceTree = "<group>"; };
		F03BF5EB1D8BF5B1002EF6A7 /* details_icon@3x.png */ = {isa = PBXFileReference; lastKnownFileType = image.png; path = "details_icon@3x.png"; sourceTree = "<group>"; };
		F03BF5EC1D8BF5B1002EF6A7 /* disclosure_icon.png */ = {isa = PBXFileReference; lastKnownFileType = image.png; path = disclosure_icon.png; sourceTree = "<group>"; };
		F03BF5ED1D8BF5B1002EF6A7 /* disclosure_icon@2x.png */ = {isa = PBXFileReference; lastKnownFileType = image.png; path = "disclosure_icon@2x.png"; sourceTree = "<group>"; };
		F03BF5EE1D8BF5B1002EF6A7 /* disclosure_icon@3x.png */ = {isa = PBXFileReference; lastKnownFileType = image.png; path = "disclosure_icon@3x.png"; sourceTree = "<group>"; };
		F03BF5EF1D8BF5B1002EF6A7 /* edit_icon.png */ = {isa = PBXFileReference; lastKnownFileType = image.png; path = edit_icon.png; sourceTree = "<group>"; };
		F03BF5F01D8BF5B1002EF6A7 /* edit_icon@2x.png */ = {isa = PBXFileReference; lastKnownFileType = image.png; path = "edit_icon@2x.png"; sourceTree = "<group>"; };
		F03BF5F11D8BF5B1002EF6A7 /* edit_icon@3x.png */ = {isa = PBXFileReference; lastKnownFileType = image.png; path = "edit_icon@3x.png"; sourceTree = "<group>"; };
		F03BF5F21D8BF5B1002EF6A7 /* error.png */ = {isa = PBXFileReference; lastKnownFileType = image.png; path = error.png; sourceTree = "<group>"; };
		F03BF5F31D8BF5B1002EF6A7 /* error@2x.png */ = {isa = PBXFileReference; lastKnownFileType = image.png; path = "error@2x.png"; sourceTree = "<group>"; };
		F03BF5F41D8BF5B1002EF6A7 /* error@3x.png */ = {isa = PBXFileReference; lastKnownFileType = image.png; path = "error@3x.png"; sourceTree = "<group>"; };
		F03BF5F51D8BF5B1002EF6A7 /* favourite.png */ = {isa = PBXFileReference; lastKnownFileType = image.png; path = favourite.png; sourceTree = "<group>"; };
		F03BF5F61D8BF5B1002EF6A7 /* favourite@2x.png */ = {isa = PBXFileReference; lastKnownFileType = image.png; path = "favourite@2x.png"; sourceTree = "<group>"; };
		F03BF5F71D8BF5B1002EF6A7 /* favourite@3x.png */ = {isa = PBXFileReference; lastKnownFileType = image.png; path = "favourite@3x.png"; sourceTree = "<group>"; };
		F03BF5F81D8BF5B1002EF6A7 /* favouriteOff.png */ = {isa = PBXFileReference; lastKnownFileType = image.png; path = favouriteOff.png; sourceTree = "<group>"; };
		F03BF5F91D8BF5B1002EF6A7 /* favouriteOff@2x.png */ = {isa = PBXFileReference; lastKnownFileType = image.png; path = "favouriteOff@2x.png"; sourceTree = "<group>"; };
		F03BF5FA1D8BF5B1002EF6A7 /* favouriteOff@3x.png */ = {isa = PBXFileReference; lastKnownFileType = image.png; path = "favouriteOff@3x.png"; sourceTree = "<group>"; };
		F03BF5FB1D8BF5B1002EF6A7 /* group.png */ = {isa = PBXFileReference; lastKnownFileType = image.png; path = group.png; sourceTree = "<group>"; };
		F03BF5FC1D8BF5B1002EF6A7 /* group@2x.png */ = {isa = PBXFileReference; lastKnownFileType = image.png; path = "group@2x.png"; sourceTree = "<group>"; };
		F03BF5FD1D8BF5B1002EF6A7 /* group@3x.png */ = {isa = PBXFileReference; lastKnownFileType = image.png; path = "group@3x.png"; sourceTree = "<group>"; };
		F03BF6011D8BF5B1002EF6A7 /* leave.png */ = {isa = PBXFileReference; lastKnownFileType = image.png; path = leave.png; sourceTree = "<group>"; };
		F03BF6021D8BF5B1002EF6A7 /* leave@2x.png */ = {isa = PBXFileReference; lastKnownFileType = image.png; path = "leave@2x.png"; sourceTree = "<group>"; };
		F03BF6031D8BF5B1002EF6A7 /* leave@3x.png */ = {isa = PBXFileReference; lastKnownFileType = image.png; path = "leave@3x.png"; sourceTree = "<group>"; };
		F03BF6041D8BF5B1002EF6A7 /* logo.png */ = {isa = PBXFileReference; lastKnownFileType = image.png; path = logo.png; sourceTree = "<group>"; };
		F03BF6051D8BF5B1002EF6A7 /* logo@2x.png */ = {isa = PBXFileReference; lastKnownFileType = image.png; path = "logo@2x.png"; sourceTree = "<group>"; };
		F03BF6061D8BF5B1002EF6A7 /* logo@3x.png */ = {isa = PBXFileReference; lastKnownFileType = image.png; path = "logo@3x.png"; sourceTree = "<group>"; };
		F03BF6071D8BF5B1002EF6A7 /* main_alias_icon.png */ = {isa = PBXFileReference; lastKnownFileType = image.png; path = main_alias_icon.png; sourceTree = "<group>"; };
		F03BF6081D8BF5B1002EF6A7 /* main_alias_icon@2x.png */ = {isa = PBXFileReference; lastKnownFileType = image.png; path = "main_alias_icon@2x.png"; sourceTree = "<group>"; };
		F03BF6091D8BF5B1002EF6A7 /* main_alias_icon@3x.png */ = {isa = PBXFileReference; lastKnownFileType = image.png; path = "main_alias_icon@3x.png"; sourceTree = "<group>"; };
		F03BF60A1D8BF5B1002EF6A7 /* mod_icon.png */ = {isa = PBXFileReference; lastKnownFileType = image.png; path = mod_icon.png; sourceTree = "<group>"; };
		F03BF60B1D8BF5B1002EF6A7 /* mod_icon@2x.png */ = {isa = PBXFileReference; lastKnownFileType = image.png; path = "mod_icon@2x.png"; sourceTree = "<group>"; };
		F03BF60C1D8BF5B1002EF6A7 /* mod_icon@3x.png */ = {isa = PBXFileReference; lastKnownFileType = image.png; path = "mod_icon@3x.png"; sourceTree = "<group>"; };
		F03BF60D1D8BF5B1002EF6A7 /* newmessages.png */ = {isa = PBXFileReference; lastKnownFileType = image.png; path = newmessages.png; sourceTree = "<group>"; };
		F03BF60E1D8BF5B1002EF6A7 /* newmessages@2x.png */ = {isa = PBXFileReference; lastKnownFileType = image.png; path = "newmessages@2x.png"; sourceTree = "<group>"; };
		F03BF60F1D8BF5B1002EF6A7 /* newmessages@3x.png */ = {isa = PBXFileReference; lastKnownFileType = image.png; path = "newmessages@3x.png"; sourceTree = "<group>"; };
		F03BF6101D8BF5B1002EF6A7 /* notifications.png */ = {isa = PBXFileReference; lastKnownFileType = image.png; path = notifications.png; sourceTree = "<group>"; };
		F03BF6111D8BF5B1002EF6A7 /* notifications@2x.png */ = {isa = PBXFileReference; lastKnownFileType = image.png; path = "notifications@2x.png"; sourceTree = "<group>"; };
		F03BF6121D8BF5B1002EF6A7 /* notifications@3x.png */ = {isa = PBXFileReference; lastKnownFileType = image.png; path = "notifications@3x.png"; sourceTree = "<group>"; };
		F03BF6131D8BF5B1002EF6A7 /* notificationsOff.png */ = {isa = PBXFileReference; lastKnownFileType = image.png; path = notificationsOff.png; sourceTree = "<group>"; };
		F03BF6141D8BF5B1002EF6A7 /* notificationsOff@2x.png */ = {isa = PBXFileReference; lastKnownFileType = image.png; path = "notificationsOff@2x.png"; sourceTree = "<group>"; };
		F03BF6151D8BF5B1002EF6A7 /* notificationsOff@3x.png */ = {isa = PBXFileReference; lastKnownFileType = image.png; path = "notificationsOff@3x.png"; sourceTree = "<group>"; };
		F03BF6161D8BF5B1002EF6A7 /* placeholder.png */ = {isa = PBXFileReference; lastKnownFileType = image.png; path = placeholder.png; sourceTree = "<group>"; };
		F03BF6171D8BF5B1002EF6A7 /* placeholder@2x.png */ = {isa = PBXFileReference; lastKnownFileType = image.png; path = "placeholder@2x.png"; sourceTree = "<group>"; };
		F03BF6181D8BF5B1002EF6A7 /* placeholder@3x.png */ = {isa = PBXFileReference; lastKnownFileType = image.png; path = "placeholder@3x.png"; sourceTree = "<group>"; };
		F03BF6191D8BF5B1002EF6A7 /* plus_icon.png */ = {isa = PBXFileReference; lastKnownFileType = image.png; path = plus_icon.png; sourceTree = "<group>"; };
		F03BF61A1D8BF5B1002EF6A7 /* plus_icon@2x.png */ = {isa = PBXFileReference; lastKnownFileType = image.png; path = "plus_icon@2x.png"; sourceTree = "<group>"; };
		F03BF61B1D8BF5B1002EF6A7 /* plus_icon@3x.png */ = {isa = PBXFileReference; lastKnownFileType = image.png; path = "plus_icon@3x.png"; sourceTree = "<group>"; };
		F03BF61C1D8BF5B1002EF6A7 /* priorityHigh.png */ = {isa = PBXFileReference; lastKnownFileType = image.png; path = priorityHigh.png; sourceTree = "<group>"; };
		F03BF61D1D8BF5B1002EF6A7 /* priorityHigh@2x.png */ = {isa = PBXFileReference; lastKnownFileType = image.png; path = "priorityHigh@2x.png"; sourceTree = "<group>"; };
		F03BF61E1D8BF5B1002EF6A7 /* priorityHigh@3x.png */ = {isa = PBXFileReference; lastKnownFileType = image.png; path = "priorityHigh@3x.png"; sourceTree = "<group>"; };
		F03BF61F1D8BF5B1002EF6A7 /* priorityLow.png */ = {isa = PBXFileReference; lastKnownFileType = image.png; path = priorityLow.png; sourceTree = "<group>"; };
		F03BF6201D8BF5B1002EF6A7 /* priorityLow@2x.png */ = {isa = PBXFileReference; lastKnownFileType = image.png; path = "priorityLow@2x.png"; sourceTree = "<group>"; };
		F03BF6211D8BF5B1002EF6A7 /* priorityLow@3x.png */ = {isa = PBXFileReference; lastKnownFileType = image.png; path = "priorityLow@3x.png"; sourceTree = "<group>"; };
		F03BF6221D8BF5B1002EF6A7 /* remove_icon.png */ = {isa = PBXFileReference; lastKnownFileType = image.png; path = remove_icon.png; sourceTree = "<group>"; };
		F03BF6231D8BF5B1002EF6A7 /* remove_icon@2x.png */ = {isa = PBXFileReference; lastKnownFileType = image.png; path = "remove_icon@2x.png"; sourceTree = "<group>"; };
		F03BF6241D8BF5B1002EF6A7 /* remove_icon@3x.png */ = {isa = PBXFileReference; lastKnownFileType = image.png; path = "remove_icon@3x.png"; sourceTree = "<group>"; };
		F03BF6251D8BF5B1002EF6A7 /* scrolldown.png */ = {isa = PBXFileReference; lastKnownFileType = image.png; path = scrolldown.png; sourceTree = "<group>"; };
		F03BF6261D8BF5B1002EF6A7 /* scrolldown@2x.png */ = {isa = PBXFileReference; lastKnownFileType = image.png; path = "scrolldown@2x.png"; sourceTree = "<group>"; };
		F03BF6271D8BF5B1002EF6A7 /* scrolldown@3x.png */ = {isa = PBXFileReference; lastKnownFileType = image.png; path = "scrolldown@3x.png"; sourceTree = "<group>"; };
		F03BF6281D8BF5B1002EF6A7 /* scrollup.png */ = {isa = PBXFileReference; lastKnownFileType = image.png; path = scrollup.png; sourceTree = "<group>"; };
		F03BF6291D8BF5B1002EF6A7 /* scrollup@2x.png */ = {isa = PBXFileReference; lastKnownFileType = image.png; path = "scrollup@2x.png"; sourceTree = "<group>"; };
		F03BF62A1D8BF5B1002EF6A7 /* scrollup@3x.png */ = {isa = PBXFileReference; lastKnownFileType = image.png; path = "scrollup@3x.png"; sourceTree = "<group>"; };
		F03BF62B1D8BF5B1002EF6A7 /* search_bg.png */ = {isa = PBXFileReference; lastKnownFileType = image.png; path = search_bg.png; sourceTree = "<group>"; };
		F03BF62C1D8BF5B1002EF6A7 /* search_bg@2x.png */ = {isa = PBXFileReference; lastKnownFileType = image.png; path = "search_bg@2x.png"; sourceTree = "<group>"; };
		F03BF62D1D8BF5B1002EF6A7 /* search_bg@3x.png */ = {isa = PBXFileReference; lastKnownFileType = image.png; path = "search_bg@3x.png"; sourceTree = "<group>"; };
		F03BF62E1D8BF5B1002EF6A7 /* search_icon.png */ = {isa = PBXFileReference; lastKnownFileType = image.png; path = search_icon.png; sourceTree = "<group>"; };
		F03BF62F1D8BF5B1002EF6A7 /* search_icon@2x.png */ = {isa = PBXFileReference; lastKnownFileType = image.png; path = "search_icon@2x.png"; sourceTree = "<group>"; };
		F03BF6301D8BF5B1002EF6A7 /* search_icon@3x.png */ = {isa = PBXFileReference; lastKnownFileType = image.png; path = "search_icon@3x.png"; sourceTree = "<group>"; };
		F03BF6311D8BF5B1002EF6A7 /* selection_tick.png */ = {isa = PBXFileReference; lastKnownFileType = image.png; path = selection_tick.png; sourceTree = "<group>"; };
		F03BF6321D8BF5B1002EF6A7 /* selection_tick@2x.png */ = {isa = PBXFileReference; lastKnownFileType = image.png; path = "selection_tick@2x.png"; sourceTree = "<group>"; };
		F03BF6331D8BF5B1002EF6A7 /* selection_tick@3x.png */ = {isa = PBXFileReference; lastKnownFileType = image.png; path = "selection_tick@3x.png"; sourceTree = "<group>"; };
		F03BF6341D8BF5B1002EF6A7 /* selection_untick.png */ = {isa = PBXFileReference; lastKnownFileType = image.png; path = selection_untick.png; sourceTree = "<group>"; };
		F03BF6351D8BF5B1002EF6A7 /* selection_untick@2x.png */ = {isa = PBXFileReference; lastKnownFileType = image.png; path = "selection_untick@2x.png"; sourceTree = "<group>"; };
		F03BF6361D8BF5B1002EF6A7 /* selection_untick@3x.png */ = {isa = PBXFileReference; lastKnownFileType = image.png; path = "selection_untick@3x.png"; sourceTree = "<group>"; };
		F03BF6371D8BF5B1002EF6A7 /* settings_icon.png */ = {isa = PBXFileReference; lastKnownFileType = image.png; path = settings_icon.png; sourceTree = "<group>"; };
		F03BF6381D8BF5B1002EF6A7 /* settings_icon@2x.png */ = {isa = PBXFileReference; lastKnownFileType = image.png; path = "settings_icon@2x.png"; sourceTree = "<group>"; };
		F03BF6391D8BF5B1002EF6A7 /* settings_icon@3x.png */ = {isa = PBXFileReference; lastKnownFileType = image.png; path = "settings_icon@3x.png"; sourceTree = "<group>"; };
		F03BF63A1D8BF5B1002EF6A7 /* shrink_icon.png */ = {isa = PBXFileReference; lastKnownFileType = image.png; path = shrink_icon.png; sourceTree = "<group>"; };
		F03BF63B1D8BF5B1002EF6A7 /* shrink_icon@2x.png */ = {isa = PBXFileReference; lastKnownFileType = image.png; path = "shrink_icon@2x.png"; sourceTree = "<group>"; };
		F03BF63C1D8BF5B1002EF6A7 /* shrink_icon@3x.png */ = {isa = PBXFileReference; lastKnownFileType = image.png; path = "shrink_icon@3x.png"; sourceTree = "<group>"; };
		F03BF63D1D8BF5B1002EF6A7 /* typing.png */ = {isa = PBXFileReference; lastKnownFileType = image.png; path = typing.png; sourceTree = "<group>"; };
		F03BF63E1D8BF5B1002EF6A7 /* typing@2x.png */ = {isa = PBXFileReference; lastKnownFileType = image.png; path = "typing@2x.png"; sourceTree = "<group>"; };
		F03BF63F1D8BF5B1002EF6A7 /* typing@3x.png */ = {isa = PBXFileReference; lastKnownFileType = image.png; path = "typing@3x.png"; sourceTree = "<group>"; };
		F03BF6401D8BF5B1002EF6A7 /* upload_icon.png */ = {isa = PBXFileReference; lastKnownFileType = image.png; path = upload_icon.png; sourceTree = "<group>"; };
		F03BF6411D8BF5B1002EF6A7 /* upload_icon@2x.png */ = {isa = PBXFileReference; lastKnownFileType = image.png; path = "upload_icon@2x.png"; sourceTree = "<group>"; };
		F03BF6421D8BF5B1002EF6A7 /* upload_icon@3x.png */ = {isa = PBXFileReference; lastKnownFileType = image.png; path = "upload_icon@3x.png"; sourceTree = "<group>"; };
		F03BF6431D8BF5B1002EF6A7 /* video_icon.png */ = {isa = PBXFileReference; lastKnownFileType = image.png; path = video_icon.png; sourceTree = "<group>"; };
		F03BF6441D8BF5B1002EF6A7 /* video_icon@2x.png */ = {isa = PBXFileReference; lastKnownFileType = image.png; path = "video_icon@2x.png"; sourceTree = "<group>"; };
		F03BF6451D8BF5B1002EF6A7 /* video_icon@3x.png */ = {isa = PBXFileReference; lastKnownFileType = image.png; path = "video_icon@3x.png"; sourceTree = "<group>"; };
		F03BF6461D8BF5B1002EF6A7 /* voice_call_icon.png */ = {isa = PBXFileReference; lastKnownFileType = image.png; path = voice_call_icon.png; sourceTree = "<group>"; };
		F03BF6471D8BF5B1002EF6A7 /* voice_call_icon@2x.png */ = {isa = PBXFileReference; lastKnownFileType = image.png; path = "voice_call_icon@2x.png"; sourceTree = "<group>"; };
		F03BF6481D8BF5B1002EF6A7 /* voice_call_icon@3x.png */ = {isa = PBXFileReference; lastKnownFileType = image.png; path = "voice_call_icon@3x.png"; sourceTree = "<group>"; };
		F03DE2A31D0EFA6A00E8B65C /* AttachmentsViewController.h */ = {isa = PBXFileReference; fileEncoding = 4; lastKnownFileType = sourcecode.c.h; path = AttachmentsViewController.h; sourceTree = "<group>"; };
		F03DE2A41D0EFA6A00E8B65C /* AttachmentsViewController.m */ = {isa = PBXFileReference; fileEncoding = 4; lastKnownFileType = sourcecode.c.objc; path = AttachmentsViewController.m; sourceTree = "<group>"; };
		F047DBB41C576F2200952DA2 /* AuthenticationViewController.xib */ = {isa = PBXFileReference; fileEncoding = 4; lastKnownFileType = file.xib; path = AuthenticationViewController.xib; sourceTree = "<group>"; };
		F047DBB61C576F6600952DA2 /* AuthInputsView.h */ = {isa = PBXFileReference; fileEncoding = 4; lastKnownFileType = sourcecode.c.h; path = AuthInputsView.h; sourceTree = "<group>"; };
		F047DBB71C576F6600952DA2 /* AuthInputsView.m */ = {isa = PBXFileReference; fileEncoding = 4; lastKnownFileType = sourcecode.c.objc; path = AuthInputsView.m; sourceTree = "<group>"; };
		F047DBB81C576F6600952DA2 /* AuthInputsView.xib */ = {isa = PBXFileReference; fileEncoding = 4; lastKnownFileType = file.xib; path = AuthInputsView.xib; sourceTree = "<group>"; };
		F04ACE001E154C540000B970 /* riot_icon.png */ = {isa = PBXFileReference; lastKnownFileType = image.png; path = riot_icon.png; sourceTree = "<group>"; };
		F04ACE011E154C540000B970 /* riot_icon@2x.png */ = {isa = PBXFileReference; lastKnownFileType = image.png; path = "riot_icon@2x.png"; sourceTree = "<group>"; };
		F04ACE021E154C540000B970 /* riot_icon@3x.png */ = {isa = PBXFileReference; lastKnownFileType = image.png; path = "riot_icon@3x.png"; sourceTree = "<group>"; };
		F05641781C7C9FD7002276ED /* TableViewCellWithButton.h */ = {isa = PBXFileReference; fileEncoding = 4; lastKnownFileType = sourcecode.c.h; name = TableViewCellWithButton.h; path = TableViewCell/TableViewCellWithButton.h; sourceTree = "<group>"; };
		F05641791C7C9FD7002276ED /* TableViewCellWithButton.m */ = {isa = PBXFileReference; fileEncoding = 4; lastKnownFileType = sourcecode.c.objc; name = TableViewCellWithButton.m; path = TableViewCell/TableViewCellWithButton.m; sourceTree = "<group>"; };
		F056417A1C7C9FD7002276ED /* TableViewCellWithButton.xib */ = {isa = PBXFileReference; fileEncoding = 4; lastKnownFileType = file.xib; name = TableViewCellWithButton.xib; path = TableViewCell/TableViewCellWithButton.xib; sourceTree = "<group>"; };
		F05894FE1B8B7E6600B73E85 /* RoomBubbleCellData.h */ = {isa = PBXFileReference; fileEncoding = 4; lastKnownFileType = sourcecode.c.h; path = RoomBubbleCellData.h; sourceTree = "<group>"; };
		F05894FF1B8B7E6600B73E85 /* RoomBubbleCellData.m */ = {isa = PBXFileReference; fileEncoding = 4; lastKnownFileType = sourcecode.c.objc; path = RoomBubbleCellData.m; sourceTree = "<group>"; };
		F05C62B41D9C2D00000D6E62 /* HomeMessagesSearchDataSource.h */ = {isa = PBXFileReference; fileEncoding = 4; lastKnownFileType = sourcecode.c.h; path = HomeMessagesSearchDataSource.h; sourceTree = "<group>"; };
		F05C62B51D9C2D00000D6E62 /* HomeMessagesSearchDataSource.m */ = {isa = PBXFileReference; fileEncoding = 4; lastKnownFileType = sourcecode.c.objc; path = HomeMessagesSearchDataSource.m; sourceTree = "<group>"; };
		F067F2BB1CF6F0EA00F35EE8 /* third_party_licenses.html */ = {isa = PBXFileReference; fileEncoding = 4; lastKnownFileType = text.html; path = third_party_licenses.html; sourceTree = "<group>"; };
		F07420A11D940F840043B679 /* UINavigationController+Vector.h */ = {isa = PBXFileReference; lastKnownFileType = sourcecode.c.h; path = "UINavigationController+Vector.h"; sourceTree = "<group>"; };
		F07420A21D940FA80043B679 /* UINavigationController+Vector.m */ = {isa = PBXFileReference; fileEncoding = 4; lastKnownFileType = sourcecode.c.objc; path = "UINavigationController+Vector.m"; sourceTree = "<group>"; };
		F07ECA4A1D2BB0A60060C09F /* TableViewCellWithCheckBoxes.h */ = {isa = PBXFileReference; fileEncoding = 4; lastKnownFileType = sourcecode.c.h; name = TableViewCellWithCheckBoxes.h; path = TableViewCell/TableViewCellWithCheckBoxes.h; sourceTree = "<group>"; };
		F07ECA4B1D2BB0A60060C09F /* TableViewCellWithCheckBoxes.m */ = {isa = PBXFileReference; fileEncoding = 4; lastKnownFileType = sourcecode.c.objc; name = TableViewCellWithCheckBoxes.m; path = TableViewCell/TableViewCellWithCheckBoxes.m; sourceTree = "<group>"; };
		F07ECA4C1D2BB0A60060C09F /* TableViewCellWithCheckBoxes.xib */ = {isa = PBXFileReference; fileEncoding = 4; lastKnownFileType = file.xib; name = TableViewCellWithCheckBoxes.xib; path = TableViewCell/TableViewCellWithCheckBoxes.xib; sourceTree = "<group>"; };
		F08294651DB503FE00CEAB63 /* direct_icon.png */ = {isa = PBXFileReference; lastKnownFileType = image.png; path = direct_icon.png; sourceTree = "<group>"; };
		F08294661DB503FE00CEAB63 /* direct_icon@2x.png */ = {isa = PBXFileReference; lastKnownFileType = image.png; path = "direct_icon@2x.png"; sourceTree = "<group>"; };
		F08294671DB503FE00CEAB63 /* direct_icon@3x.png */ = {isa = PBXFileReference; lastKnownFileType = image.png; path = "direct_icon@3x.png"; sourceTree = "<group>"; };
		F083C4561D9E982900E5246C /* FilesSearchCellData.h */ = {isa = PBXFileReference; fileEncoding = 4; lastKnownFileType = sourcecode.c.h; path = FilesSearchCellData.h; sourceTree = "<group>"; };
		F083C4571D9E982900E5246C /* FilesSearchCellData.m */ = {isa = PBXFileReference; fileEncoding = 4; lastKnownFileType = sourcecode.c.objc; path = FilesSearchCellData.m; sourceTree = "<group>"; };
		F083C45A1D9E9C2400E5246C /* FilesSearchTableViewCell.h */ = {isa = PBXFileReference; fileEncoding = 4; lastKnownFileType = sourcecode.c.h; path = FilesSearchTableViewCell.h; sourceTree = "<group>"; };
		F083C45B1D9E9C2400E5246C /* FilesSearchTableViewCell.m */ = {isa = PBXFileReference; fileEncoding = 4; lastKnownFileType = sourcecode.c.objc; path = FilesSearchTableViewCell.m; sourceTree = "<group>"; };
		F083C45C1D9E9C2400E5246C /* FilesSearchTableViewCell.xib */ = {isa = PBXFileReference; fileEncoding = 4; lastKnownFileType = file.xib; path = FilesSearchTableViewCell.xib; sourceTree = "<group>"; };
		F083C45F1D9E9F8700E5246C /* MessagesSearchResultAttachmentBubbleCell.h */ = {isa = PBXFileReference; fileEncoding = 4; lastKnownFileType = sourcecode.c.h; path = MessagesSearchResultAttachmentBubbleCell.h; sourceTree = "<group>"; };
		F083C4601D9E9F8700E5246C /* MessagesSearchResultAttachmentBubbleCell.m */ = {isa = PBXFileReference; fileEncoding = 4; lastKnownFileType = sourcecode.c.objc; path = MessagesSearchResultAttachmentBubbleCell.m; sourceTree = "<group>"; };
		F083C4611D9E9F8700E5246C /* MessagesSearchResultAttachmentBubbleCell.xib */ = {isa = PBXFileReference; fileEncoding = 4; lastKnownFileType = file.xib; path = MessagesSearchResultAttachmentBubbleCell.xib; sourceTree = "<group>"; };
		F083C4621D9E9F8700E5246C /* MessagesSearchResultTextMsgBubbleCell.h */ = {isa = PBXFileReference; fileEncoding = 4; lastKnownFileType = sourcecode.c.h; path = MessagesSearchResultTextMsgBubbleCell.h; sourceTree = "<group>"; };
		F083C4631D9E9F8800E5246C /* MessagesSearchResultTextMsgBubbleCell.m */ = {isa = PBXFileReference; fileEncoding = 4; lastKnownFileType = sourcecode.c.objc; path = MessagesSearchResultTextMsgBubbleCell.m; sourceTree = "<group>"; };
		F083C4641D9E9F8800E5246C /* MessagesSearchResultTextMsgBubbleCell.xib */ = {isa = PBXFileReference; fileEncoding = 4; lastKnownFileType = file.xib; path = MessagesSearchResultTextMsgBubbleCell.xib; sourceTree = "<group>"; };
		F083C4811D9EAFC500E5246C /* file_doc_icon.png */ = {isa = PBXFileReference; lastKnownFileType = image.png; path = file_doc_icon.png; sourceTree = "<group>"; };
		F083C4821D9EAFC500E5246C /* file_doc_icon@2x.png */ = {isa = PBXFileReference; lastKnownFileType = image.png; path = "file_doc_icon@2x.png"; sourceTree = "<group>"; };
		F083C4831D9EAFC500E5246C /* file_doc_icon@3x.png */ = {isa = PBXFileReference; lastKnownFileType = image.png; path = "file_doc_icon@3x.png"; sourceTree = "<group>"; };
		F083C4841D9EAFC500E5246C /* file_music_icon.png */ = {isa = PBXFileReference; lastKnownFileType = image.png; path = file_music_icon.png; sourceTree = "<group>"; };
		F083C4851D9EAFC500E5246C /* file_music_icon@2x.png */ = {isa = PBXFileReference; lastKnownFileType = image.png; path = "file_music_icon@2x.png"; sourceTree = "<group>"; };
		F083C4861D9EAFC500E5246C /* file_music_icon@3x.png */ = {isa = PBXFileReference; lastKnownFileType = image.png; path = "file_music_icon@3x.png"; sourceTree = "<group>"; };
		F083C4871D9EAFC500E5246C /* file_photo_icon.png */ = {isa = PBXFileReference; lastKnownFileType = image.png; path = file_photo_icon.png; sourceTree = "<group>"; };
		F083C4881D9EAFC500E5246C /* file_photo_icon@2x.png */ = {isa = PBXFileReference; lastKnownFileType = image.png; path = "file_photo_icon@2x.png"; sourceTree = "<group>"; };
		F083C4891D9EAFC500E5246C /* file_photo_icon@3x.png */ = {isa = PBXFileReference; lastKnownFileType = image.png; path = "file_photo_icon@3x.png"; sourceTree = "<group>"; };
		F083C48A1D9EAFC500E5246C /* file_video_icon.png */ = {isa = PBXFileReference; lastKnownFileType = image.png; path = file_video_icon.png; sourceTree = "<group>"; };
		F083C48B1D9EAFC500E5246C /* file_video_icon@2x.png */ = {isa = PBXFileReference; lastKnownFileType = image.png; path = "file_video_icon@2x.png"; sourceTree = "<group>"; };
		F083C48C1D9EAFC500E5246C /* file_video_icon@3x.png */ = {isa = PBXFileReference; lastKnownFileType = image.png; path = "file_video_icon@3x.png"; sourceTree = "<group>"; };
		F083C4991D9EB13500E5246C /* HomeFilesSearchViewController.h */ = {isa = PBXFileReference; fileEncoding = 4; lastKnownFileType = sourcecode.c.h; path = HomeFilesSearchViewController.h; sourceTree = "<group>"; };
		F083C49A1D9EB13500E5246C /* HomeFilesSearchViewController.m */ = {isa = PBXFileReference; fileEncoding = 4; lastKnownFileType = sourcecode.c.objc; path = HomeFilesSearchViewController.m; sourceTree = "<group>"; };
		F08714C41DB9EFEE0075F633 /* directChatOff.png */ = {isa = PBXFileReference; lastKnownFileType = image.png; path = directChatOff.png; sourceTree = "<group>"; };
		F08714C51DB9EFEE0075F633 /* directChatOff@2x.png */ = {isa = PBXFileReference; lastKnownFileType = image.png; path = "directChatOff@2x.png"; sourceTree = "<group>"; };
		F08714C61DB9EFEE0075F633 /* directChatOff@3x.png */ = {isa = PBXFileReference; lastKnownFileType = image.png; path = "directChatOff@3x.png"; sourceTree = "<group>"; };
		F08714C71DB9EFEE0075F633 /* directChatOn.png */ = {isa = PBXFileReference; lastKnownFileType = image.png; path = directChatOn.png; sourceTree = "<group>"; };
		F08714C81DB9EFEE0075F633 /* directChatOn@2x.png */ = {isa = PBXFileReference; lastKnownFileType = image.png; path = "directChatOn@2x.png"; sourceTree = "<group>"; };
		F08714C91DB9EFEE0075F633 /* directChatOn@3x.png */ = {isa = PBXFileReference; lastKnownFileType = image.png; path = "directChatOn@3x.png"; sourceTree = "<group>"; };
		F08714D01DC3709C0075F633 /* RoomTableViewCell.h */ = {isa = PBXFileReference; fileEncoding = 4; lastKnownFileType = sourcecode.c.h; path = RoomTableViewCell.h; sourceTree = "<group>"; };
		F08714D11DC3709C0075F633 /* RoomTableViewCell.m */ = {isa = PBXFileReference; fileEncoding = 4; lastKnownFileType = sourcecode.c.objc; path = RoomTableViewCell.m; sourceTree = "<group>"; };
		F08714D21DC3709C0075F633 /* RoomTableViewCell.xib */ = {isa = PBXFileReference; fileEncoding = 4; lastKnownFileType = file.xib; path = RoomTableViewCell.xib; sourceTree = "<group>"; };
		F08714D51DC384810075F633 /* start_chat.png */ = {isa = PBXFileReference; lastKnownFileType = image.png; path = start_chat.png; sourceTree = "<group>"; };
		F08714D61DC384810075F633 /* start_chat@2x.png */ = {isa = PBXFileReference; lastKnownFileType = image.png; path = "start_chat@2x.png"; sourceTree = "<group>"; };
		F08714D71DC384810075F633 /* start_chat@3x.png */ = {isa = PBXFileReference; lastKnownFileType = image.png; path = "start_chat@3x.png"; sourceTree = "<group>"; };
		F08BE09C1B87025B00C480FB /* EventFormatter.h */ = {isa = PBXFileReference; fileEncoding = 4; lastKnownFileType = sourcecode.c.h; path = EventFormatter.h; sourceTree = "<group>"; };
		F08BE09D1B87025B00C480FB /* EventFormatter.m */ = {isa = PBXFileReference; fileEncoding = 4; lastKnownFileType = sourcecode.c.objc; path = EventFormatter.m; sourceTree = "<group>"; };
		F08BE0A01B87064000C480FB /* RoomDataSource.h */ = {isa = PBXFileReference; fileEncoding = 4; lastKnownFileType = sourcecode.c.h; path = RoomDataSource.h; sourceTree = "<group>"; };
		F08BE0A11B87064000C480FB /* RoomDataSource.m */ = {isa = PBXFileReference; fileEncoding = 4; lastKnownFileType = sourcecode.c.objc; path = RoomDataSource.m; sourceTree = "<group>"; };
		F094A9A21B78D8F000B1FBBF /* Vector.app */ = {isa = PBXFileReference; explicitFileType = wrapper.application; includeInIndex = 0; path = Vector.app; sourceTree = BUILT_PRODUCTS_DIR; };
		F094A9A61B78D8F000B1FBBF /* Info.plist */ = {isa = PBXFileReference; lastKnownFileType = text.plist.xml; path = Info.plist; sourceTree = "<group>"; };
		F094A9A71B78D8F000B1FBBF /* main.m */ = {isa = PBXFileReference; lastKnownFileType = sourcecode.c.objc; path = main.m; sourceTree = "<group>"; };
		F094A9A91B78D8F000B1FBBF /* AppDelegate.h */ = {isa = PBXFileReference; lastKnownFileType = sourcecode.c.h; path = AppDelegate.h; sourceTree = "<group>"; };
		F094A9AA1B78D8F000B1FBBF /* AppDelegate.m */ = {isa = PBXFileReference; lastKnownFileType = sourcecode.c.objc; path = AppDelegate.m; sourceTree = "<group>"; };
		F094A9B31B78D8F000B1FBBF /* Base */ = {isa = PBXFileReference; lastKnownFileType = file.storyboard; name = Base; path = Base.lproj/Main.storyboard; sourceTree = "<group>"; };
		F094A9B51B78D8F000B1FBBF /* Images.xcassets */ = {isa = PBXFileReference; lastKnownFileType = folder.assetcatalog; path = Images.xcassets; sourceTree = "<group>"; };
		F094A9B81B78D8F000B1FBBF /* Base */ = {isa = PBXFileReference; lastKnownFileType = file.xib; name = Base; path = Base.lproj/LaunchScreen.xib; sourceTree = "<group>"; };
		F094A9BE1B78D8F000B1FBBF /* VectorTests.xctest */ = {isa = PBXFileReference; explicitFileType = wrapper.cfbundle; includeInIndex = 0; path = VectorTests.xctest; sourceTree = BUILT_PRODUCTS_DIR; };
		F094A9C31B78D8F000B1FBBF /* Info.plist */ = {isa = PBXFileReference; lastKnownFileType = text.plist.xml; path = Info.plist; sourceTree = "<group>"; };
		F094A9C41B78D8F000B1FBBF /* VectorTests.m */ = {isa = PBXFileReference; lastKnownFileType = sourcecode.c.objc; path = VectorTests.m; sourceTree = "<group>"; };
		F094AA031B78E3D400B1FBBF /* empty.mm */ = {isa = PBXFileReference; fileEncoding = 4; lastKnownFileType = sourcecode.cpp.objcpp; path = empty.mm; sourceTree = "<group>"; };
		F094AA041B78E3D400B1FBBF /* Vector-Defaults.plist */ = {isa = PBXFileReference; fileEncoding = 4; lastKnownFileType = text.plist.xml; path = "Vector-Defaults.plist"; sourceTree = "<group>"; };
		F094AA081B78E42600B1FBBF /* RageShakeManager.h */ = {isa = PBXFileReference; fileEncoding = 4; lastKnownFileType = sourcecode.c.h; path = RageShakeManager.h; sourceTree = "<group>"; };
		F094AA091B78E42600B1FBBF /* RageShakeManager.m */ = {isa = PBXFileReference; fileEncoding = 4; lastKnownFileType = sourcecode.c.objc; path = RageShakeManager.m; sourceTree = "<group>"; };
		F094AA0C1B78E42600B1FBBF /* en */ = {isa = PBXFileReference; lastKnownFileType = text.plist.strings; name = en; path = en.lproj/Localizable.strings; sourceTree = "<group>"; };
		F094AA0E1B78E42600B1FBBF /* en */ = {isa = PBXFileReference; lastKnownFileType = text.plist.strings; name = en; path = en.lproj/Vector.strings; sourceTree = "<group>"; };
		F094AA141B78E42600B1FBBF /* countryCodes.plist */ = {isa = PBXFileReference; fileEncoding = 4; lastKnownFileType = text.plist.xml; path = countryCodes.plist; sourceTree = "<group>"; };
		F094AA181B78E42600B1FBBF /* AuthenticationViewController.h */ = {isa = PBXFileReference; fileEncoding = 4; lastKnownFileType = sourcecode.c.h; path = AuthenticationViewController.h; sourceTree = "<group>"; };
		F094AA191B78E42600B1FBBF /* AuthenticationViewController.m */ = {isa = PBXFileReference; fileEncoding = 4; lastKnownFileType = sourcecode.c.objc; path = AuthenticationViewController.m; sourceTree = "<group>"; };
		F094AA221B78E42600B1FBBF /* RecentsViewController.h */ = {isa = PBXFileReference; fileEncoding = 4; lastKnownFileType = sourcecode.c.h; path = RecentsViewController.h; sourceTree = "<group>"; };
		F094AA231B78E42600B1FBBF /* RecentsViewController.m */ = {isa = PBXFileReference; fileEncoding = 4; lastKnownFileType = sourcecode.c.objc; path = RecentsViewController.m; sourceTree = "<group>"; };
		F094AA261B78E42600B1FBBF /* RoomViewController.h */ = {isa = PBXFileReference; fileEncoding = 4; lastKnownFileType = sourcecode.c.h; path = RoomViewController.h; sourceTree = "<group>"; };
		F094AA271B78E42600B1FBBF /* RoomViewController.m */ = {isa = PBXFileReference; fileEncoding = 4; lastKnownFileType = sourcecode.c.objc; path = RoomViewController.m; sourceTree = "<group>"; };
		F094AA281B78E42600B1FBBF /* SettingsViewController.h */ = {isa = PBXFileReference; fileEncoding = 4; lastKnownFileType = sourcecode.c.h; path = SettingsViewController.h; sourceTree = "<group>"; };
		F094AA291B78E42600B1FBBF /* SettingsViewController.m */ = {isa = PBXFileReference; fileEncoding = 4; lastKnownFileType = sourcecode.c.objc; path = SettingsViewController.m; sourceTree = "<group>"; };
		F09617C61DEC23F100093E9D /* DeviceTableViewCell.h */ = {isa = PBXFileReference; fileEncoding = 4; lastKnownFileType = sourcecode.c.h; path = DeviceTableViewCell.h; sourceTree = "<group>"; };
		F09617C71DEC23F100093E9D /* DeviceTableViewCell.m */ = {isa = PBXFileReference; fileEncoding = 4; lastKnownFileType = sourcecode.c.objc; path = DeviceTableViewCell.m; sourceTree = "<group>"; };
		F09617C81DEC23F100093E9D /* DeviceTableViewCell.xib */ = {isa = PBXFileReference; fileEncoding = 4; lastKnownFileType = file.xib; path = DeviceTableViewCell.xib; sourceTree = "<group>"; };
		F09617C91DEC23F100093E9D /* DeviceView.h */ = {isa = PBXFileReference; fileEncoding = 4; lastKnownFileType = sourcecode.c.h; path = DeviceView.h; sourceTree = "<group>"; };
		F09617CA1DEC23F100093E9D /* DeviceView.m */ = {isa = PBXFileReference; fileEncoding = 4; lastKnownFileType = sourcecode.c.objc; path = DeviceView.m; sourceTree = "<group>"; };
		F0989F4B1CD7769000FA6EAC /* ForgotPasswordInputsView.h */ = {isa = PBXFileReference; fileEncoding = 4; lastKnownFileType = sourcecode.c.h; path = ForgotPasswordInputsView.h; sourceTree = "<group>"; };
		F0989F4C1CD7769000FA6EAC /* ForgotPasswordInputsView.m */ = {isa = PBXFileReference; fileEncoding = 4; lastKnownFileType = sourcecode.c.objc; path = ForgotPasswordInputsView.m; sourceTree = "<group>"; };
		F0989F4D1CD7769000FA6EAC /* ForgotPasswordInputsView.xib */ = {isa = PBXFileReference; fileEncoding = 4; lastKnownFileType = file.xib; path = ForgotPasswordInputsView.xib; sourceTree = "<group>"; };
		F09E24EA1C6DE24900D39503 /* RoomMemberTitleView.h */ = {isa = PBXFileReference; fileEncoding = 4; lastKnownFileType = sourcecode.c.h; path = RoomMemberTitleView.h; sourceTree = "<group>"; };
		F09E24EB1C6DE24900D39503 /* RoomMemberTitleView.m */ = {isa = PBXFileReference; fileEncoding = 4; lastKnownFileType = sourcecode.c.objc; path = RoomMemberTitleView.m; sourceTree = "<group>"; };
		F09E24EC1C6DE24900D39503 /* RoomMemberTitleView.xib */ = {isa = PBXFileReference; fileEncoding = 4; lastKnownFileType = file.xib; path = RoomMemberTitleView.xib; sourceTree = "<group>"; };
		F09EAEF71DCCEE1D009C7EFB /* e2e_blocked.png */ = {isa = PBXFileReference; lastKnownFileType = image.png; path = e2e_blocked.png; sourceTree = "<group>"; };
		F09EAEF81DCCEE1D009C7EFB /* e2e_blocked@2x.png */ = {isa = PBXFileReference; lastKnownFileType = image.png; path = "e2e_blocked@2x.png"; sourceTree = "<group>"; };
		F09EAEF91DCCEE1D009C7EFB /* e2e_blocked@3x.png */ = {isa = PBXFileReference; lastKnownFileType = image.png; path = "e2e_blocked@3x.png"; sourceTree = "<group>"; };
		F09EAEFA1DCCEE1D009C7EFB /* e2e_unencrypted.png */ = {isa = PBXFileReference; lastKnownFileType = image.png; path = e2e_unencrypted.png; sourceTree = "<group>"; };
		F09EAEFB1DCCEE1D009C7EFB /* e2e_unencrypted@2x.png */ = {isa = PBXFileReference; lastKnownFileType = image.png; path = "e2e_unencrypted@2x.png"; sourceTree = "<group>"; };
		F09EAEFC1DCCEE1D009C7EFB /* e2e_unencrypted@3x.png */ = {isa = PBXFileReference; lastKnownFileType = image.png; path = "e2e_unencrypted@3x.png"; sourceTree = "<group>"; };
		F09EAEFD1DCCEE1D009C7EFB /* e2e_verified.png */ = {isa = PBXFileReference; lastKnownFileType = image.png; path = e2e_verified.png; sourceTree = "<group>"; };
		F09EAEFE1DCCEE1D009C7EFB /* e2e_verified@2x.png */ = {isa = PBXFileReference; lastKnownFileType = image.png; path = "e2e_verified@2x.png"; sourceTree = "<group>"; };
		F09EAEFF1DCCEE1D009C7EFB /* e2e_verified@3x.png */ = {isa = PBXFileReference; lastKnownFileType = image.png; path = "e2e_verified@3x.png"; sourceTree = "<group>"; };
		F09EAF001DCCEE1D009C7EFB /* e2e_warning.png */ = {isa = PBXFileReference; lastKnownFileType = image.png; path = e2e_warning.png; sourceTree = "<group>"; };
		F09EAF011DCCEE1D009C7EFB /* e2e_warning@2x.png */ = {isa = PBXFileReference; lastKnownFileType = image.png; path = "e2e_warning@2x.png"; sourceTree = "<group>"; };
		F09EAF021DCCEE1D009C7EFB /* e2e_warning@3x.png */ = {isa = PBXFileReference; lastKnownFileType = image.png; path = "e2e_warning@3x.png"; sourceTree = "<group>"; };
		F09EAF641DD2109B009C7EFB /* RoomEncryptedDataBubbleCell.h */ = {isa = PBXFileReference; fileEncoding = 4; lastKnownFileType = sourcecode.c.h; path = RoomEncryptedDataBubbleCell.h; sourceTree = "<group>"; };
		F09EAF651DD2109B009C7EFB /* RoomEncryptedDataBubbleCell.m */ = {isa = PBXFileReference; fileEncoding = 4; lastKnownFileType = sourcecode.c.objc; path = RoomEncryptedDataBubbleCell.m; sourceTree = "<group>"; };
		F09EAF661DD2109B009C7EFB /* RoomIncomingEncryptedAttachmentBubbleCell.h */ = {isa = PBXFileReference; fileEncoding = 4; lastKnownFileType = sourcecode.c.h; path = RoomIncomingEncryptedAttachmentBubbleCell.h; sourceTree = "<group>"; };
		F09EAF671DD2109B009C7EFB /* RoomIncomingEncryptedAttachmentBubbleCell.m */ = {isa = PBXFileReference; fileEncoding = 4; lastKnownFileType = sourcecode.c.objc; path = RoomIncomingEncryptedAttachmentBubbleCell.m; sourceTree = "<group>"; };
		F09EAF681DD2109B009C7EFB /* RoomIncomingEncryptedAttachmentBubbleCell.xib */ = {isa = PBXFileReference; fileEncoding = 4; lastKnownFileType = file.xib; path = RoomIncomingEncryptedAttachmentBubbleCell.xib; sourceTree = "<group>"; };
		F09EAF691DD2109B009C7EFB /* RoomIncomingEncryptedAttachmentWithoutSenderInfoBubbleCell.h */ = {isa = PBXFileReference; fileEncoding = 4; lastKnownFileType = sourcecode.c.h; path = RoomIncomingEncryptedAttachmentWithoutSenderInfoBubbleCell.h; sourceTree = "<group>"; };
		F09EAF6A1DD2109B009C7EFB /* RoomIncomingEncryptedAttachmentWithoutSenderInfoBubbleCell.m */ = {isa = PBXFileReference; fileEncoding = 4; lastKnownFileType = sourcecode.c.objc; path = RoomIncomingEncryptedAttachmentWithoutSenderInfoBubbleCell.m; sourceTree = "<group>"; };
		F09EAF6B1DD2109B009C7EFB /* RoomIncomingEncryptedAttachmentWithoutSenderInfoBubbleCell.xib */ = {isa = PBXFileReference; fileEncoding = 4; lastKnownFileType = file.xib; path = RoomIncomingEncryptedAttachmentWithoutSenderInfoBubbleCell.xib; sourceTree = "<group>"; };
		F09EAF6C1DD2109B009C7EFB /* RoomIncomingEncryptedAttachmentWithPaginationTitleBubbleCell.h */ = {isa = PBXFileReference; fileEncoding = 4; lastKnownFileType = sourcecode.c.h; path = RoomIncomingEncryptedAttachmentWithPaginationTitleBubbleCell.h; sourceTree = "<group>"; };
		F09EAF6D1DD2109B009C7EFB /* RoomIncomingEncryptedAttachmentWithPaginationTitleBubbleCell.m */ = {isa = PBXFileReference; fileEncoding = 4; lastKnownFileType = sourcecode.c.objc; path = RoomIncomingEncryptedAttachmentWithPaginationTitleBubbleCell.m; sourceTree = "<group>"; };
		F09EAF6E1DD2109B009C7EFB /* RoomIncomingEncryptedAttachmentWithPaginationTitleBubbleCell.xib */ = {isa = PBXFileReference; fileEncoding = 4; lastKnownFileType = file.xib; path = RoomIncomingEncryptedAttachmentWithPaginationTitleBubbleCell.xib; sourceTree = "<group>"; };
		F09EAF6F1DD2109B009C7EFB /* RoomIncomingEncryptedTextMsgBubbleCell.h */ = {isa = PBXFileReference; fileEncoding = 4; lastKnownFileType = sourcecode.c.h; path = RoomIncomingEncryptedTextMsgBubbleCell.h; sourceTree = "<group>"; };
		F09EAF701DD2109B009C7EFB /* RoomIncomingEncryptedTextMsgBubbleCell.m */ = {isa = PBXFileReference; fileEncoding = 4; lastKnownFileType = sourcecode.c.objc; path = RoomIncomingEncryptedTextMsgBubbleCell.m; sourceTree = "<group>"; };
		F09EAF711DD2109B009C7EFB /* RoomIncomingEncryptedTextMsgBubbleCell.xib */ = {isa = PBXFileReference; fileEncoding = 4; lastKnownFileType = file.xib; path = RoomIncomingEncryptedTextMsgBubbleCell.xib; sourceTree = "<group>"; };
		F09EAF721DD2109B009C7EFB /* RoomIncomingEncryptedTextMsgWithoutSenderInfoBubbleCell.h */ = {isa = PBXFileReference; fileEncoding = 4; lastKnownFileType = sourcecode.c.h; path = RoomIncomingEncryptedTextMsgWithoutSenderInfoBubbleCell.h; sourceTree = "<group>"; };
		F09EAF731DD2109B009C7EFB /* RoomIncomingEncryptedTextMsgWithoutSenderInfoBubbleCell.m */ = {isa = PBXFileReference; fileEncoding = 4; lastKnownFileType = sourcecode.c.objc; path = RoomIncomingEncryptedTextMsgWithoutSenderInfoBubbleCell.m; sourceTree = "<group>"; };
		F09EAF741DD2109B009C7EFB /* RoomIncomingEncryptedTextMsgWithoutSenderInfoBubbleCell.xib */ = {isa = PBXFileReference; fileEncoding = 4; lastKnownFileType = file.xib; path = RoomIncomingEncryptedTextMsgWithoutSenderInfoBubbleCell.xib; sourceTree = "<group>"; };
		F09EAF751DD2109B009C7EFB /* RoomIncomingEncryptedTextMsgWithoutSenderNameBubbleCell.h */ = {isa = PBXFileReference; fileEncoding = 4; lastKnownFileType = sourcecode.c.h; path = RoomIncomingEncryptedTextMsgWithoutSenderNameBubbleCell.h; sourceTree = "<group>"; };
		F09EAF761DD2109B009C7EFB /* RoomIncomingEncryptedTextMsgWithoutSenderNameBubbleCell.m */ = {isa = PBXFileReference; fileEncoding = 4; lastKnownFileType = sourcecode.c.objc; path = RoomIncomingEncryptedTextMsgWithoutSenderNameBubbleCell.m; sourceTree = "<group>"; };
		F09EAF771DD2109B009C7EFB /* RoomIncomingEncryptedTextMsgWithoutSenderNameBubbleCell.xib */ = {isa = PBXFileReference; fileEncoding = 4; lastKnownFileType = file.xib; path = RoomIncomingEncryptedTextMsgWithoutSenderNameBubbleCell.xib; sourceTree = "<group>"; };
		F09EAF781DD2109B009C7EFB /* RoomIncomingEncryptedTextMsgWithPaginationTitleBubbleCell.h */ = {isa = PBXFileReference; fileEncoding = 4; lastKnownFileType = sourcecode.c.h; path = RoomIncomingEncryptedTextMsgWithPaginationTitleBubbleCell.h; sourceTree = "<group>"; };
		F09EAF791DD2109B009C7EFB /* RoomIncomingEncryptedTextMsgWithPaginationTitleBubbleCell.m */ = {isa = PBXFileReference; fileEncoding = 4; lastKnownFileType = sourcecode.c.objc; path = RoomIncomingEncryptedTextMsgWithPaginationTitleBubbleCell.m; sourceTree = "<group>"; };
		F09EAF7A1DD2109B009C7EFB /* RoomIncomingEncryptedTextMsgWithPaginationTitleBubbleCell.xib */ = {isa = PBXFileReference; fileEncoding = 4; lastKnownFileType = file.xib; path = RoomIncomingEncryptedTextMsgWithPaginationTitleBubbleCell.xib; sourceTree = "<group>"; };
		F09EAF7B1DD2109B009C7EFB /* RoomIncomingEncryptedTextMsgWithPaginationTitleWithoutSenderNameBubbleCell.h */ = {isa = PBXFileReference; fileEncoding = 4; lastKnownFileType = sourcecode.c.h; path = RoomIncomingEncryptedTextMsgWithPaginationTitleWithoutSenderNameBubbleCell.h; sourceTree = "<group>"; };
		F09EAF7C1DD2109B009C7EFB /* RoomIncomingEncryptedTextMsgWithPaginationTitleWithoutSenderNameBubbleCell.m */ = {isa = PBXFileReference; fileEncoding = 4; lastKnownFileType = sourcecode.c.objc; path = RoomIncomingEncryptedTextMsgWithPaginationTitleWithoutSenderNameBubbleCell.m; sourceTree = "<group>"; };
		F09EAF7D1DD2109B009C7EFB /* RoomIncomingEncryptedTextMsgWithPaginationTitleWithoutSenderNameBubbleCell.xib */ = {isa = PBXFileReference; fileEncoding = 4; lastKnownFileType = file.xib; path = RoomIncomingEncryptedTextMsgWithPaginationTitleWithoutSenderNameBubbleCell.xib; sourceTree = "<group>"; };
		F09EAF7E1DD2109B009C7EFB /* RoomOutgoingEncryptedAttachmentBubbleCell.h */ = {isa = PBXFileReference; fileEncoding = 4; lastKnownFileType = sourcecode.c.h; path = RoomOutgoingEncryptedAttachmentBubbleCell.h; sourceTree = "<group>"; };
		F09EAF7F1DD2109B009C7EFB /* RoomOutgoingEncryptedAttachmentBubbleCell.m */ = {isa = PBXFileReference; fileEncoding = 4; lastKnownFileType = sourcecode.c.objc; path = RoomOutgoingEncryptedAttachmentBubbleCell.m; sourceTree = "<group>"; };
		F09EAF801DD2109B009C7EFB /* RoomOutgoingEncryptedAttachmentBubbleCell.xib */ = {isa = PBXFileReference; fileEncoding = 4; lastKnownFileType = file.xib; path = RoomOutgoingEncryptedAttachmentBubbleCell.xib; sourceTree = "<group>"; };
		F09EAF811DD2109B009C7EFB /* RoomOutgoingEncryptedAttachmentWithoutSenderInfoBubbleCell.h */ = {isa = PBXFileReference; fileEncoding = 4; lastKnownFileType = sourcecode.c.h; path = RoomOutgoingEncryptedAttachmentWithoutSenderInfoBubbleCell.h; sourceTree = "<group>"; };
		F09EAF821DD2109B009C7EFB /* RoomOutgoingEncryptedAttachmentWithoutSenderInfoBubbleCell.m */ = {isa = PBXFileReference; fileEncoding = 4; lastKnownFileType = sourcecode.c.objc; path = RoomOutgoingEncryptedAttachmentWithoutSenderInfoBubbleCell.m; sourceTree = "<group>"; };
		F09EAF831DD2109B009C7EFB /* RoomOutgoingEncryptedAttachmentWithoutSenderInfoBubbleCell.xib */ = {isa = PBXFileReference; fileEncoding = 4; lastKnownFileType = file.xib; path = RoomOutgoingEncryptedAttachmentWithoutSenderInfoBubbleCell.xib; sourceTree = "<group>"; };
		F09EAF841DD2109B009C7EFB /* RoomOutgoingEncryptedAttachmentWithPaginationTitleBubbleCell.h */ = {isa = PBXFileReference; fileEncoding = 4; lastKnownFileType = sourcecode.c.h; path = RoomOutgoingEncryptedAttachmentWithPaginationTitleBubbleCell.h; sourceTree = "<group>"; };
		F09EAF851DD2109B009C7EFB /* RoomOutgoingEncryptedAttachmentWithPaginationTitleBubbleCell.m */ = {isa = PBXFileReference; fileEncoding = 4; lastKnownFileType = sourcecode.c.objc; path = RoomOutgoingEncryptedAttachmentWithPaginationTitleBubbleCell.m; sourceTree = "<group>"; };
		F09EAF861DD2109B009C7EFB /* RoomOutgoingEncryptedAttachmentWithPaginationTitleBubbleCell.xib */ = {isa = PBXFileReference; fileEncoding = 4; lastKnownFileType = file.xib; path = RoomOutgoingEncryptedAttachmentWithPaginationTitleBubbleCell.xib; sourceTree = "<group>"; };
		F09EAF871DD2109B009C7EFB /* RoomOutgoingEncryptedTextMsgBubbleCell.h */ = {isa = PBXFileReference; fileEncoding = 4; lastKnownFileType = sourcecode.c.h; path = RoomOutgoingEncryptedTextMsgBubbleCell.h; sourceTree = "<group>"; };
		F09EAF881DD2109B009C7EFB /* RoomOutgoingEncryptedTextMsgBubbleCell.m */ = {isa = PBXFileReference; fileEncoding = 4; lastKnownFileType = sourcecode.c.objc; path = RoomOutgoingEncryptedTextMsgBubbleCell.m; sourceTree = "<group>"; };
		F09EAF891DD2109B009C7EFB /* RoomOutgoingEncryptedTextMsgBubbleCell.xib */ = {isa = PBXFileReference; fileEncoding = 4; lastKnownFileType = file.xib; path = RoomOutgoingEncryptedTextMsgBubbleCell.xib; sourceTree = "<group>"; };
		F09EAF8A1DD2109B009C7EFB /* RoomOutgoingEncryptedTextMsgWithoutSenderInfoBubbleCell.h */ = {isa = PBXFileReference; fileEncoding = 4; lastKnownFileType = sourcecode.c.h; path = RoomOutgoingEncryptedTextMsgWithoutSenderInfoBubbleCell.h; sourceTree = "<group>"; };
		F09EAF8B1DD2109B009C7EFB /* RoomOutgoingEncryptedTextMsgWithoutSenderInfoBubbleCell.m */ = {isa = PBXFileReference; fileEncoding = 4; lastKnownFileType = sourcecode.c.objc; path = RoomOutgoingEncryptedTextMsgWithoutSenderInfoBubbleCell.m; sourceTree = "<group>"; };
		F09EAF8C1DD2109B009C7EFB /* RoomOutgoingEncryptedTextMsgWithoutSenderInfoBubbleCell.xib */ = {isa = PBXFileReference; fileEncoding = 4; lastKnownFileType = file.xib; path = RoomOutgoingEncryptedTextMsgWithoutSenderInfoBubbleCell.xib; sourceTree = "<group>"; };
		F09EAF8D1DD2109B009C7EFB /* RoomOutgoingEncryptedTextMsgWithoutSenderNameBubbleCell.h */ = {isa = PBXFileReference; fileEncoding = 4; lastKnownFileType = sourcecode.c.h; path = RoomOutgoingEncryptedTextMsgWithoutSenderNameBubbleCell.h; sourceTree = "<group>"; };
		F09EAF8E1DD2109B009C7EFB /* RoomOutgoingEncryptedTextMsgWithoutSenderNameBubbleCell.m */ = {isa = PBXFileReference; fileEncoding = 4; lastKnownFileType = sourcecode.c.objc; path = RoomOutgoingEncryptedTextMsgWithoutSenderNameBubbleCell.m; sourceTree = "<group>"; };
		F09EAF8F1DD2109B009C7EFB /* RoomOutgoingEncryptedTextMsgWithoutSenderNameBubbleCell.xib */ = {isa = PBXFileReference; fileEncoding = 4; lastKnownFileType = file.xib; path = RoomOutgoingEncryptedTextMsgWithoutSenderNameBubbleCell.xib; sourceTree = "<group>"; };
		F09EAF901DD2109B009C7EFB /* RoomOutgoingEncryptedTextMsgWithPaginationTitleBubbleCell.h */ = {isa = PBXFileReference; fileEncoding = 4; lastKnownFileType = sourcecode.c.h; path = RoomOutgoingEncryptedTextMsgWithPaginationTitleBubbleCell.h; sourceTree = "<group>"; };
		F09EAF911DD2109B009C7EFB /* RoomOutgoingEncryptedTextMsgWithPaginationTitleBubbleCell.m */ = {isa = PBXFileReference; fileEncoding = 4; lastKnownFileType = sourcecode.c.objc; path = RoomOutgoingEncryptedTextMsgWithPaginationTitleBubbleCell.m; sourceTree = "<group>"; };
		F09EAF921DD2109B009C7EFB /* RoomOutgoingEncryptedTextMsgWithPaginationTitleBubbleCell.xib */ = {isa = PBXFileReference; fileEncoding = 4; lastKnownFileType = file.xib; path = RoomOutgoingEncryptedTextMsgWithPaginationTitleBubbleCell.xib; sourceTree = "<group>"; };
		F09EAF931DD2109B009C7EFB /* RoomOutgoingEncryptedTextMsgWithPaginationTitleWithoutSenderNameBubbleCell.h */ = {isa = PBXFileReference; fileEncoding = 4; lastKnownFileType = sourcecode.c.h; path = RoomOutgoingEncryptedTextMsgWithPaginationTitleWithoutSenderNameBubbleCell.h; sourceTree = "<group>"; };
		F09EAF941DD2109B009C7EFB /* RoomOutgoingEncryptedTextMsgWithPaginationTitleWithoutSenderNameBubbleCell.m */ = {isa = PBXFileReference; fileEncoding = 4; lastKnownFileType = sourcecode.c.objc; path = RoomOutgoingEncryptedTextMsgWithPaginationTitleWithoutSenderNameBubbleCell.m; sourceTree = "<group>"; };
		F09EAF951DD2109B009C7EFB /* RoomOutgoingEncryptedTextMsgWithPaginationTitleWithoutSenderNameBubbleCell.xib */ = {isa = PBXFileReference; fileEncoding = 4; lastKnownFileType = file.xib; path = RoomOutgoingEncryptedTextMsgWithPaginationTitleWithoutSenderNameBubbleCell.xib; sourceTree = "<group>"; };
		F09EDFF61C5134BE0078712F /* RoomIncomingTextMsgWithoutSenderNameBubbleCell.h */ = {isa = PBXFileReference; fileEncoding = 4; lastKnownFileType = sourcecode.c.h; path = RoomIncomingTextMsgWithoutSenderNameBubbleCell.h; sourceTree = "<group>"; };
		F09EDFF71C5134BE0078712F /* RoomIncomingTextMsgWithoutSenderNameBubbleCell.m */ = {isa = PBXFileReference; fileEncoding = 4; lastKnownFileType = sourcecode.c.objc; path = RoomIncomingTextMsgWithoutSenderNameBubbleCell.m; sourceTree = "<group>"; };
		F09EDFF81C5134BE0078712F /* RoomIncomingTextMsgWithoutSenderNameBubbleCell.xib */ = {isa = PBXFileReference; fileEncoding = 4; lastKnownFileType = file.xib; path = RoomIncomingTextMsgWithoutSenderNameBubbleCell.xib; sourceTree = "<group>"; };
		F09EDFF91C5134BE0078712F /* RoomIncomingTextMsgWithPaginationTitleWithoutSenderNameBubbleCell.h */ = {isa = PBXFileReference; fileEncoding = 4; lastKnownFileType = sourcecode.c.h; path = RoomIncomingTextMsgWithPaginationTitleWithoutSenderNameBubbleCell.h; sourceTree = "<group>"; };
		F09EDFFA1C5134BE0078712F /* RoomIncomingTextMsgWithPaginationTitleWithoutSenderNameBubbleCell.m */ = {isa = PBXFileReference; fileEncoding = 4; lastKnownFileType = sourcecode.c.objc; path = RoomIncomingTextMsgWithPaginationTitleWithoutSenderNameBubbleCell.m; sourceTree = "<group>"; };
		F09EDFFB1C5134BE0078712F /* RoomIncomingTextMsgWithPaginationTitleWithoutSenderNameBubbleCell.xib */ = {isa = PBXFileReference; fileEncoding = 4; lastKnownFileType = file.xib; path = RoomIncomingTextMsgWithPaginationTitleWithoutSenderNameBubbleCell.xib; sourceTree = "<group>"; };
		F09EDFFC1C5134BE0078712F /* RoomOutgoingTextMsgWithoutSenderNameBubbleCell.h */ = {isa = PBXFileReference; fileEncoding = 4; lastKnownFileType = sourcecode.c.h; path = RoomOutgoingTextMsgWithoutSenderNameBubbleCell.h; sourceTree = "<group>"; };
		F09EDFFD1C5134BE0078712F /* RoomOutgoingTextMsgWithoutSenderNameBubbleCell.m */ = {isa = PBXFileReference; fileEncoding = 4; lastKnownFileType = sourcecode.c.objc; path = RoomOutgoingTextMsgWithoutSenderNameBubbleCell.m; sourceTree = "<group>"; };
		F09EDFFE1C5134BE0078712F /* RoomOutgoingTextMsgWithoutSenderNameBubbleCell.xib */ = {isa = PBXFileReference; fileEncoding = 4; lastKnownFileType = file.xib; path = RoomOutgoingTextMsgWithoutSenderNameBubbleCell.xib; sourceTree = "<group>"; };
		F09EDFFF1C5134BE0078712F /* RoomOutgoingTextMsgWithPaginationTitleWithoutSenderNameBubbleCell.h */ = {isa = PBXFileReference; fileEncoding = 4; lastKnownFileType = sourcecode.c.h; path = RoomOutgoingTextMsgWithPaginationTitleWithoutSenderNameBubbleCell.h; sourceTree = "<group>"; };
		F09EE0001C5134BE0078712F /* RoomOutgoingTextMsgWithPaginationTitleWithoutSenderNameBubbleCell.m */ = {isa = PBXFileReference; fileEncoding = 4; lastKnownFileType = sourcecode.c.objc; path = RoomOutgoingTextMsgWithPaginationTitleWithoutSenderNameBubbleCell.m; sourceTree = "<group>"; };
		F09EE0011C5134BE0078712F /* RoomOutgoingTextMsgWithPaginationTitleWithoutSenderNameBubbleCell.xib */ = {isa = PBXFileReference; fileEncoding = 4; lastKnownFileType = file.xib; path = RoomOutgoingTextMsgWithPaginationTitleWithoutSenderNameBubbleCell.xib; sourceTree = "<group>"; };
		F0A1CD201B9F4BBA00F9C15C /* RoomParticipantsViewController.h */ = {isa = PBXFileReference; fileEncoding = 4; lastKnownFileType = sourcecode.c.h; path = RoomParticipantsViewController.h; sourceTree = "<group>"; };
		F0A1CD211B9F4BBA00F9C15C /* RoomParticipantsViewController.m */ = {isa = PBXFileReference; fileEncoding = 4; lastKnownFileType = sourcecode.c.objc; path = RoomParticipantsViewController.m; sourceTree = "<group>"; };
		F0A241391CB7E28F00E150C3 /* RoomParticipantsViewController.xib */ = {isa = PBXFileReference; fileEncoding = 4; lastKnownFileType = file.xib; path = RoomParticipantsViewController.xib; sourceTree = "<group>"; };
		F0A4B2EB1E0073A30072D355 /* animatedLogo-0.png */ = {isa = PBXFileReference; lastKnownFileType = image.png; path = "animatedLogo-0.png"; sourceTree = "<group>"; };
		F0A4B2EC1E0073A30072D355 /* animatedLogo-1.png */ = {isa = PBXFileReference; lastKnownFileType = image.png; path = "animatedLogo-1.png"; sourceTree = "<group>"; };
		F0A4B2ED1E0073A30072D355 /* animatedLogo-2.png */ = {isa = PBXFileReference; lastKnownFileType = image.png; path = "animatedLogo-2.png"; sourceTree = "<group>"; };
		F0A4B2EE1E0073A30072D355 /* animatedLogo-3.png */ = {isa = PBXFileReference; lastKnownFileType = image.png; path = "animatedLogo-3.png"; sourceTree = "<group>"; };
		F0A4B2EF1E0073A30072D355 /* animatedLogo-4.png */ = {isa = PBXFileReference; lastKnownFileType = image.png; path = "animatedLogo-4.png"; sourceTree = "<group>"; };
		F0AC73461DA2A6130011DAEE /* RoomFilesSearchViewController.h */ = {isa = PBXFileReference; fileEncoding = 4; lastKnownFileType = sourcecode.c.h; path = RoomFilesSearchViewController.h; sourceTree = "<group>"; };
		F0AC73471DA2A6130011DAEE /* RoomFilesSearchViewController.m */ = {isa = PBXFileReference; fileEncoding = 4; lastKnownFileType = sourcecode.c.objc; path = RoomFilesSearchViewController.m; sourceTree = "<group>"; };
		F0AC73481DA2A6130011DAEE /* RoomMessagesSearchViewController.h */ = {isa = PBXFileReference; fileEncoding = 4; lastKnownFileType = sourcecode.c.h; path = RoomMessagesSearchViewController.h; sourceTree = "<group>"; };
		F0AC73491DA2A6130011DAEE /* RoomMessagesSearchViewController.m */ = {isa = PBXFileReference; fileEncoding = 4; lastKnownFileType = sourcecode.c.objc; path = RoomMessagesSearchViewController.m; sourceTree = "<group>"; };
		F0AF11F21D1029CF00FEE52F /* RoomIdOrAliasTableViewCell.h */ = {isa = PBXFileReference; fileEncoding = 4; lastKnownFileType = sourcecode.c.h; path = RoomIdOrAliasTableViewCell.h; sourceTree = "<group>"; };
		F0AF11F31D1029CF00FEE52F /* RoomIdOrAliasTableViewCell.m */ = {isa = PBXFileReference; fileEncoding = 4; lastKnownFileType = sourcecode.c.objc; path = RoomIdOrAliasTableViewCell.m; sourceTree = "<group>"; };
		F0AF11F41D1029CF00FEE52F /* RoomIdOrAliasTableViewCell.xib */ = {isa = PBXFileReference; fileEncoding = 4; lastKnownFileType = file.xib; path = RoomIdOrAliasTableViewCell.xib; sourceTree = "<group>"; };
		F0B7037B1D22D4AD00B63766 /* TableViewCellWithCheckBoxAndLabel.h */ = {isa = PBXFileReference; fileEncoding = 4; lastKnownFileType = sourcecode.c.h; name = TableViewCellWithCheckBoxAndLabel.h; path = TableViewCell/TableViewCellWithCheckBoxAndLabel.h; sourceTree = "<group>"; };
		F0B7037C1D22D4AD00B63766 /* TableViewCellWithCheckBoxAndLabel.m */ = {isa = PBXFileReference; fileEncoding = 4; lastKnownFileType = sourcecode.c.objc; name = TableViewCellWithCheckBoxAndLabel.m; path = TableViewCell/TableViewCellWithCheckBoxAndLabel.m; sourceTree = "<group>"; };
		F0B7037D1D22D4AD00B63766 /* TableViewCellWithCheckBoxAndLabel.xib */ = {isa = PBXFileReference; fileEncoding = 4; lastKnownFileType = file.xib; name = TableViewCellWithCheckBoxAndLabel.xib; path = TableViewCell/TableViewCellWithCheckBoxAndLabel.xib; sourceTree = "<group>"; };
		F0BE3DEE1C6CE17200AC3111 /* RoomMemberDetailsViewController.h */ = {isa = PBXFileReference; fileEncoding = 4; lastKnownFileType = sourcecode.c.h; path = RoomMemberDetailsViewController.h; sourceTree = "<group>"; };
		F0BE3DEF1C6CE17200AC3111 /* RoomMemberDetailsViewController.m */ = {isa = PBXFileReference; fileEncoding = 4; lastKnownFileType = sourcecode.c.objc; path = RoomMemberDetailsViewController.m; sourceTree = "<group>"; };
		F0BE3DF11C6CE28300AC3111 /* RoomMemberDetailsViewController.xib */ = {isa = PBXFileReference; fileEncoding = 4; lastKnownFileType = file.xib; path = RoomMemberDetailsViewController.xib; sourceTree = "<group>"; };
		F0C11E8E1D7DA907006697A7 /* StartChatViewController.h */ = {isa = PBXFileReference; fileEncoding = 4; lastKnownFileType = sourcecode.c.h; path = StartChatViewController.h; sourceTree = "<group>"; };
		F0C11E8F1D7DA907006697A7 /* StartChatViewController.m */ = {isa = PBXFileReference; fileEncoding = 4; lastKnownFileType = sourcecode.c.objc; path = StartChatViewController.m; sourceTree = "<group>"; };
		F0C11E911D7DC629006697A7 /* StartChatViewController.xib */ = {isa = PBXFileReference; fileEncoding = 4; lastKnownFileType = file.xib; path = StartChatViewController.xib; sourceTree = "<group>"; };
		F0C34B551C15C28300C36F09 /* RoomOutgoingAttachmentBubbleCell.h */ = {isa = PBXFileReference; fileEncoding = 4; lastKnownFileType = sourcecode.c.h; path = RoomOutgoingAttachmentBubbleCell.h; sourceTree = "<group>"; };
		F0C34B561C15C28300C36F09 /* RoomOutgoingAttachmentBubbleCell.m */ = {isa = PBXFileReference; fileEncoding = 4; lastKnownFileType = sourcecode.c.objc; path = RoomOutgoingAttachmentBubbleCell.m; sourceTree = "<group>"; };
		F0C34B571C15C28300C36F09 /* RoomOutgoingAttachmentBubbleCell.xib */ = {isa = PBXFileReference; fileEncoding = 4; lastKnownFileType = file.xib; path = RoomOutgoingAttachmentBubbleCell.xib; sourceTree = "<group>"; };
		F0C34B581C15C28300C36F09 /* RoomOutgoingAttachmentWithoutSenderInfoBubbleCell.h */ = {isa = PBXFileReference; fileEncoding = 4; lastKnownFileType = sourcecode.c.h; path = RoomOutgoingAttachmentWithoutSenderInfoBubbleCell.h; sourceTree = "<group>"; };
		F0C34B591C15C28300C36F09 /* RoomOutgoingAttachmentWithoutSenderInfoBubbleCell.m */ = {isa = PBXFileReference; fileEncoding = 4; lastKnownFileType = sourcecode.c.objc; path = RoomOutgoingAttachmentWithoutSenderInfoBubbleCell.m; sourceTree = "<group>"; };
		F0C34B5A1C15C28300C36F09 /* RoomOutgoingAttachmentWithoutSenderInfoBubbleCell.xib */ = {isa = PBXFileReference; fileEncoding = 4; lastKnownFileType = file.xib; path = RoomOutgoingAttachmentWithoutSenderInfoBubbleCell.xib; sourceTree = "<group>"; };
		F0C34B5B1C15C28300C36F09 /* RoomOutgoingTextMsgBubbleCell.h */ = {isa = PBXFileReference; fileEncoding = 4; lastKnownFileType = sourcecode.c.h; path = RoomOutgoingTextMsgBubbleCell.h; sourceTree = "<group>"; };
		F0C34B5C1C15C28300C36F09 /* RoomOutgoingTextMsgBubbleCell.m */ = {isa = PBXFileReference; fileEncoding = 4; lastKnownFileType = sourcecode.c.objc; path = RoomOutgoingTextMsgBubbleCell.m; sourceTree = "<group>"; };
		F0C34B5D1C15C28300C36F09 /* RoomOutgoingTextMsgBubbleCell.xib */ = {isa = PBXFileReference; fileEncoding = 4; lastKnownFileType = file.xib; path = RoomOutgoingTextMsgBubbleCell.xib; sourceTree = "<group>"; };
		F0C34B5E1C15C28300C36F09 /* RoomOutgoingTextMsgWithoutSenderInfoBubbleCell.h */ = {isa = PBXFileReference; fileEncoding = 4; lastKnownFileType = sourcecode.c.h; path = RoomOutgoingTextMsgWithoutSenderInfoBubbleCell.h; sourceTree = "<group>"; };
		F0C34B5F1C15C28300C36F09 /* RoomOutgoingTextMsgWithoutSenderInfoBubbleCell.m */ = {isa = PBXFileReference; fileEncoding = 4; lastKnownFileType = sourcecode.c.objc; path = RoomOutgoingTextMsgWithoutSenderInfoBubbleCell.m; sourceTree = "<group>"; };
		F0C34B601C15C28300C36F09 /* RoomOutgoingTextMsgWithoutSenderInfoBubbleCell.xib */ = {isa = PBXFileReference; fileEncoding = 4; lastKnownFileType = file.xib; path = RoomOutgoingTextMsgWithoutSenderInfoBubbleCell.xib; sourceTree = "<group>"; };
		F0C34B691C15CA2E00C36F09 /* RoomOutgoingAttachmentWithPaginationTitleBubbleCell.h */ = {isa = PBXFileReference; fileEncoding = 4; lastKnownFileType = sourcecode.c.h; path = RoomOutgoingAttachmentWithPaginationTitleBubbleCell.h; sourceTree = "<group>"; };
		F0C34B6A1C15CA2E00C36F09 /* RoomOutgoingAttachmentWithPaginationTitleBubbleCell.m */ = {isa = PBXFileReference; fileEncoding = 4; lastKnownFileType = sourcecode.c.objc; path = RoomOutgoingAttachmentWithPaginationTitleBubbleCell.m; sourceTree = "<group>"; };
		F0C34B6B1C15CA2E00C36F09 /* RoomOutgoingAttachmentWithPaginationTitleBubbleCell.xib */ = {isa = PBXFileReference; fileEncoding = 4; lastKnownFileType = file.xib; path = RoomOutgoingAttachmentWithPaginationTitleBubbleCell.xib; sourceTree = "<group>"; };
		F0C34B6C1C15CA2E00C36F09 /* RoomOutgoingTextMsgWithPaginationTitleBubbleCell.h */ = {isa = PBXFileReference; fileEncoding = 4; lastKnownFileType = sourcecode.c.h; path = RoomOutgoingTextMsgWithPaginationTitleBubbleCell.h; sourceTree = "<group>"; };
		F0C34B6D1C15CA2E00C36F09 /* RoomOutgoingTextMsgWithPaginationTitleBubbleCell.m */ = {isa = PBXFileReference; fileEncoding = 4; lastKnownFileType = sourcecode.c.objc; path = RoomOutgoingTextMsgWithPaginationTitleBubbleCell.m; sourceTree = "<group>"; };
		F0C34B6E1C15CA2E00C36F09 /* RoomOutgoingTextMsgWithPaginationTitleBubbleCell.xib */ = {isa = PBXFileReference; fileEncoding = 4; lastKnownFileType = file.xib; path = RoomOutgoingTextMsgWithPaginationTitleBubbleCell.xib; sourceTree = "<group>"; };
		F0C34CAB1C16269D00C36F09 /* RoomIncomingAttachmentWithPaginationTitleBubbleCell.h */ = {isa = PBXFileReference; fileEncoding = 4; lastKnownFileType = sourcecode.c.h; path = RoomIncomingAttachmentWithPaginationTitleBubbleCell.h; sourceTree = "<group>"; };
		F0C34CAC1C16269D00C36F09 /* RoomIncomingAttachmentWithPaginationTitleBubbleCell.m */ = {isa = PBXFileReference; fileEncoding = 4; lastKnownFileType = sourcecode.c.objc; path = RoomIncomingAttachmentWithPaginationTitleBubbleCell.m; sourceTree = "<group>"; };
		F0C34CAD1C16269D00C36F09 /* RoomIncomingAttachmentWithPaginationTitleBubbleCell.xib */ = {isa = PBXFileReference; fileEncoding = 4; lastKnownFileType = file.xib; path = RoomIncomingAttachmentWithPaginationTitleBubbleCell.xib; sourceTree = "<group>"; };
		F0C34CAE1C16269D00C36F09 /* RoomIncomingTextMsgWithPaginationTitleBubbleCell.h */ = {isa = PBXFileReference; fileEncoding = 4; lastKnownFileType = sourcecode.c.h; path = RoomIncomingTextMsgWithPaginationTitleBubbleCell.h; sourceTree = "<group>"; };
		F0C34CAF1C16269D00C36F09 /* RoomIncomingTextMsgWithPaginationTitleBubbleCell.m */ = {isa = PBXFileReference; fileEncoding = 4; lastKnownFileType = sourcecode.c.objc; path = RoomIncomingTextMsgWithPaginationTitleBubbleCell.m; sourceTree = "<group>"; };
		F0C34CB01C16269D00C36F09 /* RoomIncomingTextMsgWithPaginationTitleBubbleCell.xib */ = {isa = PBXFileReference; fileEncoding = 4; lastKnownFileType = file.xib; path = RoomIncomingTextMsgWithPaginationTitleBubbleCell.xib; sourceTree = "<group>"; };
		F0C34CB61C17145F00C36F09 /* MXKRoomBubbleTableViewCell+Vector.h */ = {isa = PBXFileReference; fileEncoding = 4; lastKnownFileType = sourcecode.c.h; path = "MXKRoomBubbleTableViewCell+Vector.h"; sourceTree = "<group>"; };
		F0C34CB71C17145F00C36F09 /* MXKRoomBubbleTableViewCell+Vector.m */ = {isa = PBXFileReference; fileEncoding = 4; lastKnownFileType = sourcecode.c.objc; path = "MXKRoomBubbleTableViewCell+Vector.m"; sourceTree = "<group>"; };
		F0C47EFF1D7766F200A7929E /* busy.mp3 */ = {isa = PBXFileReference; lastKnownFileType = audio.mp3; path = busy.mp3; sourceTree = "<group>"; };
		F0C47F001D7766F200A7929E /* callend.mp3 */ = {isa = PBXFileReference; lastKnownFileType = audio.mp3; path = callend.mp3; sourceTree = "<group>"; };
		F0C47F011D7766F200A7929E /* message.mp3 */ = {isa = PBXFileReference; lastKnownFileType = audio.mp3; path = message.mp3; sourceTree = "<group>"; };
		F0C47F021D7766F200A7929E /* ring.mp3 */ = {isa = PBXFileReference; lastKnownFileType = audio.mp3; path = ring.mp3; sourceTree = "<group>"; };
		F0C47F031D7766F200A7929E /* ringback.mp3 */ = {isa = PBXFileReference; lastKnownFileType = audio.mp3; path = ringback.mp3; sourceTree = "<group>"; };
		F0CC4DBD1C4E26FA003BBE45 /* MediaAlbumTableCell.h */ = {isa = PBXFileReference; fileEncoding = 4; lastKnownFileType = sourcecode.c.h; path = MediaAlbumTableCell.h; sourceTree = "<group>"; };
		F0CC4DBE1C4E26FA003BBE45 /* MediaAlbumTableCell.m */ = {isa = PBXFileReference; fileEncoding = 4; lastKnownFileType = sourcecode.c.objc; path = MediaAlbumTableCell.m; sourceTree = "<group>"; };
		F0CC4DBF1C4E26FA003BBE45 /* MediaAlbumTableCell.xib */ = {isa = PBXFileReference; fileEncoding = 4; lastKnownFileType = file.xib; path = MediaAlbumTableCell.xib; sourceTree = "<group>"; };
		F0CC4DC71C4E594C003BBE45 /* MediaAlbumContentViewController.h */ = {isa = PBXFileReference; fileEncoding = 4; lastKnownFileType = sourcecode.c.h; path = MediaAlbumContentViewController.h; sourceTree = "<group>"; };
		F0CC4DC81C4E594C003BBE45 /* MediaAlbumContentViewController.m */ = {isa = PBXFileReference; fileEncoding = 4; lastKnownFileType = sourcecode.c.objc; path = MediaAlbumContentViewController.m; sourceTree = "<group>"; };
		F0CC4DC91C4E594C003BBE45 /* MediaAlbumContentViewController.xib */ = {isa = PBXFileReference; fileEncoding = 4; lastKnownFileType = file.xib; path = MediaAlbumContentViewController.xib; sourceTree = "<group>"; };
		F0D2D9771C197DCB007B8C96 /* RoomIncomingAttachmentBubbleCell.h */ = {isa = PBXFileReference; fileEncoding = 4; lastKnownFileType = sourcecode.c.h; path = RoomIncomingAttachmentBubbleCell.h; sourceTree = "<group>"; };
		F0D2D9781C197DCB007B8C96 /* RoomIncomingAttachmentBubbleCell.m */ = {isa = PBXFileReference; fileEncoding = 4; lastKnownFileType = sourcecode.c.objc; path = RoomIncomingAttachmentBubbleCell.m; sourceTree = "<group>"; };
		F0D2D9791C197DCB007B8C96 /* RoomIncomingAttachmentBubbleCell.xib */ = {isa = PBXFileReference; fileEncoding = 4; lastKnownFileType = file.xib; path = RoomIncomingAttachmentBubbleCell.xib; sourceTree = "<group>"; };
		F0D2D97A1C197DCB007B8C96 /* RoomIncomingAttachmentWithoutSenderInfoBubbleCell.h */ = {isa = PBXFileReference; fileEncoding = 4; lastKnownFileType = sourcecode.c.h; path = RoomIncomingAttachmentWithoutSenderInfoBubbleCell.h; sourceTree = "<group>"; };
		F0D2D97B1C197DCB007B8C96 /* RoomIncomingAttachmentWithoutSenderInfoBubbleCell.m */ = {isa = PBXFileReference; fileEncoding = 4; lastKnownFileType = sourcecode.c.objc; path = RoomIncomingAttachmentWithoutSenderInfoBubbleCell.m; sourceTree = "<group>"; };
		F0D2D97C1C197DCB007B8C96 /* RoomIncomingAttachmentWithoutSenderInfoBubbleCell.xib */ = {isa = PBXFileReference; fileEncoding = 4; lastKnownFileType = file.xib; path = RoomIncomingAttachmentWithoutSenderInfoBubbleCell.xib; sourceTree = "<group>"; };
		F0D2D97D1C197DCB007B8C96 /* RoomIncomingTextMsgBubbleCell.h */ = {isa = PBXFileReference; fileEncoding = 4; lastKnownFileType = sourcecode.c.h; path = RoomIncomingTextMsgBubbleCell.h; sourceTree = "<group>"; };
		F0D2D97E1C197DCB007B8C96 /* RoomIncomingTextMsgBubbleCell.m */ = {isa = PBXFileReference; fileEncoding = 4; lastKnownFileType = sourcecode.c.objc; path = RoomIncomingTextMsgBubbleCell.m; sourceTree = "<group>"; };
		F0D2D97F1C197DCB007B8C96 /* RoomIncomingTextMsgBubbleCell.xib */ = {isa = PBXFileReference; fileEncoding = 4; lastKnownFileType = file.xib; path = RoomIncomingTextMsgBubbleCell.xib; sourceTree = "<group>"; };
		F0D2D9801C197DCB007B8C96 /* RoomIncomingTextMsgWithoutSenderInfoBubbleCell.h */ = {isa = PBXFileReference; fileEncoding = 4; lastKnownFileType = sourcecode.c.h; path = RoomIncomingTextMsgWithoutSenderInfoBubbleCell.h; sourceTree = "<group>"; };
		F0D2D9811C197DCB007B8C96 /* RoomIncomingTextMsgWithoutSenderInfoBubbleCell.m */ = {isa = PBXFileReference; fileEncoding = 4; lastKnownFileType = sourcecode.c.objc; path = RoomIncomingTextMsgWithoutSenderInfoBubbleCell.m; sourceTree = "<group>"; };
		F0D2D9821C197DCB007B8C96 /* RoomIncomingTextMsgWithoutSenderInfoBubbleCell.xib */ = {isa = PBXFileReference; fileEncoding = 4; lastKnownFileType = file.xib; path = RoomIncomingTextMsgWithoutSenderInfoBubbleCell.xib; sourceTree = "<group>"; };
		F0DD2C6E1D1308E800654345 /* ContactPickerViewController.h */ = {isa = PBXFileReference; fileEncoding = 4; lastKnownFileType = sourcecode.c.h; path = ContactPickerViewController.h; sourceTree = "<group>"; };
		F0DD2C6F1D1308E800654345 /* ContactPickerViewController.m */ = {isa = PBXFileReference; fileEncoding = 4; lastKnownFileType = sourcecode.c.objc; path = ContactPickerViewController.m; sourceTree = "<group>"; };
		F0DD2C711D141B0600654345 /* ContactPickerViewController.xib */ = {isa = PBXFileReference; fileEncoding = 4; lastKnownFileType = file.xib; path = ContactPickerViewController.xib; sourceTree = "<group>"; };
		F0DD2C781D18386300654345 /* ContactDetailsViewController.h */ = {isa = PBXFileReference; fileEncoding = 4; lastKnownFileType = sourcecode.c.h; path = ContactDetailsViewController.h; sourceTree = "<group>"; };
		F0DD2C791D18386300654345 /* ContactDetailsViewController.m */ = {isa = PBXFileReference; fileEncoding = 4; lastKnownFileType = sourcecode.c.objc; path = ContactDetailsViewController.m; sourceTree = "<group>"; };
		F0DD2C7A1D18386300654345 /* ContactDetailsViewController.xib */ = {isa = PBXFileReference; fileEncoding = 4; lastKnownFileType = file.xib; path = ContactDetailsViewController.xib; sourceTree = "<group>"; };
		F0FE6F771D63752A0004E747 /* CallViewController.h */ = {isa = PBXFileReference; fileEncoding = 4; lastKnownFileType = sourcecode.c.h; path = CallViewController.h; sourceTree = "<group>"; };
		F0FE6F781D63752A0004E747 /* CallViewController.m */ = {isa = PBXFileReference; fileEncoding = 4; lastKnownFileType = sourcecode.c.objc; path = CallViewController.m; sourceTree = "<group>"; };
		F0FE6F791D63752A0004E747 /* CallViewController.xib */ = {isa = PBXFileReference; fileEncoding = 4; lastKnownFileType = file.xib; path = CallViewController.xib; sourceTree = "<group>"; };
/* End PBXFileReference section */

/* Begin PBXFrameworksBuildPhase section */
		F094A99F1B78D8F000B1FBBF /* Frameworks */ = {
			isa = PBXFrameworksBuildPhase;
			buildActionMask = 2147483647;
			files = (
				F02D87C69D1FFCD2C1531F3D /* libPods-Vector.a in Frameworks */,
			);
			runOnlyForDeploymentPostprocessing = 0;
		};
		F094A9BB1B78D8F000B1FBBF /* Frameworks */ = {
			isa = PBXFrameworksBuildPhase;
			buildActionMask = 2147483647;
			files = (
			);
			runOnlyForDeploymentPostprocessing = 0;
		};
/* End PBXFrameworksBuildPhase section */

/* Begin PBXGroup section */
		6567B0BBF3C05D7F7A7F79CC /* Frameworks */ = {
			isa = PBXGroup;
			children = (
				9B179239B79688A61A3F465F /* libPods-Vector.a */,
			);
			name = Frameworks;
			sourceTree = "<group>";
		};
		71046D581C0C631100DCA984 /* RoomTitle */ = {
			isa = PBXGroup;
			children = (
				F02BB0481CBE2EE70022A025 /* PreviewRoomTitleView.h */,
				F02BB0491CBE2EE70022A025 /* PreviewRoomTitleView.m */,
				F02BB04A1CBE2EE70022A025 /* PreviewRoomTitleView.xib */,
				32A8871E1C89B9580037DC17 /* SimpleRoomTitleView.h */,
				32A8871F1C89B9580037DC17 /* SimpleRoomTitleView.m */,
				32A887201C89B9580037DC17 /* SimpleRoomTitleView.xib */,
				F003AA7D1C690628008B430C /* RoomAvatarTitleView.h */,
				F003AA7E1C690628008B430C /* RoomAvatarTitleView.m */,
				F003AA7F1C690628008B430C /* RoomAvatarTitleView.xib */,
				71046D5C1C0C639300DCA984 /* RoomTitleView.h */,
				71046D5D1C0C639300DCA984 /* RoomTitleView.m */,
				71046D5F1C0C86C600DCA984 /* RoomTitleView.xib */,
				F02228581C64D529000AF23C /* ExpandedRoomTitleView.h */,
				F02228591C64D529000AF23C /* ExpandedRoomTitleView.m */,
				F003AA7B1C68A1F6008B430C /* ExpandedRoomTitleView.xib */,
			);
			name = RoomTitle;
			sourceTree = "<group>";
		};
		71352D621C10A256001D50B0 /* Contact */ = {
			isa = PBXGroup;
			children = (
				71352D631C10A265001D50B0 /* Contact.h */,
				71352D641C10A265001D50B0 /* Contact.m */,
			);
			name = Contact;
			sourceTree = "<group>";
		};
		7179283B1C0384DE00407D96 /* TableViewCell */ = {
			isa = PBXGroup;
			children = (
				F07ECA4A1D2BB0A60060C09F /* TableViewCellWithCheckBoxes.h */,
				F07ECA4B1D2BB0A60060C09F /* TableViewCellWithCheckBoxes.m */,
				F07ECA4C1D2BB0A60060C09F /* TableViewCellWithCheckBoxes.xib */,
				F0B7037B1D22D4AD00B63766 /* TableViewCellWithCheckBoxAndLabel.h */,
				F0B7037C1D22D4AD00B63766 /* TableViewCellWithCheckBoxAndLabel.m */,
				F0B7037D1D22D4AD00B63766 /* TableViewCellWithCheckBoxAndLabel.xib */,
				F05641781C7C9FD7002276ED /* TableViewCellWithButton.h */,
				F05641791C7C9FD7002276ED /* TableViewCellWithButton.m */,
				F056417A1C7C9FD7002276ED /* TableViewCellWithButton.xib */,
				7179283F1C03852C00407D96 /* TableViewCellWithLabelAndLargeTextView.h */,
				717928401C03852C00407D96 /* TableViewCellWithLabelAndLargeTextView.m */,
				717928411C03852C00407D96 /* TableViewCellWithLabelAndLargeTextView.xib */,
			);
			name = TableViewCell;
			sourceTree = "<group>";
		};
		71EBE6691C04C4BE00E7D953 /* RoomActivitiesView */ = {
			isa = PBXGroup;
			children = (
				71EBE66A1C04C4D300E7D953 /* RoomActivitiesView.h */,
				71EBE66B1C04C4D300E7D953 /* RoomActivitiesView.m */,
				71EBE66C1C04C4D300E7D953 /* RoomActivitiesView.xib */,
			);
			name = RoomActivitiesView;
			sourceTree = "<group>";
		};
		71F7F5191C23079100E7ED8F /* Contact */ = {
			isa = PBXGroup;
			children = (
				71F7F51A1C23079F00E7ED8F /* ContactTableViewCell.h */,
				71F7F51B1C23079F00E7ED8F /* ContactTableViewCell.m */,
				71F7F51C1C23079F00E7ED8F /* ContactTableViewCell.xib */,
			);
			name = Contact;
			sourceTree = "<group>";
		};
		E1451F540F8BC02A7FB7AA31 /* Pods */ = {
			isa = PBXGroup;
			children = (
				11865E69C29698A4179E1F3F /* Pods-Vector.debug.xcconfig */,
				435C7E1A9BC3DE28D526540F /* Pods-Vector.release.xcconfig */,
			);
			name = Pods;
			sourceTree = "<group>";
		};
		F001D7521B8207C000A162C3 /* Views */ = {
			isa = PBXGroup;
			children = (
				F09617C51DEC23F100093E9D /* Device */,
				F00ACC5C1DDB11CE0093F646 /* EncryptionInfoView */,
				F083C4591D9E9C2400E5246C /* Search */,
				F0CC4DBC1C4E26FA003BBE45 /* MediaAlbum */,
				71F7F5191C23079100E7ED8F /* Contact */,
				F09E24E91C6DE24900D39503 /* RoomMember */,
				71046D581C0C631100DCA984 /* RoomTitle */,
				71EBE6691C04C4BE00E7D953 /* RoomActivitiesView */,
				7179283B1C0384DE00407D96 /* TableViewCell */,
				F00C47821BFF77C800DBABC9 /* RoomList */,
				F084DAAA1BB57BD100B4C530 /* Authentication */,
				F001D7531B8207C000A162C3 /* RoomBubbleList */,
				F001D75A1B8207C000A162C3 /* RoomInputToolbar */,
			);
			path = Views;
			sourceTree = "<group>";
		};
		F001D7531B8207C000A162C3 /* RoomBubbleList */ = {
			isa = PBXGroup;
			children = (
				F09EAF631DD2109B009C7EFB /* Encryption */,
				F0D2D9771C197DCB007B8C96 /* RoomIncomingAttachmentBubbleCell.h */,
				F0D2D9781C197DCB007B8C96 /* RoomIncomingAttachmentBubbleCell.m */,
				F0D2D9791C197DCB007B8C96 /* RoomIncomingAttachmentBubbleCell.xib */,
				F0D2D97A1C197DCB007B8C96 /* RoomIncomingAttachmentWithoutSenderInfoBubbleCell.h */,
				F0D2D97B1C197DCB007B8C96 /* RoomIncomingAttachmentWithoutSenderInfoBubbleCell.m */,
				F0D2D97C1C197DCB007B8C96 /* RoomIncomingAttachmentWithoutSenderInfoBubbleCell.xib */,
				F0C34CAB1C16269D00C36F09 /* RoomIncomingAttachmentWithPaginationTitleBubbleCell.h */,
				F0C34CAC1C16269D00C36F09 /* RoomIncomingAttachmentWithPaginationTitleBubbleCell.m */,
				F0C34CAD1C16269D00C36F09 /* RoomIncomingAttachmentWithPaginationTitleBubbleCell.xib */,
				F0D2D97D1C197DCB007B8C96 /* RoomIncomingTextMsgBubbleCell.h */,
				F0D2D97E1C197DCB007B8C96 /* RoomIncomingTextMsgBubbleCell.m */,
				F0D2D97F1C197DCB007B8C96 /* RoomIncomingTextMsgBubbleCell.xib */,
				F0D2D9801C197DCB007B8C96 /* RoomIncomingTextMsgWithoutSenderInfoBubbleCell.h */,
				F0D2D9811C197DCB007B8C96 /* RoomIncomingTextMsgWithoutSenderInfoBubbleCell.m */,
				F0D2D9821C197DCB007B8C96 /* RoomIncomingTextMsgWithoutSenderInfoBubbleCell.xib */,
				F09EDFF61C5134BE0078712F /* RoomIncomingTextMsgWithoutSenderNameBubbleCell.h */,
				F09EDFF71C5134BE0078712F /* RoomIncomingTextMsgWithoutSenderNameBubbleCell.m */,
				F09EDFF81C5134BE0078712F /* RoomIncomingTextMsgWithoutSenderNameBubbleCell.xib */,
				F0C34CAE1C16269D00C36F09 /* RoomIncomingTextMsgWithPaginationTitleBubbleCell.h */,
				F0C34CAF1C16269D00C36F09 /* RoomIncomingTextMsgWithPaginationTitleBubbleCell.m */,
				F0C34CB01C16269D00C36F09 /* RoomIncomingTextMsgWithPaginationTitleBubbleCell.xib */,
				F09EDFF91C5134BE0078712F /* RoomIncomingTextMsgWithPaginationTitleWithoutSenderNameBubbleCell.h */,
				F09EDFFA1C5134BE0078712F /* RoomIncomingTextMsgWithPaginationTitleWithoutSenderNameBubbleCell.m */,
				F09EDFFB1C5134BE0078712F /* RoomIncomingTextMsgWithPaginationTitleWithoutSenderNameBubbleCell.xib */,
				F0C34B551C15C28300C36F09 /* RoomOutgoingAttachmentBubbleCell.h */,
				F0C34B561C15C28300C36F09 /* RoomOutgoingAttachmentBubbleCell.m */,
				F0C34B571C15C28300C36F09 /* RoomOutgoingAttachmentBubbleCell.xib */,
				F0C34B581C15C28300C36F09 /* RoomOutgoingAttachmentWithoutSenderInfoBubbleCell.h */,
				F0C34B591C15C28300C36F09 /* RoomOutgoingAttachmentWithoutSenderInfoBubbleCell.m */,
				F0C34B5A1C15C28300C36F09 /* RoomOutgoingAttachmentWithoutSenderInfoBubbleCell.xib */,
				F0C34B691C15CA2E00C36F09 /* RoomOutgoingAttachmentWithPaginationTitleBubbleCell.h */,
				F0C34B6A1C15CA2E00C36F09 /* RoomOutgoingAttachmentWithPaginationTitleBubbleCell.m */,
				F0C34B6B1C15CA2E00C36F09 /* RoomOutgoingAttachmentWithPaginationTitleBubbleCell.xib */,
				F0C34B5B1C15C28300C36F09 /* RoomOutgoingTextMsgBubbleCell.h */,
				F0C34B5C1C15C28300C36F09 /* RoomOutgoingTextMsgBubbleCell.m */,
				F0C34B5D1C15C28300C36F09 /* RoomOutgoingTextMsgBubbleCell.xib */,
				F0C34B5E1C15C28300C36F09 /* RoomOutgoingTextMsgWithoutSenderInfoBubbleCell.h */,
				F0C34B5F1C15C28300C36F09 /* RoomOutgoingTextMsgWithoutSenderInfoBubbleCell.m */,
				F0C34B601C15C28300C36F09 /* RoomOutgoingTextMsgWithoutSenderInfoBubbleCell.xib */,
				F09EDFFC1C5134BE0078712F /* RoomOutgoingTextMsgWithoutSenderNameBubbleCell.h */,
				F09EDFFD1C5134BE0078712F /* RoomOutgoingTextMsgWithoutSenderNameBubbleCell.m */,
				F09EDFFE1C5134BE0078712F /* RoomOutgoingTextMsgWithoutSenderNameBubbleCell.xib */,
				F0C34B6C1C15CA2E00C36F09 /* RoomOutgoingTextMsgWithPaginationTitleBubbleCell.h */,
				F0C34B6D1C15CA2E00C36F09 /* RoomOutgoingTextMsgWithPaginationTitleBubbleCell.m */,
				F0C34B6E1C15CA2E00C36F09 /* RoomOutgoingTextMsgWithPaginationTitleBubbleCell.xib */,
				F09EDFFF1C5134BE0078712F /* RoomOutgoingTextMsgWithPaginationTitleWithoutSenderNameBubbleCell.h */,
				F09EE0001C5134BE0078712F /* RoomOutgoingTextMsgWithPaginationTitleWithoutSenderNameBubbleCell.m */,
				F09EE0011C5134BE0078712F /* RoomOutgoingTextMsgWithPaginationTitleWithoutSenderNameBubbleCell.xib */,
			);
			path = RoomBubbleList;
			sourceTree = "<group>";
		};
		F001D75A1B8207C000A162C3 /* RoomInputToolbar */ = {
			isa = PBXGroup;
			children = (
				F001D75B1B8207C000A162C3 /* RoomInputToolbarView.h */,
				F001D75C1B8207C000A162C3 /* RoomInputToolbarView.m */,
				F001D75D1B8207C000A162C3 /* RoomInputToolbarView.xib */,
			);
			path = RoomInputToolbar;
			sourceTree = "<group>";
		};
		F00ACC5C1DDB11CE0093F646 /* EncryptionInfoView */ = {
			isa = PBXGroup;
			children = (
				F00ACC5D1DDB11CE0093F646 /* EncryptionInfoView.h */,
				F00ACC5E1DDB11CE0093F646 /* EncryptionInfoView.m */,
			);
			path = EncryptionInfoView;
			sourceTree = "<group>";
		};
		F00C47821BFF77C800DBABC9 /* RoomList */ = {
			isa = PBXGroup;
			children = (
				F08714D01DC3709C0075F633 /* RoomTableViewCell.h */,
				F08714D11DC3709C0075F633 /* RoomTableViewCell.m */,
				F08714D21DC3709C0075F633 /* RoomTableViewCell.xib */,
				F0AF11F21D1029CF00FEE52F /* RoomIdOrAliasTableViewCell.h */,
				F0AF11F31D1029CF00FEE52F /* RoomIdOrAliasTableViewCell.m */,
				F0AF11F41D1029CF00FEE52F /* RoomIdOrAliasTableViewCell.xib */,
				325F6A3F1C21D20F00C12F51 /* DirectoryRecentTableViewCell.h */,
				325F6A401C21D20F00C12F51 /* DirectoryRecentTableViewCell.m */,
				325F6A411C21D20F00C12F51 /* DirectoryRecentTableViewCell.xib */,
				716FDC871C186A3A001034CB /* InviteRecentTableViewCell.h */,
				716FDC881C186A3A001034CB /* InviteRecentTableViewCell.m */,
				716FDC891C186A3A001034CB /* InviteRecentTableViewCell.xib */,
				32492DB01C293C8900035C79 /* PublicRoomTableViewCell.h */,
				32492DB11C293C8900035C79 /* PublicRoomTableViewCell.m */,
				32492DB31C293CCB00035C79 /* PublicRoomTableViewCell.xib */,
				F00C47831BFF77C800DBABC9 /* RecentTableViewCell.h */,
				F00C47841BFF77C800DBABC9 /* RecentTableViewCell.m */,
				F00C47851BFF77C800DBABC9 /* RecentTableViewCell.xib */,
			);
			path = RoomList;
			sourceTree = "<group>";
		};
		F00C47881BFF854400DBABC9 /* RoomList */ = {
			isa = PBXGroup;
			children = (
				F05C62B41D9C2D00000D6E62 /* HomeMessagesSearchDataSource.h */,
				F05C62B51D9C2D00000D6E62 /* HomeMessagesSearchDataSource.m */,
				71F7F5131C218D8900E7ED8F /* RecentCellData.h */,
				71F7F5141C218D8900E7ED8F /* RecentCellData.m */,
				F00C47891BFF854400DBABC9 /* RecentsDataSource.h */,
				F00C478A1BFF854400DBABC9 /* RecentsDataSource.m */,
				32F2E6191C230D4D003BDEA5 /* PublicRoomsDirectoryDataSource.h */,
				32F2E61A1C230D4D003BDEA5 /* PublicRoomsDirectoryDataSource.m */,
			);
			path = RoomList;
			sourceTree = "<group>";
		};
		F03BF5B41D8BF5B1002EF6A7 /* Images */ = {
			isa = PBXGroup;
			children = (
				F04ACE001E154C540000B970 /* riot_icon.png */,
				F04ACE011E154C540000B970 /* riot_icon@2x.png */,
				F04ACE021E154C540000B970 /* riot_icon@3x.png */,
				F0A4B2EB1E0073A30072D355 /* animatedLogo-0.png */,
				F0A4B2EC1E0073A30072D355 /* animatedLogo-1.png */,
				F0A4B2ED1E0073A30072D355 /* animatedLogo-2.png */,
				F0A4B2EE1E0073A30072D355 /* animatedLogo-3.png */,
				F0A4B2EF1E0073A30072D355 /* animatedLogo-4.png */,
				F09EAEF71DCCEE1D009C7EFB /* e2e_blocked.png */,
				F09EAEF81DCCEE1D009C7EFB /* e2e_blocked@2x.png */,
				F09EAEF91DCCEE1D009C7EFB /* e2e_blocked@3x.png */,
				F09EAEFA1DCCEE1D009C7EFB /* e2e_unencrypted.png */,
				F09EAEFB1DCCEE1D009C7EFB /* e2e_unencrypted@2x.png */,
				F09EAEFC1DCCEE1D009C7EFB /* e2e_unencrypted@3x.png */,
				F09EAEFD1DCCEE1D009C7EFB /* e2e_verified.png */,
				F09EAEFE1DCCEE1D009C7EFB /* e2e_verified@2x.png */,
				F09EAEFF1DCCEE1D009C7EFB /* e2e_verified@3x.png */,
				F09EAF001DCCEE1D009C7EFB /* e2e_warning.png */,
				F09EAF011DCCEE1D009C7EFB /* e2e_warning@2x.png */,
				F09EAF021DCCEE1D009C7EFB /* e2e_warning@3x.png */,
				F08714D51DC384810075F633 /* start_chat.png */,
				F08714D61DC384810075F633 /* start_chat@2x.png */,
				F08714D71DC384810075F633 /* start_chat@3x.png */,
				F08714C41DB9EFEE0075F633 /* directChatOff.png */,
				F08714C51DB9EFEE0075F633 /* directChatOff@2x.png */,
				F08714C61DB9EFEE0075F633 /* directChatOff@3x.png */,
				F08714C71DB9EFEE0075F633 /* directChatOn.png */,
				F08714C81DB9EFEE0075F633 /* directChatOn@2x.png */,
				F08714C91DB9EFEE0075F633 /* directChatOn@3x.png */,
				F08294651DB503FE00CEAB63 /* direct_icon.png */,
				F08294661DB503FE00CEAB63 /* direct_icon@2x.png */,
				F08294671DB503FE00CEAB63 /* direct_icon@3x.png */,
				F083C4811D9EAFC500E5246C /* file_doc_icon.png */,
				F083C4821D9EAFC500E5246C /* file_doc_icon@2x.png */,
				F083C4831D9EAFC500E5246C /* file_doc_icon@3x.png */,
				F083C4841D9EAFC500E5246C /* file_music_icon.png */,
				F083C4851D9EAFC500E5246C /* file_music_icon@2x.png */,
				F083C4861D9EAFC500E5246C /* file_music_icon@3x.png */,
				F083C4871D9EAFC500E5246C /* file_photo_icon.png */,
				F083C4881D9EAFC500E5246C /* file_photo_icon@2x.png */,
				F083C4891D9EAFC500E5246C /* file_photo_icon@3x.png */,
				F083C48A1D9EAFC500E5246C /* file_video_icon.png */,
				F083C48B1D9EAFC500E5246C /* file_video_icon@2x.png */,
				F083C48C1D9EAFC500E5246C /* file_video_icon@3x.png */,
				F023A01F1D91382600C517FB /* camera_video_capture.png */,
				F023A0201D91382600C517FB /* camera_video_capture@2x.png */,
				F023A0211D91382600C517FB /* camera_video_capture@3x.png */,
				F023A0011D9034FE00C517FB /* call_audio_mute_off_icon.png */,
				F023A0021D9034FE00C517FB /* call_audio_mute_off_icon@2x.png */,
				F023A0031D9034FE00C517FB /* call_audio_mute_off_icon@3x.png */,
				F023A0041D9034FE00C517FB /* call_audio_mute_on_icon.png */,
				F023A0051D9034FE00C517FB /* call_audio_mute_on_icon@2x.png */,
				F023A0061D9034FE00C517FB /* call_audio_mute_on_icon@3x.png */,
				F023A0071D9034FE00C517FB /* call_video_mute_off_icon.png */,
				F023A0081D9034FE00C517FB /* call_video_mute_off_icon@2x.png */,
				F023A0091D9034FE00C517FB /* call_video_mute_off_icon@3x.png */,
				F023A00A1D9034FE00C517FB /* call_video_mute_on_icon.png */,
				F023A00B1D9034FE00C517FB /* call_video_mute_on_icon@2x.png */,
				F023A00C1D9034FE00C517FB /* call_video_mute_on_icon@3x.png */,
				F03BF5B51D8BF5B1002EF6A7 /* admin_icon.png */,
				F03BF5B61D8BF5B1002EF6A7 /* admin_icon@2x.png */,
				F03BF5B71D8BF5B1002EF6A7 /* admin_icon@3x.png */,
				F03BF5B81D8BF5B1002EF6A7 /* back_icon.png */,
				F03BF5B91D8BF5B1002EF6A7 /* back_icon@2x.png */,
				F03BF5BA1D8BF5B1002EF6A7 /* back_icon@3x.png */,
				F03BF5BB1D8BF5B1002EF6A7 /* bubbles_bg_landscape.png */,
				F03BF5BC1D8BF5B1002EF6A7 /* bubbles_bg_landscape@2x.png */,
				F03BF5BD1D8BF5B1002EF6A7 /* bubbles_bg_landscape@3x.png */,
				F03BF5C41D8BF5B1002EF6A7 /* call_chat_icon.png */,
				F03BF5C51D8BF5B1002EF6A7 /* call_chat_icon@2x.png */,
				F03BF5C61D8BF5B1002EF6A7 /* call_chat_icon@3x.png */,
				F03BF5C71D8BF5B1002EF6A7 /* call_hangup_icon.png */,
				F03BF5C81D8BF5B1002EF6A7 /* call_hangup_icon@2x.png */,
				F03BF5C91D8BF5B1002EF6A7 /* call_hangup_icon@3x.png */,
				F03BF5CA1D8BF5B1002EF6A7 /* call_speaker_off_icon.png */,
				F03BF5CB1D8BF5B1002EF6A7 /* call_speaker_off_icon@2x.png */,
				F03BF5CC1D8BF5B1002EF6A7 /* call_speaker_off_icon@3x.png */,
				F03BF5CD1D8BF5B1002EF6A7 /* call_speaker_on_icon.png */,
				F03BF5CE1D8BF5B1002EF6A7 /* call_speaker_on_icon@2x.png */,
				F03BF5CF1D8BF5B1002EF6A7 /* call_speaker_on_icon@3x.png */,
				F03BF5D61D8BF5B1002EF6A7 /* camera_capture.png */,
				F03BF5D71D8BF5B1002EF6A7 /* camera_capture@2x.png */,
				F03BF5D81D8BF5B1002EF6A7 /* camera_capture@3x.png */,
				F03BF5DA1D8BF5B1002EF6A7 /* camera_play.png */,
				F03BF5DB1D8BF5B1002EF6A7 /* camera_play@2x.png */,
				F03BF5DC1D8BF5B1002EF6A7 /* camera_record.png */,
				F03BF5DD1D8BF5B1002EF6A7 /* camera_stop.png */,
				F03BF5DE1D8BF5B1002EF6A7 /* camera_stop@2x.png */,
				F03BF5DF1D8BF5B1002EF6A7 /* camera_switch.png */,
				F03BF5E01D8BF5B1002EF6A7 /* camera_switch@2x.png */,
				F03BF5E11D8BF5B1002EF6A7 /* camera_switch@3x.png */,
				F03BF5E31D8BF5B1002EF6A7 /* chevron.png */,
				F03BF5E41D8BF5B1002EF6A7 /* chevron@2x.png */,
				F03BF5E51D8BF5B1002EF6A7 /* chevron@3x.png */,
				F03BF5E61D8BF5B1002EF6A7 /* create_room.png */,
				F03BF5E71D8BF5B1002EF6A7 /* create_room@2x.png */,
				F03BF5E81D8BF5B1002EF6A7 /* create_room@3x.png */,
				F03BF5E91D8BF5B1002EF6A7 /* details_icon.png */,
				F03BF5EA1D8BF5B1002EF6A7 /* details_icon@2x.png */,
				F03BF5EB1D8BF5B1002EF6A7 /* details_icon@3x.png */,
				F03BF5EC1D8BF5B1002EF6A7 /* disclosure_icon.png */,
				F03BF5ED1D8BF5B1002EF6A7 /* disclosure_icon@2x.png */,
				F03BF5EE1D8BF5B1002EF6A7 /* disclosure_icon@3x.png */,
				F03BF5EF1D8BF5B1002EF6A7 /* edit_icon.png */,
				F03BF5F01D8BF5B1002EF6A7 /* edit_icon@2x.png */,
				F03BF5F11D8BF5B1002EF6A7 /* edit_icon@3x.png */,
				F03BF5F21D8BF5B1002EF6A7 /* error.png */,
				F03BF5F31D8BF5B1002EF6A7 /* error@2x.png */,
				F03BF5F41D8BF5B1002EF6A7 /* error@3x.png */,
				F03BF5F51D8BF5B1002EF6A7 /* favourite.png */,
				F03BF5F61D8BF5B1002EF6A7 /* favourite@2x.png */,
				F03BF5F71D8BF5B1002EF6A7 /* favourite@3x.png */,
				F03BF5F81D8BF5B1002EF6A7 /* favouriteOff.png */,
				F03BF5F91D8BF5B1002EF6A7 /* favouriteOff@2x.png */,
				F03BF5FA1D8BF5B1002EF6A7 /* favouriteOff@3x.png */,
				F03BF5FB1D8BF5B1002EF6A7 /* group.png */,
				F03BF5FC1D8BF5B1002EF6A7 /* group@2x.png */,
				F03BF5FD1D8BF5B1002EF6A7 /* group@3x.png */,
				F03BF6011D8BF5B1002EF6A7 /* leave.png */,
				F03BF6021D8BF5B1002EF6A7 /* leave@2x.png */,
				F03BF6031D8BF5B1002EF6A7 /* leave@3x.png */,
				F03BF6041D8BF5B1002EF6A7 /* logo.png */,
				F03BF6051D8BF5B1002EF6A7 /* logo@2x.png */,
				F03BF6061D8BF5B1002EF6A7 /* logo@3x.png */,
				F03BF6071D8BF5B1002EF6A7 /* main_alias_icon.png */,
				F03BF6081D8BF5B1002EF6A7 /* main_alias_icon@2x.png */,
				F03BF6091D8BF5B1002EF6A7 /* main_alias_icon@3x.png */,
				F03BF60A1D8BF5B1002EF6A7 /* mod_icon.png */,
				F03BF60B1D8BF5B1002EF6A7 /* mod_icon@2x.png */,
				F03BF60C1D8BF5B1002EF6A7 /* mod_icon@3x.png */,
				F03BF60D1D8BF5B1002EF6A7 /* newmessages.png */,
				F03BF60E1D8BF5B1002EF6A7 /* newmessages@2x.png */,
				F03BF60F1D8BF5B1002EF6A7 /* newmessages@3x.png */,
				F03BF6101D8BF5B1002EF6A7 /* notifications.png */,
				F03BF6111D8BF5B1002EF6A7 /* notifications@2x.png */,
				F03BF6121D8BF5B1002EF6A7 /* notifications@3x.png */,
				F03BF6131D8BF5B1002EF6A7 /* notificationsOff.png */,
				F03BF6141D8BF5B1002EF6A7 /* notificationsOff@2x.png */,
				F03BF6151D8BF5B1002EF6A7 /* notificationsOff@3x.png */,
				F03BF6161D8BF5B1002EF6A7 /* placeholder.png */,
				F03BF6171D8BF5B1002EF6A7 /* placeholder@2x.png */,
				F03BF6181D8BF5B1002EF6A7 /* placeholder@3x.png */,
				F03BF6191D8BF5B1002EF6A7 /* plus_icon.png */,
				F03BF61A1D8BF5B1002EF6A7 /* plus_icon@2x.png */,
				F03BF61B1D8BF5B1002EF6A7 /* plus_icon@3x.png */,
				F03BF61C1D8BF5B1002EF6A7 /* priorityHigh.png */,
				F03BF61D1D8BF5B1002EF6A7 /* priorityHigh@2x.png */,
				F03BF61E1D8BF5B1002EF6A7 /* priorityHigh@3x.png */,
				F03BF61F1D8BF5B1002EF6A7 /* priorityLow.png */,
				F03BF6201D8BF5B1002EF6A7 /* priorityLow@2x.png */,
				F03BF6211D8BF5B1002EF6A7 /* priorityLow@3x.png */,
				F03BF6221D8BF5B1002EF6A7 /* remove_icon.png */,
				F03BF6231D8BF5B1002EF6A7 /* remove_icon@2x.png */,
				F03BF6241D8BF5B1002EF6A7 /* remove_icon@3x.png */,
				F03BF6251D8BF5B1002EF6A7 /* scrolldown.png */,
				F03BF6261D8BF5B1002EF6A7 /* scrolldown@2x.png */,
				F03BF6271D8BF5B1002EF6A7 /* scrolldown@3x.png */,
				F03BF6281D8BF5B1002EF6A7 /* scrollup.png */,
				F03BF6291D8BF5B1002EF6A7 /* scrollup@2x.png */,
				F03BF62A1D8BF5B1002EF6A7 /* scrollup@3x.png */,
				F03BF62B1D8BF5B1002EF6A7 /* search_bg.png */,
				F03BF62C1D8BF5B1002EF6A7 /* search_bg@2x.png */,
				F03BF62D1D8BF5B1002EF6A7 /* search_bg@3x.png */,
				F03BF62E1D8BF5B1002EF6A7 /* search_icon.png */,
				F03BF62F1D8BF5B1002EF6A7 /* search_icon@2x.png */,
				F03BF6301D8BF5B1002EF6A7 /* search_icon@3x.png */,
				F03BF6311D8BF5B1002EF6A7 /* selection_tick.png */,
				F03BF6321D8BF5B1002EF6A7 /* selection_tick@2x.png */,
				F03BF6331D8BF5B1002EF6A7 /* selection_tick@3x.png */,
				F03BF6341D8BF5B1002EF6A7 /* selection_untick.png */,
				F03BF6351D8BF5B1002EF6A7 /* selection_untick@2x.png */,
				F03BF6361D8BF5B1002EF6A7 /* selection_untick@3x.png */,
				F03BF6371D8BF5B1002EF6A7 /* settings_icon.png */,
				F03BF6381D8BF5B1002EF6A7 /* settings_icon@2x.png */,
				F03BF6391D8BF5B1002EF6A7 /* settings_icon@3x.png */,
				F03BF63A1D8BF5B1002EF6A7 /* shrink_icon.png */,
				F03BF63B1D8BF5B1002EF6A7 /* shrink_icon@2x.png */,
				F03BF63C1D8BF5B1002EF6A7 /* shrink_icon@3x.png */,
				F03BF63D1D8BF5B1002EF6A7 /* typing.png */,
				F03BF63E1D8BF5B1002EF6A7 /* typing@2x.png */,
				F03BF63F1D8BF5B1002EF6A7 /* typing@3x.png */,
				F03BF6401D8BF5B1002EF6A7 /* upload_icon.png */,
				F03BF6411D8BF5B1002EF6A7 /* upload_icon@2x.png */,
				F03BF6421D8BF5B1002EF6A7 /* upload_icon@3x.png */,
				F03BF6431D8BF5B1002EF6A7 /* video_icon.png */,
				F03BF6441D8BF5B1002EF6A7 /* video_icon@2x.png */,
				F03BF6451D8BF5B1002EF6A7 /* video_icon@3x.png */,
				F03BF6461D8BF5B1002EF6A7 /* voice_call_icon.png */,
				F03BF6471D8BF5B1002EF6A7 /* voice_call_icon@2x.png */,
				F03BF6481D8BF5B1002EF6A7 /* voice_call_icon@3x.png */,
			);
			path = Images;
			sourceTree = "<group>";
		};
		F083C4551D9E982900E5246C /* Search */ = {
			isa = PBXGroup;
			children = (
				F083C4561D9E982900E5246C /* FilesSearchCellData.h */,
				F083C4571D9E982900E5246C /* FilesSearchCellData.m */,
			);
			path = Search;
			sourceTree = "<group>";
		};
		F083C4591D9E9C2400E5246C /* Search */ = {
			isa = PBXGroup;
			children = (
				F083C45A1D9E9C2400E5246C /* FilesSearchTableViewCell.h */,
				F083C45B1D9E9C2400E5246C /* FilesSearchTableViewCell.m */,
				F083C45C1D9E9C2400E5246C /* FilesSearchTableViewCell.xib */,
				F083C45F1D9E9F8700E5246C /* MessagesSearchResultAttachmentBubbleCell.h */,
				F083C4601D9E9F8700E5246C /* MessagesSearchResultAttachmentBubbleCell.m */,
				F083C4611D9E9F8700E5246C /* MessagesSearchResultAttachmentBubbleCell.xib */,
				F083C4621D9E9F8700E5246C /* MessagesSearchResultTextMsgBubbleCell.h */,
				F083C4631D9E9F8800E5246C /* MessagesSearchResultTextMsgBubbleCell.m */,
				F083C4641D9E9F8800E5246C /* MessagesSearchResultTextMsgBubbleCell.xib */,
			);
			path = Search;
			sourceTree = "<group>";
		};
		F084DAAA1BB57BD100B4C530 /* Authentication */ = {
			isa = PBXGroup;
			children = (
				F0989F4B1CD7769000FA6EAC /* ForgotPasswordInputsView.h */,
				F0989F4C1CD7769000FA6EAC /* ForgotPasswordInputsView.m */,
				F0989F4D1CD7769000FA6EAC /* ForgotPasswordInputsView.xib */,
				F047DBB61C576F6600952DA2 /* AuthInputsView.h */,
				F047DBB71C576F6600952DA2 /* AuthInputsView.m */,
				F047DBB81C576F6600952DA2 /* AuthInputsView.xib */,
			);
			path = Authentication;
			sourceTree = "<group>";
		};
		F08BE09B1B87025B00C480FB /* Utils */ = {
			isa = PBXGroup;
			children = (
				71352D571C10569F001D50B0 /* AvatarGenerator.h */,
				71352D581C10569F001D50B0 /* AvatarGenerator.m */,
				71C5F2991C077007004C094B /* VectorDesignValues.h */,
				327F8DB41C64DB9C00581CA3 /* VectorDesignValues.m */,
				F08BE09C1B87025B00C480FB /* EventFormatter.h */,
				F08BE09D1B87025B00C480FB /* EventFormatter.m */,
				329D080E1CD26177007CECC6 /* Tools.h */,
				329D080F1CD26177007CECC6 /* Tools.m */,
			);
			path = Utils;
			sourceTree = "<group>";
		};
		F08BE09F1B87064000C480FB /* Room */ = {
			isa = PBXGroup;
			children = (
				F05894FE1B8B7E6600B73E85 /* RoomBubbleCellData.h */,
				F05894FF1B8B7E6600B73E85 /* RoomBubbleCellData.m */,
				F08BE0A01B87064000C480FB /* RoomDataSource.h */,
				F08BE0A11B87064000C480FB /* RoomDataSource.m */,
				32C52BF41CBE4B0A00863B33 /* RoomEmailInvitation.h */,
				32C52BF51CBE4B0A00863B33 /* RoomEmailInvitation.m */,
				32C52BF71CBFF50C00863B33 /* RoomPreviewData.h */,
				32C52BF81CBFF50C00863B33 /* RoomPreviewData.m */,
				32AAC3E71C353CEA007A3B5B /* RoomSearchDataSource.h */,
				32AAC3E81C353CEA007A3B5B /* RoomSearchDataSource.m */,
			);
			path = Room;
			sourceTree = "<group>";
		};
		F094A9991B78D8F000B1FBBF = {
			isa = PBXGroup;
			children = (
				F094A9A41B78D8F000B1FBBF /* Vector */,
				F094A9C11B78D8F000B1FBBF /* VectorTests */,
				F094A9A31B78D8F000B1FBBF /* Products */,
				E1451F540F8BC02A7FB7AA31 /* Pods */,
				6567B0BBF3C05D7F7A7F79CC /* Frameworks */,
			);
			sourceTree = "<group>";
		};
		F094A9A31B78D8F000B1FBBF /* Products */ = {
			isa = PBXGroup;
			children = (
				F094A9A21B78D8F000B1FBBF /* Vector.app */,
				F094A9BE1B78D8F000B1FBBF /* VectorTests.xctest */,
			);
			name = Products;
			sourceTree = "<group>";
		};
		F094A9A41B78D8F000B1FBBF /* Vector */ = {
			isa = PBXGroup;
			children = (
				32F2ABFC1CB5694B00BF205F /* Vector.entitlements */,
				F094AA071B78E42600B1FBBF /* API */,
				F094AA0A1B78E42600B1FBBF /* Assets */,
				F0C34CB51C17145F00C36F09 /* Categories */,
				F094AA101B78E42600B1FBBF /* Model */,
				F094AA131B78E42600B1FBBF /* Resources */,
				F094AA151B78E42600B1FBBF /* ViewController */,
				F001D7521B8207C000A162C3 /* Views */,
				F08BE09B1B87025B00C480FB /* Utils */,
				F094A9A91B78D8F000B1FBBF /* AppDelegate.h */,
				F094A9AA1B78D8F000B1FBBF /* AppDelegate.m */,
				F094A9B21B78D8F000B1FBBF /* Main.storyboard */,
				F094A9B51B78D8F000B1FBBF /* Images.xcassets */,
				F094A9B71B78D8F000B1FBBF /* LaunchScreen.xib */,
				F094A9A51B78D8F000B1FBBF /* Supporting Files */,
			);
			path = Vector;
			sourceTree = "<group>";
		};
		F094A9A51B78D8F000B1FBBF /* Supporting Files */ = {
			isa = PBXGroup;
			children = (
				F008D6FB1D0180FB0049444D /* GoogleService-Info.plist */,
				F067F2BB1CF6F0EA00F35EE8 /* third_party_licenses.html */,
				F094AA031B78E3D400B1FBBF /* empty.mm */,
				F094AA041B78E3D400B1FBBF /* Vector-Defaults.plist */,
				F094A9A61B78D8F000B1FBBF /* Info.plist */,
				F094A9A71B78D8F000B1FBBF /* main.m */,
			);
			name = "Supporting Files";
			sourceTree = "<group>";
		};
		F094A9C11B78D8F000B1FBBF /* VectorTests */ = {
			isa = PBXGroup;
			children = (
				F094A9C41B78D8F000B1FBBF /* VectorTests.m */,
				F094A9C21B78D8F000B1FBBF /* Supporting Files */,
			);
			path = VectorTests;
			sourceTree = "<group>";
		};
		F094A9C21B78D8F000B1FBBF /* Supporting Files */ = {
			isa = PBXGroup;
			children = (
				F094A9C31B78D8F000B1FBBF /* Info.plist */,
			);
			name = "Supporting Files";
			sourceTree = "<group>";
		};
		F094AA071B78E42600B1FBBF /* API */ = {
			isa = PBXGroup;
			children = (
				F094AA081B78E42600B1FBBF /* RageShakeManager.h */,
				F094AA091B78E42600B1FBBF /* RageShakeManager.m */,
			);
			path = API;
			sourceTree = "<group>";
		};
		F094AA0A1B78E42600B1FBBF /* Assets */ = {
			isa = PBXGroup;
			children = (
				F03BF5B41D8BF5B1002EF6A7 /* Images */,
				F0C47EFE1D7766F200A7929E /* Sounds */,
				F094AA0B1B78E42600B1FBBF /* Localizable.strings */,
				F094AA0D1B78E42600B1FBBF /* Vector.strings */,
				55A8E59E1E23D01000B59231 /* InfoPlist.strings */,
			);
			path = Assets;
			sourceTree = "<group>";
		};
		F094AA101B78E42600B1FBBF /* Model */ = {
			isa = PBXGroup;
			children = (
				F083C4551D9E982900E5246C /* Search */,
				71352D621C10A256001D50B0 /* Contact */,
				F00C47881BFF854400DBABC9 /* RoomList */,
				F08BE09F1B87064000C480FB /* Room */,
			);
			path = Model;
			sourceTree = "<group>";
		};
		F094AA131B78E42600B1FBBF /* Resources */ = {
			isa = PBXGroup;
			children = (
				F094AA141B78E42600B1FBBF /* countryCodes.plist */,
			);
			path = Resources;
			sourceTree = "<group>";
		};
		F094AA151B78E42600B1FBBF /* ViewController */ = {
			isa = PBXGroup;
			children = (
				F0AC73461DA2A6130011DAEE /* RoomFilesSearchViewController.h */,
				F0AC73471DA2A6130011DAEE /* RoomFilesSearchViewController.m */,
				F0AC73481DA2A6130011DAEE /* RoomMessagesSearchViewController.h */,
				F0AC73491DA2A6130011DAEE /* RoomMessagesSearchViewController.m */,
				F0C11E8E1D7DA907006697A7 /* StartChatViewController.h */,
				F0C11E8F1D7DA907006697A7 /* StartChatViewController.m */,
				F0C11E911D7DC629006697A7 /* StartChatViewController.xib */,
				F0FE6F771D63752A0004E747 /* CallViewController.h */,
				F0FE6F781D63752A0004E747 /* CallViewController.m */,
				F0FE6F791D63752A0004E747 /* CallViewController.xib */,
				F0DD2C781D18386300654345 /* ContactDetailsViewController.h */,
				F0DD2C791D18386300654345 /* ContactDetailsViewController.m */,
				F0DD2C7A1D18386300654345 /* ContactDetailsViewController.xib */,
				F0DD2C6E1D1308E800654345 /* ContactPickerViewController.h */,
				F0DD2C6F1D1308E800654345 /* ContactPickerViewController.m */,
				F0DD2C711D141B0600654345 /* ContactPickerViewController.xib */,
				F03DE2A31D0EFA6A00E8B65C /* AttachmentsViewController.h */,
				F03DE2A41D0EFA6A00E8B65C /* AttachmentsViewController.m */,
				F0BE3DEE1C6CE17200AC3111 /* RoomMemberDetailsViewController.h */,
				F0BE3DEF1C6CE17200AC3111 /* RoomMemberDetailsViewController.m */,
				F0BE3DF11C6CE28300AC3111 /* RoomMemberDetailsViewController.xib */,
				F094AA181B78E42600B1FBBF /* AuthenticationViewController.h */,
				F094AA191B78E42600B1FBBF /* AuthenticationViewController.m */,
				F047DBB41C576F2200952DA2 /* AuthenticationViewController.xib */,
				325F6A371C21810E00C12F51 /* DirectoryViewController.h */,
				325F6A381C21810E00C12F51 /* DirectoryViewController.m */,
				F083C4991D9EB13500E5246C /* HomeFilesSearchViewController.h */,
				F083C49A1D9EB13500E5246C /* HomeFilesSearchViewController.m */,
				3235CD831C341FAA0084EA40 /* HomeMessagesSearchViewController.h */,
				3235CD841C341FAA0084EA40 /* HomeMessagesSearchViewController.m */,
				32D200861C16C2B100A4E396 /* HomeViewController.h */,
				32D200871C16C2B100A4E396 /* HomeViewController.m */,
				F0A1CD201B9F4BBA00F9C15C /* RoomParticipantsViewController.h */,
				F0A1CD211B9F4BBA00F9C15C /* RoomParticipantsViewController.m */,
				F0A241391CB7E28F00E150C3 /* RoomParticipantsViewController.xib */,
				F0CC4DC71C4E594C003BBE45 /* MediaAlbumContentViewController.h */,
				F0CC4DC81C4E594C003BBE45 /* MediaAlbumContentViewController.m */,
				F0CC4DC91C4E594C003BBE45 /* MediaAlbumContentViewController.xib */,
				F001D76A1B821E4F00A162C3 /* MediaPickerViewController.h */,
				F001D76B1B821E4F00A162C3 /* MediaPickerViewController.m */,
				F001D76D1B83156000A162C3 /* MediaPickerViewController.xib */,
				F094AA221B78E42600B1FBBF /* RecentsViewController.h */,
				F094AA231B78E42600B1FBBF /* RecentsViewController.m */,
				32AAC3E41C3525DE007A3B5B /* RoomSearchViewController.h */,
				32AAC3E51C3525DE007A3B5B /* RoomSearchViewController.m */,
				F094AA261B78E42600B1FBBF /* RoomViewController.h */,
				F094AA271B78E42600B1FBBF /* RoomViewController.m */,
				F022285D1C64E356000AF23C /* RoomViewController.xib */,
				F01214CF1DABD69D00755336 /* RoomFilesViewController.h */,
				F01214D01DABD69D00755336 /* RoomFilesViewController.m */,
				71C5F2931C074ACC004C094B /* RoomSettingsViewController.h */,
				71C5F2941C074ACC004C094B /* RoomSettingsViewController.m */,
				F094AA281B78E42600B1FBBF /* SettingsViewController.h */,
				F094AA291B78E42600B1FBBF /* SettingsViewController.m */,
				7165A2581C05CD42003635D7 /* SegmentedViewController.h */,
				7165A2591C05CD42003635D7 /* SegmentedViewController.m */,
				7165A25A1C05CD42003635D7 /* SegmentedViewController.xib */,
			);
			path = ViewController;
			sourceTree = "<group>";
		};
		F09617C51DEC23F100093E9D /* Device */ = {
			isa = PBXGroup;
			children = (
				F09617C61DEC23F100093E9D /* DeviceTableViewCell.h */,
				F09617C71DEC23F100093E9D /* DeviceTableViewCell.m */,
				F09617C81DEC23F100093E9D /* DeviceTableViewCell.xib */,
				F09617C91DEC23F100093E9D /* DeviceView.h */,
				F09617CA1DEC23F100093E9D /* DeviceView.m */,
			);
			path = Device;
			sourceTree = "<group>";
		};
		F09E24E91C6DE24900D39503 /* RoomMember */ = {
			isa = PBXGroup;
			children = (
				F09E24EA1C6DE24900D39503 /* RoomMemberTitleView.h */,
				F09E24EB1C6DE24900D39503 /* RoomMemberTitleView.m */,
				F09E24EC1C6DE24900D39503 /* RoomMemberTitleView.xib */,
			);
			path = RoomMember;
			sourceTree = "<group>";
		};
		F09EAF631DD2109B009C7EFB /* Encryption */ = {
			isa = PBXGroup;
			children = (
				F09EAF641DD2109B009C7EFB /* RoomEncryptedDataBubbleCell.h */,
				F09EAF651DD2109B009C7EFB /* RoomEncryptedDataBubbleCell.m */,
				F09EAF661DD2109B009C7EFB /* RoomIncomingEncryptedAttachmentBubbleCell.h */,
				F09EAF671DD2109B009C7EFB /* RoomIncomingEncryptedAttachmentBubbleCell.m */,
				F09EAF681DD2109B009C7EFB /* RoomIncomingEncryptedAttachmentBubbleCell.xib */,
				F09EAF691DD2109B009C7EFB /* RoomIncomingEncryptedAttachmentWithoutSenderInfoBubbleCell.h */,
				F09EAF6A1DD2109B009C7EFB /* RoomIncomingEncryptedAttachmentWithoutSenderInfoBubbleCell.m */,
				F09EAF6B1DD2109B009C7EFB /* RoomIncomingEncryptedAttachmentWithoutSenderInfoBubbleCell.xib */,
				F09EAF6C1DD2109B009C7EFB /* RoomIncomingEncryptedAttachmentWithPaginationTitleBubbleCell.h */,
				F09EAF6D1DD2109B009C7EFB /* RoomIncomingEncryptedAttachmentWithPaginationTitleBubbleCell.m */,
				F09EAF6E1DD2109B009C7EFB /* RoomIncomingEncryptedAttachmentWithPaginationTitleBubbleCell.xib */,
				F09EAF6F1DD2109B009C7EFB /* RoomIncomingEncryptedTextMsgBubbleCell.h */,
				F09EAF701DD2109B009C7EFB /* RoomIncomingEncryptedTextMsgBubbleCell.m */,
				F09EAF711DD2109B009C7EFB /* RoomIncomingEncryptedTextMsgBubbleCell.xib */,
				F09EAF721DD2109B009C7EFB /* RoomIncomingEncryptedTextMsgWithoutSenderInfoBubbleCell.h */,
				F09EAF731DD2109B009C7EFB /* RoomIncomingEncryptedTextMsgWithoutSenderInfoBubbleCell.m */,
				F09EAF741DD2109B009C7EFB /* RoomIncomingEncryptedTextMsgWithoutSenderInfoBubbleCell.xib */,
				F09EAF751DD2109B009C7EFB /* RoomIncomingEncryptedTextMsgWithoutSenderNameBubbleCell.h */,
				F09EAF761DD2109B009C7EFB /* RoomIncomingEncryptedTextMsgWithoutSenderNameBubbleCell.m */,
				F09EAF771DD2109B009C7EFB /* RoomIncomingEncryptedTextMsgWithoutSenderNameBubbleCell.xib */,
				F09EAF781DD2109B009C7EFB /* RoomIncomingEncryptedTextMsgWithPaginationTitleBubbleCell.h */,
				F09EAF791DD2109B009C7EFB /* RoomIncomingEncryptedTextMsgWithPaginationTitleBubbleCell.m */,
				F09EAF7A1DD2109B009C7EFB /* RoomIncomingEncryptedTextMsgWithPaginationTitleBubbleCell.xib */,
				F09EAF7B1DD2109B009C7EFB /* RoomIncomingEncryptedTextMsgWithPaginationTitleWithoutSenderNameBubbleCell.h */,
				F09EAF7C1DD2109B009C7EFB /* RoomIncomingEncryptedTextMsgWithPaginationTitleWithoutSenderNameBubbleCell.m */,
				F09EAF7D1DD2109B009C7EFB /* RoomIncomingEncryptedTextMsgWithPaginationTitleWithoutSenderNameBubbleCell.xib */,
				F09EAF7E1DD2109B009C7EFB /* RoomOutgoingEncryptedAttachmentBubbleCell.h */,
				F09EAF7F1DD2109B009C7EFB /* RoomOutgoingEncryptedAttachmentBubbleCell.m */,
				F09EAF801DD2109B009C7EFB /* RoomOutgoingEncryptedAttachmentBubbleCell.xib */,
				F09EAF811DD2109B009C7EFB /* RoomOutgoingEncryptedAttachmentWithoutSenderInfoBubbleCell.h */,
				F09EAF821DD2109B009C7EFB /* RoomOutgoingEncryptedAttachmentWithoutSenderInfoBubbleCell.m */,
				F09EAF831DD2109B009C7EFB /* RoomOutgoingEncryptedAttachmentWithoutSenderInfoBubbleCell.xib */,
				F09EAF841DD2109B009C7EFB /* RoomOutgoingEncryptedAttachmentWithPaginationTitleBubbleCell.h */,
				F09EAF851DD2109B009C7EFB /* RoomOutgoingEncryptedAttachmentWithPaginationTitleBubbleCell.m */,
				F09EAF861DD2109B009C7EFB /* RoomOutgoingEncryptedAttachmentWithPaginationTitleBubbleCell.xib */,
				F09EAF871DD2109B009C7EFB /* RoomOutgoingEncryptedTextMsgBubbleCell.h */,
				F09EAF881DD2109B009C7EFB /* RoomOutgoingEncryptedTextMsgBubbleCell.m */,
				F09EAF891DD2109B009C7EFB /* RoomOutgoingEncryptedTextMsgBubbleCell.xib */,
				F09EAF8A1DD2109B009C7EFB /* RoomOutgoingEncryptedTextMsgWithoutSenderInfoBubbleCell.h */,
				F09EAF8B1DD2109B009C7EFB /* RoomOutgoingEncryptedTextMsgWithoutSenderInfoBubbleCell.m */,
				F09EAF8C1DD2109B009C7EFB /* RoomOutgoingEncryptedTextMsgWithoutSenderInfoBubbleCell.xib */,
				F09EAF8D1DD2109B009C7EFB /* RoomOutgoingEncryptedTextMsgWithoutSenderNameBubbleCell.h */,
				F09EAF8E1DD2109B009C7EFB /* RoomOutgoingEncryptedTextMsgWithoutSenderNameBubbleCell.m */,
				F09EAF8F1DD2109B009C7EFB /* RoomOutgoingEncryptedTextMsgWithoutSenderNameBubbleCell.xib */,
				F09EAF901DD2109B009C7EFB /* RoomOutgoingEncryptedTextMsgWithPaginationTitleBubbleCell.h */,
				F09EAF911DD2109B009C7EFB /* RoomOutgoingEncryptedTextMsgWithPaginationTitleBubbleCell.m */,
				F09EAF921DD2109B009C7EFB /* RoomOutgoingEncryptedTextMsgWithPaginationTitleBubbleCell.xib */,
				F09EAF931DD2109B009C7EFB /* RoomOutgoingEncryptedTextMsgWithPaginationTitleWithoutSenderNameBubbleCell.h */,
				F09EAF941DD2109B009C7EFB /* RoomOutgoingEncryptedTextMsgWithPaginationTitleWithoutSenderNameBubbleCell.m */,
				F09EAF951DD2109B009C7EFB /* RoomOutgoingEncryptedTextMsgWithPaginationTitleWithoutSenderNameBubbleCell.xib */,
			);
			path = Encryption;
			sourceTree = "<group>";
		};
		F0C34CB51C17145F00C36F09 /* Categories */ = {
			isa = PBXGroup;
			children = (
				71F7F5161C22CC7500E7ED8F /* MXRoom+Vector.h */,
				71F7F5171C22CC7500E7ED8F /* MXRoom+Vector.m */,
				F0C34CB61C17145F00C36F09 /* MXKRoomBubbleTableViewCell+Vector.h */,
				F0C34CB71C17145F00C36F09 /* MXKRoomBubbleTableViewCell+Vector.m */,
				323A52091C3183CC00010773 /* UIViewController+VectorSearch.h */,
				323A520A1C3183CC00010773 /* UIViewController+VectorSearch.m */,
				F07420A11D940F840043B679 /* UINavigationController+Vector.h */,
				F07420A21D940FA80043B679 /* UINavigationController+Vector.m */,
			);
			path = Categories;
			sourceTree = "<group>";
		};
		F0C47EFE1D7766F200A7929E /* Sounds */ = {
			isa = PBXGroup;
			children = (
				F0C47EFF1D7766F200A7929E /* busy.mp3 */,
				F0C47F001D7766F200A7929E /* callend.mp3 */,
				F0C47F011D7766F200A7929E /* message.mp3 */,
				F0C47F021D7766F200A7929E /* ring.mp3 */,
				F0C47F031D7766F200A7929E /* ringback.mp3 */,
			);
			path = Sounds;
			sourceTree = "<group>";
		};
		F0CC4DBC1C4E26FA003BBE45 /* MediaAlbum */ = {
			isa = PBXGroup;
			children = (
				F0CC4DBD1C4E26FA003BBE45 /* MediaAlbumTableCell.h */,
				F0CC4DBE1C4E26FA003BBE45 /* MediaAlbumTableCell.m */,
				F0CC4DBF1C4E26FA003BBE45 /* MediaAlbumTableCell.xib */,
			);
			path = MediaAlbum;
			sourceTree = "<group>";
		};
/* End PBXGroup section */

/* Begin PBXNativeTarget section */
		F094A9A11B78D8F000B1FBBF /* Vector */ = {
			isa = PBXNativeTarget;
			buildConfigurationList = F094A9C81B78D8F000B1FBBF /* Build configuration list for PBXNativeTarget "Vector" */;
			buildPhases = (
				9131C24971B46D743282FCF6 /* [CP] Check Pods Manifest.lock */,
				F094A99E1B78D8F000B1FBBF /* Sources */,
				F094A99F1B78D8F000B1FBBF /* Frameworks */,
				F094A9A01B78D8F000B1FBBF /* Resources */,
				44C35695CFA4F9799C449367 /* [CP] Copy Pods Resources */,
				381DA4CC07D2104BFA23E45A /* [CP] Embed Pods Frameworks */,
			);
			buildRules = (
			);
			dependencies = (
			);
			name = Vector;
			productName = Vector;
			productReference = F094A9A21B78D8F000B1FBBF /* Vector.app */;
			productType = "com.apple.product-type.application";
		};
		F094A9BD1B78D8F000B1FBBF /* VectorTests */ = {
			isa = PBXNativeTarget;
			buildConfigurationList = F094A9CB1B78D8F000B1FBBF /* Build configuration list for PBXNativeTarget "VectorTests" */;
			buildPhases = (
				F094A9BA1B78D8F000B1FBBF /* Sources */,
				F094A9BB1B78D8F000B1FBBF /* Frameworks */,
				F094A9BC1B78D8F000B1FBBF /* Resources */,
			);
			buildRules = (
			);
			dependencies = (
				F094A9C01B78D8F000B1FBBF /* PBXTargetDependency */,
			);
			name = VectorTests;
			productName = VectorTests;
			productReference = F094A9BE1B78D8F000B1FBBF /* VectorTests.xctest */;
			productType = "com.apple.product-type.bundle.unit-test";
		};
/* End PBXNativeTarget section */

/* Begin PBXProject section */
		F094A99A1B78D8F000B1FBBF /* Project object */ = {
			isa = PBXProject;
			attributes = {
				LastUpgradeCheck = 0800;
				ORGANIZATIONNAME = matrix.org;
				TargetAttributes = {
					F094A9A11B78D8F000B1FBBF = {
						CreatedOnToolsVersion = 6.2;
<<<<<<< HEAD
						DevelopmentTeam = 7J4U792NQT;
						ProvisioningStyle = Automatic;
=======
						ProvisioningStyle = Manual;
						SystemCapabilities = {
							com.apple.Push = {
								enabled = 1;
							};
						};
>>>>>>> 5b5d843f
					};
					F094A9BD1B78D8F000B1FBBF = {
						CreatedOnToolsVersion = 6.2;
						DevelopmentTeam = 7J4U792NQT;
						TestTargetID = F094A9A11B78D8F000B1FBBF;
					};
				};
			};
			buildConfigurationList = F094A99D1B78D8F000B1FBBF /* Build configuration list for PBXProject "Vector" */;
			compatibilityVersion = "Xcode 3.2";
			developmentRegion = English;
			hasScannedForEncodings = 0;
			knownRegions = (
				en,
				Base,
			);
			mainGroup = F094A9991B78D8F000B1FBBF;
			productRefGroup = F094A9A31B78D8F000B1FBBF /* Products */;
			projectDirPath = "";
			projectRoot = "";
			targets = (
				F094A9A11B78D8F000B1FBBF /* Vector */,
				F094A9BD1B78D8F000B1FBBF /* VectorTests */,
			);
		};
/* End PBXProject section */

/* Begin PBXResourcesBuildPhase section */
		F094A9A01B78D8F000B1FBBF /* Resources */ = {
			isa = PBXResourcesBuildPhase;
			buildActionMask = 2147483647;
			files = (
				F0D2D9881C197DCB007B8C96 /* RoomIncomingTextMsgBubbleCell.xib in Resources */,
				F03BF6CB1D8BF5B1002EF6A7 /* settings_icon.png in Resources */,
				F03BF6791D8BF5B1002EF6A7 /* chevron@3x.png in Resources */,
				F03BF64B1D8BF5B1002EF6A7 /* admin_icon@3x.png in Resources */,
				F09EAFB61DD2109B009C7EFB /* RoomOutgoingEncryptedTextMsgWithPaginationTitleWithoutSenderNameBubbleCell.xib in Resources */,
				F03BF65E1D8BF5B1002EF6A7 /* call_speaker_off_icon.png in Resources */,
				F03BF67E1D8BF5B1002EF6A7 /* details_icon@2x.png in Resources */,
				F03BF6701D8BF5B1002EF6A7 /* camera_record.png in Resources */,
				F047DBBA1C576F6600952DA2 /* AuthInputsView.xib in Resources */,
				32492DB41C293CCB00035C79 /* PublicRoomTableViewCell.xib in Resources */,
				F03BF6891D8BF5B1002EF6A7 /* favourite.png in Resources */,
				F03BF6991D8BF5B1002EF6A7 /* logo@2x.png in Resources */,
				F0A4B2F41E0073A30072D355 /* animatedLogo-4.png in Resources */,
				F03BF6DC1D8BF5B1002EF6A7 /* voice_call_icon@3x.png in Resources */,
				F03BF6B31D8BF5B1002EF6A7 /* priorityLow.png in Resources */,
				F03BF6871D8BF5B1002EF6A7 /* error@2x.png in Resources */,
				F03BF6B51D8BF5B1002EF6A7 /* priorityLow@3x.png in Resources */,
				F008D6FC1D0180FB0049444D /* GoogleService-Info.plist in Resources */,
				F0B7037F1D22D4AD00B63766 /* TableViewCellWithCheckBoxAndLabel.xib in Resources */,
				F09EAFA21DD2109B009C7EFB /* RoomIncomingEncryptedTextMsgWithoutSenderNameBubbleCell.xib in Resources */,
				F02BB04C1CBE2EE70022A025 /* PreviewRoomTitleView.xib in Resources */,
				F09EAF9A1DD2109B009C7EFB /* RoomIncomingEncryptedAttachmentWithoutSenderInfoBubbleCell.xib in Resources */,
				F023A0121D9034FE00C517FB /* call_audio_mute_on_icon@3x.png in Resources */,
				F0C34B681C15C28300C36F09 /* RoomOutgoingTextMsgWithoutSenderInfoBubbleCell.xib in Resources */,
				F03BF6B11D8BF5B1002EF6A7 /* priorityHigh@2x.png in Resources */,
				F023A0171D9034FE00C517FB /* call_video_mute_on_icon@2x.png in Resources */,
				F03BF6B81D8BF5B1002EF6A7 /* remove_icon@3x.png in Resources */,
				F001D7631B8207C000A162C3 /* RoomInputToolbarView.xib in Resources */,
				F09EAFAA1DD2109B009C7EFB /* RoomOutgoingEncryptedAttachmentWithoutSenderInfoBubbleCell.xib in Resources */,
				F03BF6591D8BF5B1002EF6A7 /* call_chat_icon@2x.png in Resources */,
				F0D2D9861C197DCB007B8C96 /* RoomIncomingAttachmentWithoutSenderInfoBubbleCell.xib in Resources */,
				F023A0141D9034FE00C517FB /* call_video_mute_off_icon@2x.png in Resources */,
				F03BF6881D8BF5B1002EF6A7 /* error@3x.png in Resources */,
				F08714D81DC384810075F633 /* start_chat.png in Resources */,
				7165A25C1C05CD42003635D7 /* SegmentedViewController.xib in Resources */,
				F03BF65F1D8BF5B1002EF6A7 /* call_speaker_off_icon@2x.png in Resources */,
				F0A4B2F11E0073A30072D355 /* animatedLogo-1.png in Resources */,
				F03BF6B41D8BF5B1002EF6A7 /* priorityLow@2x.png in Resources */,
				F08294691DB503FE00CEAB63 /* direct_icon@2x.png in Resources */,
				F04ACE041E154C540000B970 /* riot_icon@2x.png in Resources */,
				F09EAFA01DD2109B009C7EFB /* RoomIncomingEncryptedTextMsgWithoutSenderInfoBubbleCell.xib in Resources */,
				F09EAF0B1DCCEE1D009C7EFB /* e2e_verified@3x.png in Resources */,
				F03BF6971D8BF5B1002EF6A7 /* leave@3x.png in Resources */,
				F03BF69A1D8BF5B1002EF6A7 /* logo@3x.png in Resources */,
				F03BF67C1D8BF5B1002EF6A7 /* create_room@3x.png in Resources */,
				F03BF6CC1D8BF5B1002EF6A7 /* settings_icon@2x.png in Resources */,
				F0C34B641C15C28300C36F09 /* RoomOutgoingAttachmentWithoutSenderInfoBubbleCell.xib in Resources */,
				F03BF6B91D8BF5B1002EF6A7 /* scrolldown.png in Resources */,
				F03BF6DA1D8BF5B1002EF6A7 /* voice_call_icon.png in Resources */,
				F023A0131D9034FE00C517FB /* call_video_mute_off_icon.png in Resources */,
				F03BF6A01D8BF5B1002EF6A7 /* mod_icon@3x.png in Resources */,
				F03BF68E1D8BF5B1002EF6A7 /* favouriteOff@3x.png in Resources */,
				F03BF6C31D8BF5B1002EF6A7 /* search_icon@2x.png in Resources */,
				F09EAF091DCCEE1D009C7EFB /* e2e_verified.png in Resources */,
				F03BF6AF1D8BF5B1002EF6A7 /* plus_icon@3x.png in Resources */,
				F03BF6C91D8BF5B1002EF6A7 /* selection_untick@2x.png in Resources */,
				71046D601C0C86C600DCA984 /* RoomTitleView.xib in Resources */,
				F0DD2C721D141B0600654345 /* ContactPickerViewController.xib in Resources */,
				F083C4681D9E9F8800E5246C /* MessagesSearchResultTextMsgBubbleCell.xib in Resources */,
				F03BF6D51D8BF5B1002EF6A7 /* upload_icon@2x.png in Resources */,
				F03BF6CE1D8BF5B1002EF6A7 /* shrink_icon.png in Resources */,
				F09EAF0C1DCCEE1D009C7EFB /* e2e_warning.png in Resources */,
				F09EAFAE1DD2109B009C7EFB /* RoomOutgoingEncryptedTextMsgBubbleCell.xib in Resources */,
				F0DD2C7C1D18386300654345 /* ContactDetailsViewController.xib in Resources */,
				F03BF68A1D8BF5B1002EF6A7 /* favourite@2x.png in Resources */,
				F09EAFA41DD2109B009C7EFB /* RoomIncomingEncryptedTextMsgWithPaginationTitleBubbleCell.xib in Resources */,
				F03BF6BC1D8BF5B1002EF6A7 /* scrollup.png in Resources */,
				F09EAF031DCCEE1D009C7EFB /* e2e_blocked.png in Resources */,
				F0C47F071D7766F200A7929E /* ring.mp3 in Resources */,
				F003AA811C690628008B430C /* RoomAvatarTitleView.xib in Resources */,
				F03BF67F1D8BF5B1002EF6A7 /* details_icon@3x.png in Resources */,
				F0C47F081D7766F200A7929E /* ringback.mp3 in Resources */,
				F023A0101D9034FE00C517FB /* call_audio_mute_on_icon.png in Resources */,
				F03BF6C21D8BF5B1002EF6A7 /* search_icon.png in Resources */,
				F08714DA1DC384810075F633 /* start_chat@3x.png in Resources */,
				F03BF65B1D8BF5B1002EF6A7 /* call_hangup_icon.png in Resources */,
				F03BF6A31D8BF5B1002EF6A7 /* newmessages@3x.png in Resources */,
				F0C34B701C15CA2E00C36F09 /* RoomOutgoingAttachmentWithPaginationTitleBubbleCell.xib in Resources */,
				F03BF6C01D8BF5B1002EF6A7 /* search_bg@2x.png in Resources */,
				F03BF6C41D8BF5B1002EF6A7 /* search_icon@3x.png in Resources */,
				F023A0111D9034FE00C517FB /* call_audio_mute_on_icon@2x.png in Resources */,
				F08714D91DC384810075F633 /* start_chat@2x.png in Resources */,
				F09EAFB01DD2109B009C7EFB /* RoomOutgoingEncryptedTextMsgWithoutSenderInfoBubbleCell.xib in Resources */,
				55A8E59C1E23D01000B59231 /* InfoPlist.strings in Resources */,
				F083C4931D9EAFC500E5246C /* file_photo_icon.png in Resources */,
				F03BF6C51D8BF5B1002EF6A7 /* selection_tick.png in Resources */,
				F03BF64A1D8BF5B1002EF6A7 /* admin_icon@2x.png in Resources */,
				F03BF6631D8BF5B1002EF6A7 /* call_speaker_on_icon@3x.png in Resources */,
				F03BF6951D8BF5B1002EF6A7 /* leave.png in Resources */,
				F03BF6711D8BF5B1002EF6A7 /* camera_stop.png in Resources */,
				F09EAF981DD2109B009C7EFB /* RoomIncomingEncryptedAttachmentBubbleCell.xib in Resources */,
				F03BF6D61D8BF5B1002EF6A7 /* upload_icon@3x.png in Resources */,
				F09EAF051DCCEE1D009C7EFB /* e2e_blocked@3x.png in Resources */,
				F03BF67B1D8BF5B1002EF6A7 /* create_room@2x.png in Resources */,
				F03BF64C1D8BF5B1002EF6A7 /* back_icon.png in Resources */,
				F09EAFB21DD2109B009C7EFB /* RoomOutgoingEncryptedTextMsgWithoutSenderNameBubbleCell.xib in Resources */,
				F0BE3DF21C6CE28300AC3111 /* RoomMemberDetailsViewController.xib in Resources */,
				F09EAF9C1DD2109B009C7EFB /* RoomIncomingEncryptedAttachmentWithPaginationTitleBubbleCell.xib in Resources */,
				F023A0161D9034FE00C517FB /* call_video_mute_on_icon.png in Resources */,
				F03BF66A1D8BF5B1002EF6A7 /* camera_capture.png in Resources */,
				F0AF11F61D1029CF00FEE52F /* RoomIdOrAliasTableViewCell.xib in Resources */,
				F08714CC1DB9EFEE0075F633 /* directChatOff@3x.png in Resources */,
				F0C34CB21C16269D00C36F09 /* RoomIncomingAttachmentWithPaginationTitleBubbleCell.xib in Resources */,
				F083C4661D9E9F8800E5246C /* MessagesSearchResultAttachmentBubbleCell.xib in Resources */,
				F03BF6731D8BF5B1002EF6A7 /* camera_switch.png in Resources */,
				F03BF64E1D8BF5B1002EF6A7 /* back_icon@3x.png in Resources */,
				F083C4961D9EAFC500E5246C /* file_video_icon.png in Resources */,
				F03BF6911D8BF5B1002EF6A7 /* group@3x.png in Resources */,
				F03BF6A61D8BF5B1002EF6A7 /* notifications@3x.png in Resources */,
				F09EE0051C5134BE0078712F /* RoomIncomingTextMsgWithPaginationTitleWithoutSenderNameBubbleCell.xib in Resources */,
				F083C4941D9EAFC500E5246C /* file_photo_icon@2x.png in Resources */,
				F09EE0031C5134BE0078712F /* RoomIncomingTextMsgWithoutSenderNameBubbleCell.xib in Resources */,
				F023A00F1D9034FE00C517FB /* call_audio_mute_off_icon@3x.png in Resources */,
				F03BF6BD1D8BF5B1002EF6A7 /* scrollup@2x.png in Resources */,
				F03BF6A21D8BF5B1002EF6A7 /* newmessages@2x.png in Resources */,
				F03BF6BE1D8BF5B1002EF6A7 /* scrollup@3x.png in Resources */,
				F09EAFA81DD2109B009C7EFB /* RoomOutgoingEncryptedAttachmentBubbleCell.xib in Resources */,
				F03BF6D71D8BF5B1002EF6A7 /* video_icon.png in Resources */,
				F03BF6A91D8BF5B1002EF6A7 /* notificationsOff@3x.png in Resources */,
				F03BF6861D8BF5B1002EF6A7 /* error.png in Resources */,
				F023A00D1D9034FE00C517FB /* call_audio_mute_off_icon.png in Resources */,
				F0FE6F7B1D63752A0004E747 /* CallViewController.xib in Resources */,
				F0D2D98A1C197DCB007B8C96 /* RoomIncomingTextMsgWithoutSenderInfoBubbleCell.xib in Resources */,
				F023A00E1D9034FE00C517FB /* call_audio_mute_off_icon@2x.png in Resources */,
				F023A0221D91382600C517FB /* camera_video_capture.png in Resources */,
				F03BF6D11D8BF5B1002EF6A7 /* typing.png in Resources */,
				F03BF67D1D8BF5B1002EF6A7 /* details_icon.png in Resources */,
				F09EAFAC1DD2109B009C7EFB /* RoomOutgoingEncryptedAttachmentWithPaginationTitleBubbleCell.xib in Resources */,
				F0C47F051D7766F200A7929E /* callend.mp3 in Resources */,
				F09EAF0E1DCCEE1D009C7EFB /* e2e_warning@3x.png in Resources */,
				F03BF69F1D8BF5B1002EF6A7 /* mod_icon@2x.png in Resources */,
				F03BF6781D8BF5B1002EF6A7 /* chevron@2x.png in Resources */,
				F094AA2E1B78E42600B1FBBF /* countryCodes.plist in Resources */,
				F03BF6A71D8BF5B1002EF6A7 /* notificationsOff.png in Resources */,
				F094AA2B1B78E42600B1FBBF /* Localizable.strings in Resources */,
				F083C48D1D9EAFC500E5246C /* file_doc_icon.png in Resources */,
				F0A4B2F21E0073A30072D355 /* animatedLogo-2.png in Resources */,
				F09EAF0D1DCCEE1D009C7EFB /* e2e_warning@2x.png in Resources */,
				F03BF6B71D8BF5B1002EF6A7 /* remove_icon@2x.png in Resources */,
				F056417C1C7C9FD7002276ED /* TableViewCellWithButton.xib in Resources */,
				F03BF64F1D8BF5B1002EF6A7 /* bubbles_bg_landscape.png in Resources */,
				F09EAF041DCCEE1D009C7EFB /* e2e_blocked@2x.png in Resources */,
				F09EAFB41DD2109B009C7EFB /* RoomOutgoingEncryptedTextMsgWithPaginationTitleBubbleCell.xib in Resources */,
				F03BF67A1D8BF5B1002EF6A7 /* create_room.png in Resources */,
				F03BF6DB1D8BF5B1002EF6A7 /* voice_call_icon@2x.png in Resources */,
				F03BF65A1D8BF5B1002EF6A7 /* call_chat_icon@3x.png in Resources */,
				F0C11E921D7DC629006697A7 /* StartChatViewController.xib in Resources */,
				F03BF69D1D8BF5B1002EF6A7 /* main_alias_icon@3x.png in Resources */,
				F09617CC1DEC23F100093E9D /* DeviceTableViewCell.xib in Resources */,
				F083C4921D9EAFC500E5246C /* file_music_icon@3x.png in Resources */,
				F03BF6AD1D8BF5B1002EF6A7 /* plus_icon.png in Resources */,
				F03BF6D81D8BF5B1002EF6A7 /* video_icon@2x.png in Resources */,
				717928481C03852C00407D96 /* TableViewCellWithLabelAndLargeTextView.xib in Resources */,
				F09EAF081DCCEE1D009C7EFB /* e2e_unencrypted@3x.png in Resources */,
				F03BF66E1D8BF5B1002EF6A7 /* camera_play.png in Resources */,
				F03BF6821D8BF5B1002EF6A7 /* disclosure_icon@3x.png in Resources */,
				F0C34CB41C16269D00C36F09 /* RoomIncomingTextMsgWithPaginationTitleBubbleCell.xib in Resources */,
				F001D76E1B83156000A162C3 /* MediaPickerViewController.xib in Resources */,
				F0C47F061D7766F200A7929E /* message.mp3 in Resources */,
				71EBE66E1C04C4D300E7D953 /* RoomActivitiesView.xib in Resources */,
				F03BF6901D8BF5B1002EF6A7 /* group@2x.png in Resources */,
				F083C48F1D9EAFC500E5246C /* file_doc_icon@3x.png in Resources */,
				F08714CE1DB9EFEE0075F633 /* directChatOn@2x.png in Resources */,
				F09EE0091C5134BE0078712F /* RoomOutgoingTextMsgWithPaginationTitleWithoutSenderNameBubbleCell.xib in Resources */,
				F09EAFA61DD2109B009C7EFB /* RoomIncomingEncryptedTextMsgWithPaginationTitleWithoutSenderNameBubbleCell.xib in Resources */,
				325F6A431C21D20F00C12F51 /* DirectoryRecentTableViewCell.xib in Resources */,
				F03BF68C1D8BF5B1002EF6A7 /* favouriteOff.png in Resources */,
				F04ACE031E154C540000B970 /* riot_icon.png in Resources */,
				F003AA7C1C68A1F6008B430C /* ExpandedRoomTitleView.xib in Resources */,
				F03BF6751D8BF5B1002EF6A7 /* camera_switch@3x.png in Resources */,
				F03BF6D01D8BF5B1002EF6A7 /* shrink_icon@3x.png in Resources */,
				F094A9B41B78D8F000B1FBBF /* Main.storyboard in Resources */,
				F08714CD1DB9EFEE0075F633 /* directChatOn.png in Resources */,
				71F7F51E1C23079F00E7ED8F /* ContactTableViewCell.xib in Resources */,
				F03BF6511D8BF5B1002EF6A7 /* bubbles_bg_landscape@3x.png in Resources */,
				F03BF65D1D8BF5B1002EF6A7 /* call_hangup_icon@3x.png in Resources */,
				F03BF6981D8BF5B1002EF6A7 /* logo.png in Resources */,
				F09EAF0A1DCCEE1D009C7EFB /* e2e_verified@2x.png in Resources */,
				F03BF6AA1D8BF5B1002EF6A7 /* placeholder.png in Resources */,
				F082946A1DB503FE00CEAB63 /* direct_icon@3x.png in Resources */,
				F03BF6BA1D8BF5B1002EF6A7 /* scrolldown@2x.png in Resources */,
				F047DBB51C576F2200952DA2 /* AuthenticationViewController.xib in Resources */,
				F03BF6D91D8BF5B1002EF6A7 /* video_icon@3x.png in Resources */,
				F03BF6721D8BF5B1002EF6A7 /* camera_stop@2x.png in Resources */,
				F03BF6CF1D8BF5B1002EF6A7 /* shrink_icon@2x.png in Resources */,
				F03BF69C1D8BF5B1002EF6A7 /* main_alias_icon@2x.png in Resources */,
				F03BF6741D8BF5B1002EF6A7 /* camera_switch@2x.png in Resources */,
				F03BF68B1D8BF5B1002EF6A7 /* favourite@3x.png in Resources */,
				F03BF6D31D8BF5B1002EF6A7 /* typing@3x.png in Resources */,
				F03BF6D21D8BF5B1002EF6A7 /* typing@2x.png in Resources */,
				F067F2BC1CF6F0EA00F35EE8 /* third_party_licenses.html in Resources */,
				F03BF6C71D8BF5B1002EF6A7 /* selection_tick@3x.png in Resources */,
				F023A0181D9034FE00C517FB /* call_video_mute_on_icon@3x.png in Resources */,
				F03BF6D41D8BF5B1002EF6A7 /* upload_icon.png in Resources */,
				F03BF68F1D8BF5B1002EF6A7 /* group.png in Resources */,
				F09EAF9E1DD2109B009C7EFB /* RoomIncomingEncryptedTextMsgBubbleCell.xib in Resources */,
				F03BF6611D8BF5B1002EF6A7 /* call_speaker_on_icon.png in Resources */,
				F023A0241D91382600C517FB /* camera_video_capture@3x.png in Resources */,
				F09EAF071DCCEE1D009C7EFB /* e2e_unencrypted@2x.png in Resources */,
				F083C4911D9EAFC500E5246C /* file_music_icon@2x.png in Resources */,
				F03BF6491D8BF5B1002EF6A7 /* admin_icon.png in Resources */,
				F08294681DB503FE00CEAB63 /* direct_icon.png in Resources */,
				F03BF6AE1D8BF5B1002EF6A7 /* plus_icon@2x.png in Resources */,
				F03BF6AB1D8BF5B1002EF6A7 /* placeholder@2x.png in Resources */,
				F08714CF1DB9EFEE0075F633 /* directChatOn@3x.png in Resources */,
				F03BF6AC1D8BF5B1002EF6A7 /* placeholder@3x.png in Resources */,
				F094A9B91B78D8F000B1FBBF /* LaunchScreen.xib in Resources */,
				F03BF6A51D8BF5B1002EF6A7 /* notifications@2x.png in Resources */,
				F083C4951D9EAFC500E5246C /* file_photo_icon@3x.png in Resources */,
				F083C4901D9EAFC500E5246C /* file_music_icon.png in Resources */,
				F03BF6C11D8BF5B1002EF6A7 /* search_bg@3x.png in Resources */,
				F0C34B621C15C28300C36F09 /* RoomOutgoingAttachmentBubbleCell.xib in Resources */,
				F03BF64D1D8BF5B1002EF6A7 /* back_icon@2x.png in Resources */,
				F023A0231D91382600C517FB /* camera_video_capture@2x.png in Resources */,
				F03BF6601D8BF5B1002EF6A7 /* call_speaker_off_icon@3x.png in Resources */,
				F03BF66C1D8BF5B1002EF6A7 /* camera_capture@3x.png in Resources */,
				F03BF6621D8BF5B1002EF6A7 /* call_speaker_on_icon@2x.png in Resources */,
				F023A0151D9034FE00C517FB /* call_video_mute_off_icon@3x.png in Resources */,
				F094A9B61B78D8F000B1FBBF /* Images.xcassets in Resources */,
				F094AA061B78E3D400B1FBBF /* Vector-Defaults.plist in Resources */,
				F08714CB1DB9EFEE0075F633 /* directChatOff@2x.png in Resources */,
				F00C47871BFF77C800DBABC9 /* RecentTableViewCell.xib in Resources */,
				F083C4971D9EAFC500E5246C /* file_video_icon@2x.png in Resources */,
				716FDC8B1C186A3A001034CB /* InviteRecentTableViewCell.xib in Resources */,
				F03BF6501D8BF5B1002EF6A7 /* bubbles_bg_landscape@2x.png in Resources */,
				F09EAF061DCCEE1D009C7EFB /* e2e_unencrypted.png in Resources */,
				F03BF6CA1D8BF5B1002EF6A7 /* selection_untick@3x.png in Resources */,
				F09E24EE1C6DE24900D39503 /* RoomMemberTitleView.xib in Resources */,
				F03BF6CD1D8BF5B1002EF6A7 /* settings_icon@3x.png in Resources */,
				F0CC4DCB1C4E594C003BBE45 /* MediaAlbumContentViewController.xib in Resources */,
				F0C34B721C15CA2E00C36F09 /* RoomOutgoingTextMsgWithPaginationTitleBubbleCell.xib in Resources */,
				F022285E1C64E356000AF23C /* RoomViewController.xib in Resources */,
				F04ACE051E154C540000B970 /* riot_icon@3x.png in Resources */,
				F03BF6BF1D8BF5B1002EF6A7 /* search_bg.png in Resources */,
				F03BF69B1D8BF5B1002EF6A7 /* main_alias_icon.png in Resources */,
				F0A4B2F31E0073A30072D355 /* animatedLogo-3.png in Resources */,
				F03BF6B21D8BF5B1002EF6A7 /* priorityHigh@3x.png in Resources */,
				F09EE0071C5134BE0078712F /* RoomOutgoingTextMsgWithoutSenderNameBubbleCell.xib in Resources */,
				F03BF6B01D8BF5B1002EF6A7 /* priorityHigh.png in Resources */,
				F083C48E1D9EAFC500E5246C /* file_doc_icon@2x.png in Resources */,
				F0C34B661C15C28300C36F09 /* RoomOutgoingTextMsgBubbleCell.xib in Resources */,
				F0989F4F1CD7769000FA6EAC /* ForgotPasswordInputsView.xib in Resources */,
				F03BF6841D8BF5B1002EF6A7 /* edit_icon@2x.png in Resources */,
				F03BF6A81D8BF5B1002EF6A7 /* notificationsOff@2x.png in Resources */,
				F083C45E1D9E9C2400E5246C /* FilesSearchTableViewCell.xib in Resources */,
				F03BF6581D8BF5B1002EF6A7 /* call_chat_icon.png in Resources */,
				F03BF6B61D8BF5B1002EF6A7 /* remove_icon.png in Resources */,
				F03BF68D1D8BF5B1002EF6A7 /* favouriteOff@2x.png in Resources */,
				F03BF6801D8BF5B1002EF6A7 /* disclosure_icon.png in Resources */,
				F0D2D9841C197DCB007B8C96 /* RoomIncomingAttachmentBubbleCell.xib in Resources */,
				F03BF6851D8BF5B1002EF6A7 /* edit_icon@3x.png in Resources */,
				F0C47F041D7766F200A7929E /* busy.mp3 in Resources */,
				F03BF6831D8BF5B1002EF6A7 /* edit_icon.png in Resources */,
				F083C4981D9EAFC500E5246C /* file_video_icon@3x.png in Resources */,
				F03BF65C1D8BF5B1002EF6A7 /* call_hangup_icon@2x.png in Resources */,
				F08714CA1DB9EFEE0075F633 /* directChatOff.png in Resources */,
				F03BF6A41D8BF5B1002EF6A7 /* notifications.png in Resources */,
				F094AA2C1B78E42600B1FBBF /* Vector.strings in Resources */,
				F03BF6C61D8BF5B1002EF6A7 /* selection_tick@2x.png in Resources */,
				F0A4B2F01E0073A30072D355 /* animatedLogo-0.png in Resources */,
				F03BF6811D8BF5B1002EF6A7 /* disclosure_icon@2x.png in Resources */,
				F03BF6BB1D8BF5B1002EF6A7 /* scrolldown@3x.png in Resources */,
				F03BF66F1D8BF5B1002EF6A7 /* camera_play@2x.png in Resources */,
				F03BF6A11D8BF5B1002EF6A7 /* newmessages.png in Resources */,
				F03BF69E1D8BF5B1002EF6A7 /* mod_icon.png in Resources */,
				F03BF66B1D8BF5B1002EF6A7 /* camera_capture@2x.png in Resources */,
				F03BF6771D8BF5B1002EF6A7 /* chevron.png in Resources */,
				F0A2413A1CB7E28F00E150C3 /* RoomParticipantsViewController.xib in Resources */,
				F03BF6C81D8BF5B1002EF6A7 /* selection_untick.png in Resources */,
				32A887221C89B9580037DC17 /* SimpleRoomTitleView.xib in Resources */,
				F07ECA4E1D2BB0A60060C09F /* TableViewCellWithCheckBoxes.xib in Resources */,
				F08714D41DC3709C0075F633 /* RoomTableViewCell.xib in Resources */,
				F03BF6961D8BF5B1002EF6A7 /* leave@2x.png in Resources */,
				F0CC4DC11C4E26FA003BBE45 /* MediaAlbumTableCell.xib in Resources */,
			);
			runOnlyForDeploymentPostprocessing = 0;
		};
		F094A9BC1B78D8F000B1FBBF /* Resources */ = {
			isa = PBXResourcesBuildPhase;
			buildActionMask = 2147483647;
			files = (
			);
			runOnlyForDeploymentPostprocessing = 0;
		};
/* End PBXResourcesBuildPhase section */

/* Begin PBXShellScriptBuildPhase section */
		381DA4CC07D2104BFA23E45A /* [CP] Embed Pods Frameworks */ = {
			isa = PBXShellScriptBuildPhase;
			buildActionMask = 2147483647;
			files = (
			);
			inputPaths = (
			);
			name = "[CP] Embed Pods Frameworks";
			outputPaths = (
			);
			runOnlyForDeploymentPostprocessing = 0;
			shellPath = /bin/sh;
			shellScript = "\"${SRCROOT}/Pods/Target Support Files/Pods-Vector/Pods-Vector-frameworks.sh\"\n";
			showEnvVarsInLog = 0;
		};
		44C35695CFA4F9799C449367 /* [CP] Copy Pods Resources */ = {
			isa = PBXShellScriptBuildPhase;
			buildActionMask = 2147483647;
			files = (
			);
			inputPaths = (
			);
			name = "[CP] Copy Pods Resources";
			outputPaths = (
			);
			runOnlyForDeploymentPostprocessing = 0;
			shellPath = /bin/sh;
			shellScript = "\"${SRCROOT}/Pods/Target Support Files/Pods-Vector/Pods-Vector-resources.sh\"\n";
			showEnvVarsInLog = 0;
		};
		9131C24971B46D743282FCF6 /* [CP] Check Pods Manifest.lock */ = {
			isa = PBXShellScriptBuildPhase;
			buildActionMask = 2147483647;
			files = (
			);
			inputPaths = (
			);
			name = "[CP] Check Pods Manifest.lock";
			outputPaths = (
			);
			runOnlyForDeploymentPostprocessing = 0;
			shellPath = /bin/sh;
			shellScript = "diff \"${PODS_ROOT}/../Podfile.lock\" \"${PODS_ROOT}/Manifest.lock\" > /dev/null\nif [ $? != 0 ] ; then\n    # print error to STDERR\n    echo \"error: The sandbox is not in sync with the Podfile.lock. Run 'pod install' or update your CocoaPods installation.\" >&2\n    exit 1\nfi\n";
			showEnvVarsInLog = 0;
		};
/* End PBXShellScriptBuildPhase section */

/* Begin PBXSourcesBuildPhase section */
		F094A99E1B78D8F000B1FBBF /* Sources */ = {
			isa = PBXSourcesBuildPhase;
			buildActionMask = 2147483647;
			files = (
				F07420A31D940FA80043B679 /* UINavigationController+Vector.m in Sources */,
				F0DD2C7B1D18386300654345 /* ContactDetailsViewController.m in Sources */,
				F094A9AB1B78D8F000B1FBBF /* AppDelegate.m in Sources */,
				F09EAF971DD2109B009C7EFB /* RoomIncomingEncryptedAttachmentBubbleCell.m in Sources */,
				32C52BF61CBE4B0A00863B33 /* RoomEmailInvitation.m in Sources */,
				F047DBB91C576F6600952DA2 /* AuthInputsView.m in Sources */,
				323A520B1C3183CC00010773 /* UIViewController+VectorSearch.m in Sources */,
				32A887211C89B9580037DC17 /* SimpleRoomTitleView.m in Sources */,
				F056417B1C7C9FD7002276ED /* TableViewCellWithButton.m in Sources */,
				F0CC4DC01C4E26FA003BBE45 /* MediaAlbumTableCell.m in Sources */,
				F0DD2C701D1308E800654345 /* ContactPickerViewController.m in Sources */,
				F022285B1C64D529000AF23C /* ExpandedRoomTitleView.m in Sources */,
				F01214D11DABD69D00755336 /* RoomFilesViewController.m in Sources */,
				F0C34B671C15C28300C36F09 /* RoomOutgoingTextMsgWithoutSenderInfoBubbleCell.m in Sources */,
				32AAC3E91C353CEA007A3B5B /* RoomSearchDataSource.m in Sources */,
				F09EAFB31DD2109B009C7EFB /* RoomOutgoingEncryptedTextMsgWithPaginationTitleBubbleCell.m in Sources */,
				F0C34B651C15C28300C36F09 /* RoomOutgoingTextMsgBubbleCell.m in Sources */,
				F003AA801C690628008B430C /* RoomAvatarTitleView.m in Sources */,
				F0C34B711C15CA2E00C36F09 /* RoomOutgoingTextMsgWithPaginationTitleBubbleCell.m in Sources */,
				F09EAFA91DD2109B009C7EFB /* RoomOutgoingEncryptedAttachmentWithoutSenderInfoBubbleCell.m in Sources */,
				F094AA051B78E3D400B1FBBF /* empty.mm in Sources */,
				32492DB21C293C8900035C79 /* PublicRoomTableViewCell.m in Sources */,
				F0A1CD221B9F4BBA00F9C15C /* RoomParticipantsViewController.m in Sources */,
				F09EAFAF1DD2109B009C7EFB /* RoomOutgoingEncryptedTextMsgWithoutSenderInfoBubbleCell.m in Sources */,
				F09EE0021C5134BE0078712F /* RoomIncomingTextMsgWithoutSenderNameBubbleCell.m in Sources */,
				F09EAF991DD2109B009C7EFB /* RoomIncomingEncryptedAttachmentWithoutSenderInfoBubbleCell.m in Sources */,
				F0C11E901D7DA907006697A7 /* StartChatViewController.m in Sources */,
				F001D76C1B821E4F00A162C3 /* MediaPickerViewController.m in Sources */,
				71F7F5151C218D8900E7ED8F /* RecentCellData.m in Sources */,
				F0AF11F51D1029CF00FEE52F /* RoomIdOrAliasTableViewCell.m in Sources */,
				F0AC734B1DA2A6130011DAEE /* RoomMessagesSearchViewController.m in Sources */,
				F09EAFA51DD2109B009C7EFB /* RoomIncomingEncryptedTextMsgWithPaginationTitleWithoutSenderNameBubbleCell.m in Sources */,
				F03DE2A51D0EFA6A00E8B65C /* AttachmentsViewController.m in Sources */,
				71352D591C10569F001D50B0 /* AvatarGenerator.m in Sources */,
				71F7F51D1C23079F00E7ED8F /* ContactTableViewCell.m in Sources */,
				717928471C03852C00407D96 /* TableViewCellWithLabelAndLargeTextView.m in Sources */,
				F0D2D9871C197DCB007B8C96 /* RoomIncomingTextMsgBubbleCell.m in Sources */,
				F0BE3DF01C6CE17200AC3111 /* RoomMemberDetailsViewController.m in Sources */,
				32C52BF91CBFF50C00863B33 /* RoomPreviewData.m in Sources */,
				F0C34B6F1C15CA2E00C36F09 /* RoomOutgoingAttachmentWithPaginationTitleBubbleCell.m in Sources */,
				7165A25B1C05CD42003635D7 /* SegmentedViewController.m in Sources */,
				F09E24ED1C6DE24900D39503 /* RoomMemberTitleView.m in Sources */,
				325F6A391C21810E00C12F51 /* DirectoryViewController.m in Sources */,
				F094A9A81B78D8F000B1FBBF /* main.m in Sources */,
				F09EAFB51DD2109B009C7EFB /* RoomOutgoingEncryptedTextMsgWithPaginationTitleWithoutSenderNameBubbleCell.m in Sources */,
				F00C47861BFF77C800DBABC9 /* RecentTableViewCell.m in Sources */,
				F0CC4DCA1C4E594C003BBE45 /* MediaAlbumContentViewController.m in Sources */,
				F09EAF9D1DD2109B009C7EFB /* RoomIncomingEncryptedTextMsgBubbleCell.m in Sources */,
				F0B7037E1D22D4AD00B63766 /* TableViewCellWithCheckBoxAndLabel.m in Sources */,
				F083C4651D9E9F8800E5246C /* MessagesSearchResultAttachmentBubbleCell.m in Sources */,
				32AAC3E61C3525DE007A3B5B /* RoomSearchViewController.m in Sources */,
				32F2E61B1C230D4D003BDEA5 /* PublicRoomsDirectoryDataSource.m in Sources */,
				F05C62B61D9C2D00000D6E62 /* HomeMessagesSearchDataSource.m in Sources */,
				3235CD851C341FAA0084EA40 /* HomeMessagesSearchViewController.m in Sources */,
				71352D651C10A265001D50B0 /* Contact.m in Sources */,
				F0D2D9891C197DCB007B8C96 /* RoomIncomingTextMsgWithoutSenderInfoBubbleCell.m in Sources */,
				F094AA2A1B78E42600B1FBBF /* RageShakeManager.m in Sources */,
				F0C34CB11C16269D00C36F09 /* RoomIncomingAttachmentWithPaginationTitleBubbleCell.m in Sources */,
				F094AA351B78E42600B1FBBF /* RecentsViewController.m in Sources */,
				F08BE09E1B87025B00C480FB /* EventFormatter.m in Sources */,
				325F6A421C21D20F00C12F51 /* DirectoryRecentTableViewCell.m in Sources */,
				F09EAFB11DD2109B009C7EFB /* RoomOutgoingEncryptedTextMsgWithoutSenderNameBubbleCell.m in Sources */,
				F09EAF961DD2109B009C7EFB /* RoomEncryptedDataBubbleCell.m in Sources */,
				F09EAFA11DD2109B009C7EFB /* RoomIncomingEncryptedTextMsgWithoutSenderNameBubbleCell.m in Sources */,
				F09EAF9F1DD2109B009C7EFB /* RoomIncomingEncryptedTextMsgWithoutSenderInfoBubbleCell.m in Sources */,
				F0AC734A1DA2A6130011DAEE /* RoomFilesSearchViewController.m in Sources */,
				F083C4581D9E982900E5246C /* FilesSearchCellData.m in Sources */,
				F083C45D1D9E9C2400E5246C /* FilesSearchTableViewCell.m in Sources */,
				F05895001B8B7E6600B73E85 /* RoomBubbleCellData.m in Sources */,
				71F7F5181C22CC7500E7ED8F /* MXRoom+Vector.m in Sources */,
				F0D2D9831C197DCB007B8C96 /* RoomIncomingAttachmentBubbleCell.m in Sources */,
				F09EAFA31DD2109B009C7EFB /* RoomIncomingEncryptedTextMsgWithPaginationTitleBubbleCell.m in Sources */,
				329D08101CD26177007CECC6 /* Tools.m in Sources */,
				F09EE0041C5134BE0078712F /* RoomIncomingTextMsgWithPaginationTitleWithoutSenderNameBubbleCell.m in Sources */,
				F0C34B611C15C28300C36F09 /* RoomOutgoingAttachmentBubbleCell.m in Sources */,
				71C5F2951C074ACC004C094B /* RoomSettingsViewController.m in Sources */,
				F09EAFA71DD2109B009C7EFB /* RoomOutgoingEncryptedAttachmentBubbleCell.m in Sources */,
				F001D7621B8207C000A162C3 /* RoomInputToolbarView.m in Sources */,
				F09EAFAD1DD2109B009C7EFB /* RoomOutgoingEncryptedTextMsgBubbleCell.m in Sources */,
				71EBE66D1C04C4D300E7D953 /* RoomActivitiesView.m in Sources */,
				32D200881C16C2B100A4E396 /* HomeViewController.m in Sources */,
				F08BE0A21B87064000C480FB /* RoomDataSource.m in Sources */,
				F0989F4E1CD7769000FA6EAC /* ForgotPasswordInputsView.m in Sources */,
				F083C4671D9E9F8800E5246C /* MessagesSearchResultTextMsgBubbleCell.m in Sources */,
				716FDC8A1C186A3A001034CB /* InviteRecentTableViewCell.m in Sources */,
				F09617CB1DEC23F100093E9D /* DeviceTableViewCell.m in Sources */,
				F0C34CB31C16269D00C36F09 /* RoomIncomingTextMsgWithPaginationTitleBubbleCell.m in Sources */,
				F09617CD1DEC23F100093E9D /* DeviceView.m in Sources */,
				F0D2D9851C197DCB007B8C96 /* RoomIncomingAttachmentWithoutSenderInfoBubbleCell.m in Sources */,
				71046D5E1C0C639300DCA984 /* RoomTitleView.m in Sources */,
				F07ECA4D1D2BB0A60060C09F /* TableViewCellWithCheckBoxes.m in Sources */,
				F08714D31DC3709C0075F633 /* RoomTableViewCell.m in Sources */,
				F02BB04B1CBE2EE70022A025 /* PreviewRoomTitleView.m in Sources */,
				F0C34B631C15C28300C36F09 /* RoomOutgoingAttachmentWithoutSenderInfoBubbleCell.m in Sources */,
				F09EE0061C5134BE0078712F /* RoomOutgoingTextMsgWithoutSenderNameBubbleCell.m in Sources */,
				F09EE0081C5134BE0078712F /* RoomOutgoingTextMsgWithPaginationTitleWithoutSenderNameBubbleCell.m in Sources */,
				327F8DB51C64DB9D00581CA3 /* VectorDesignValues.m in Sources */,
				F094AA371B78E42600B1FBBF /* RoomViewController.m in Sources */,
				F00C478B1BFF854400DBABC9 /* RecentsDataSource.m in Sources */,
				F094AA381B78E42600B1FBBF /* SettingsViewController.m in Sources */,
				F09EAF9B1DD2109B009C7EFB /* RoomIncomingEncryptedAttachmentWithPaginationTitleBubbleCell.m in Sources */,
				F094AA301B78E42600B1FBBF /* AuthenticationViewController.m in Sources */,
				F0FE6F7A1D63752A0004E747 /* CallViewController.m in Sources */,
				F09EAFAB1DD2109B009C7EFB /* RoomOutgoingEncryptedAttachmentWithPaginationTitleBubbleCell.m in Sources */,
				F00ACC601DDB11CE0093F646 /* EncryptionInfoView.m in Sources */,
				F0C34CB81C17145F00C36F09 /* MXKRoomBubbleTableViewCell+Vector.m in Sources */,
				F083C49B1D9EB13500E5246C /* HomeFilesSearchViewController.m in Sources */,
			);
			runOnlyForDeploymentPostprocessing = 0;
		};
		F094A9BA1B78D8F000B1FBBF /* Sources */ = {
			isa = PBXSourcesBuildPhase;
			buildActionMask = 2147483647;
			files = (
				F094A9C51B78D8F000B1FBBF /* VectorTests.m in Sources */,
			);
			runOnlyForDeploymentPostprocessing = 0;
		};
/* End PBXSourcesBuildPhase section */

/* Begin PBXTargetDependency section */
		F094A9C01B78D8F000B1FBBF /* PBXTargetDependency */ = {
			isa = PBXTargetDependency;
			target = F094A9A11B78D8F000B1FBBF /* Vector */;
			targetProxy = F094A9BF1B78D8F000B1FBBF /* PBXContainerItemProxy */;
		};
/* End PBXTargetDependency section */

/* Begin PBXVariantGroup section */
		55A8E59E1E23D01000B59231 /* InfoPlist.strings */ = {
			isa = PBXVariantGroup;
			children = (
				55A8E5A11E23D84C00B59231 /* en */,
			);
			name = InfoPlist.strings;
			sourceTree = "<group>";
		};
		F094A9B21B78D8F000B1FBBF /* Main.storyboard */ = {
			isa = PBXVariantGroup;
			children = (
				F094A9B31B78D8F000B1FBBF /* Base */,
			);
			name = Main.storyboard;
			sourceTree = "<group>";
		};
		F094A9B71B78D8F000B1FBBF /* LaunchScreen.xib */ = {
			isa = PBXVariantGroup;
			children = (
				F094A9B81B78D8F000B1FBBF /* Base */,
			);
			name = LaunchScreen.xib;
			sourceTree = "<group>";
		};
		F094AA0B1B78E42600B1FBBF /* Localizable.strings */ = {
			isa = PBXVariantGroup;
			children = (
				F094AA0C1B78E42600B1FBBF /* en */,
			);
			name = Localizable.strings;
			sourceTree = "<group>";
		};
		F094AA0D1B78E42600B1FBBF /* Vector.strings */ = {
			isa = PBXVariantGroup;
			children = (
				F094AA0E1B78E42600B1FBBF /* en */,
			);
			name = Vector.strings;
			sourceTree = "<group>";
		};
/* End PBXVariantGroup section */

/* Begin XCBuildConfiguration section */
		F094A9C61B78D8F000B1FBBF /* Debug */ = {
			isa = XCBuildConfiguration;
			buildSettings = {
				ALWAYS_SEARCH_USER_PATHS = NO;
				CLANG_CXX_LANGUAGE_STANDARD = "gnu++0x";
				CLANG_CXX_LIBRARY = "libc++";
				CLANG_ENABLE_MODULES = YES;
				CLANG_ENABLE_OBJC_ARC = YES;
				CLANG_WARN_BOOL_CONVERSION = YES;
				CLANG_WARN_CONSTANT_CONVERSION = YES;
				CLANG_WARN_DIRECT_OBJC_ISA_USAGE = YES_ERROR;
				CLANG_WARN_EMPTY_BODY = YES;
				CLANG_WARN_ENUM_CONVERSION = YES;
				CLANG_WARN_INFINITE_RECURSION = YES;
				CLANG_WARN_INT_CONVERSION = YES;
				CLANG_WARN_OBJC_ROOT_CLASS = YES_ERROR;
				CLANG_WARN_SUSPICIOUS_MOVE = YES;
				CLANG_WARN_UNREACHABLE_CODE = YES;
				CLANG_WARN__DUPLICATE_METHOD_MATCH = YES;
				"CODE_SIGN_IDENTITY[sdk=iphoneos*]" = "iPhone Developer";
				COPY_PHASE_STRIP = NO;
				ENABLE_STRICT_OBJC_MSGSEND = YES;
				ENABLE_TESTABILITY = YES;
				GCC_C_LANGUAGE_STANDARD = gnu99;
				GCC_DYNAMIC_NO_PIC = NO;
				GCC_NO_COMMON_BLOCKS = YES;
				GCC_OPTIMIZATION_LEVEL = 0;
				GCC_PREPROCESSOR_DEFINITIONS = (
					"DEBUG=1",
					"$(inherited)",
				);
				GCC_SYMBOLS_PRIVATE_EXTERN = NO;
				GCC_WARN_64_TO_32_BIT_CONVERSION = YES;
				GCC_WARN_ABOUT_RETURN_TYPE = YES_ERROR;
				GCC_WARN_UNDECLARED_SELECTOR = YES;
				GCC_WARN_UNINITIALIZED_AUTOS = YES_AGGRESSIVE;
				GCC_WARN_UNUSED_FUNCTION = YES;
				GCC_WARN_UNUSED_VARIABLE = YES;
				IPHONEOS_DEPLOYMENT_TARGET = 8.0;
				MTL_ENABLE_DEBUG_INFO = YES;
				ONLY_ACTIVE_ARCH = YES;
				SDKROOT = iphoneos;
				TARGETED_DEVICE_FAMILY = "1,2";
			};
			name = Debug;
		};
		F094A9C71B78D8F000B1FBBF /* Release */ = {
			isa = XCBuildConfiguration;
			buildSettings = {
				ALWAYS_SEARCH_USER_PATHS = NO;
				CLANG_CXX_LANGUAGE_STANDARD = "gnu++0x";
				CLANG_CXX_LIBRARY = "libc++";
				CLANG_ENABLE_MODULES = YES;
				CLANG_ENABLE_OBJC_ARC = YES;
				CLANG_WARN_BOOL_CONVERSION = YES;
				CLANG_WARN_CONSTANT_CONVERSION = YES;
				CLANG_WARN_DIRECT_OBJC_ISA_USAGE = YES_ERROR;
				CLANG_WARN_EMPTY_BODY = YES;
				CLANG_WARN_ENUM_CONVERSION = YES;
				CLANG_WARN_INFINITE_RECURSION = YES;
				CLANG_WARN_INT_CONVERSION = YES;
				CLANG_WARN_OBJC_ROOT_CLASS = YES_ERROR;
				CLANG_WARN_SUSPICIOUS_MOVE = YES;
				CLANG_WARN_UNREACHABLE_CODE = YES;
				CLANG_WARN__DUPLICATE_METHOD_MATCH = YES;
				"CODE_SIGN_IDENTITY[sdk=iphoneos*]" = "iPhone Developer";
				COPY_PHASE_STRIP = YES;
				ENABLE_NS_ASSERTIONS = NO;
				ENABLE_STRICT_OBJC_MSGSEND = YES;
				GCC_C_LANGUAGE_STANDARD = gnu99;
				GCC_NO_COMMON_BLOCKS = YES;
				GCC_WARN_64_TO_32_BIT_CONVERSION = YES;
				GCC_WARN_ABOUT_RETURN_TYPE = YES_ERROR;
				GCC_WARN_UNDECLARED_SELECTOR = YES;
				GCC_WARN_UNINITIALIZED_AUTOS = YES_AGGRESSIVE;
				GCC_WARN_UNUSED_FUNCTION = YES;
				GCC_WARN_UNUSED_VARIABLE = YES;
				IPHONEOS_DEPLOYMENT_TARGET = 8.0;
				MTL_ENABLE_DEBUG_INFO = NO;
				SDKROOT = iphoneos;
				TARGETED_DEVICE_FAMILY = "1,2";
				VALIDATE_PRODUCT = YES;
			};
			name = Release;
		};
		F094A9C91B78D8F000B1FBBF /* Debug */ = {
			isa = XCBuildConfiguration;
			baseConfigurationReference = 11865E69C29698A4179E1F3F /* Pods-Vector.debug.xcconfig */;
			buildSettings = {
				ASSETCATALOG_COMPILER_APPICON_NAME = AppIcon;
				CODE_SIGN_ENTITLEMENTS = Vector/Vector.entitlements;
				"CODE_SIGN_IDENTITY[sdk=iphoneos*]" = "iPhone Developer";
				DEVELOPMENT_TEAM = 7J4U792NQT;
				ENABLE_BITCODE = NO;
				INFOPLIST_FILE = Vector/Info.plist;
				IPHONEOS_DEPLOYMENT_TARGET = 8.0;
				LD_RUNPATH_SEARCH_PATHS = "$(inherited) @executable_path/Frameworks";
				PRODUCT_BUNDLE_IDENTIFIER = im.vector.app;
				PRODUCT_NAME = "$(TARGET_NAME)";
				TARGETED_DEVICE_FAMILY = "1,2";
			};
			name = Debug;
		};
		F094A9CA1B78D8F000B1FBBF /* Release */ = {
			isa = XCBuildConfiguration;
			baseConfigurationReference = 435C7E1A9BC3DE28D526540F /* Pods-Vector.release.xcconfig */;
			buildSettings = {
				ASSETCATALOG_COMPILER_APPICON_NAME = AppIcon;
				CODE_SIGN_ENTITLEMENTS = Vector/Vector.entitlements;
				"CODE_SIGN_IDENTITY[sdk=iphoneos*]" = "iPhone Developer";
				DEVELOPMENT_TEAM = 7J4U792NQT;
				ENABLE_BITCODE = NO;
				INFOPLIST_FILE = Vector/Info.plist;
				IPHONEOS_DEPLOYMENT_TARGET = 8.0;
				LD_RUNPATH_SEARCH_PATHS = "$(inherited) @executable_path/Frameworks";
				PRODUCT_BUNDLE_IDENTIFIER = im.vector.app;
				PRODUCT_NAME = "$(TARGET_NAME)";
				TARGETED_DEVICE_FAMILY = "1,2";
			};
			name = Release;
		};
		F094A9CC1B78D8F000B1FBBF /* Debug */ = {
			isa = XCBuildConfiguration;
			buildSettings = {
				BUNDLE_LOADER = "$(TEST_HOST)";
				DEVELOPMENT_TEAM = 7J4U792NQT;
				FRAMEWORK_SEARCH_PATHS = (
					"$(SDKROOT)/Developer/Library/Frameworks",
					"$(inherited)",
				);
				GCC_PREPROCESSOR_DEFINITIONS = (
					"DEBUG=1",
					"$(inherited)",
				);
				INFOPLIST_FILE = VectorTests/Info.plist;
				LD_RUNPATH_SEARCH_PATHS = "$(inherited) @executable_path/Frameworks @loader_path/Frameworks";
				PRODUCT_BUNDLE_IDENTIFIER = "org.matrix.$(PRODUCT_NAME:rfc1034identifier)";
				PRODUCT_NAME = "$(TARGET_NAME)";
				TEST_HOST = "$(BUILT_PRODUCTS_DIR)/Vector.app/Vector";
			};
			name = Debug;
		};
		F094A9CD1B78D8F000B1FBBF /* Release */ = {
			isa = XCBuildConfiguration;
			buildSettings = {
				BUNDLE_LOADER = "$(TEST_HOST)";
				DEVELOPMENT_TEAM = 7J4U792NQT;
				FRAMEWORK_SEARCH_PATHS = (
					"$(SDKROOT)/Developer/Library/Frameworks",
					"$(inherited)",
				);
				INFOPLIST_FILE = VectorTests/Info.plist;
				LD_RUNPATH_SEARCH_PATHS = "$(inherited) @executable_path/Frameworks @loader_path/Frameworks";
				PRODUCT_BUNDLE_IDENTIFIER = "org.matrix.$(PRODUCT_NAME:rfc1034identifier)";
				PRODUCT_NAME = "$(TARGET_NAME)";
				TEST_HOST = "$(BUILT_PRODUCTS_DIR)/Vector.app/Vector";
			};
			name = Release;
		};
/* End XCBuildConfiguration section */

/* Begin XCConfigurationList section */
		F094A99D1B78D8F000B1FBBF /* Build configuration list for PBXProject "Vector" */ = {
			isa = XCConfigurationList;
			buildConfigurations = (
				F094A9C61B78D8F000B1FBBF /* Debug */,
				F094A9C71B78D8F000B1FBBF /* Release */,
			);
			defaultConfigurationIsVisible = 0;
			defaultConfigurationName = Release;
		};
		F094A9C81B78D8F000B1FBBF /* Build configuration list for PBXNativeTarget "Vector" */ = {
			isa = XCConfigurationList;
			buildConfigurations = (
				F094A9C91B78D8F000B1FBBF /* Debug */,
				F094A9CA1B78D8F000B1FBBF /* Release */,
			);
			defaultConfigurationIsVisible = 0;
			defaultConfigurationName = Release;
		};
		F094A9CB1B78D8F000B1FBBF /* Build configuration list for PBXNativeTarget "VectorTests" */ = {
			isa = XCConfigurationList;
			buildConfigurations = (
				F094A9CC1B78D8F000B1FBBF /* Debug */,
				F094A9CD1B78D8F000B1FBBF /* Release */,
			);
			defaultConfigurationIsVisible = 0;
			defaultConfigurationName = Release;
		};
/* End XCConfigurationList section */
	};
	rootObject = F094A99A1B78D8F000B1FBBF /* Project object */;
}<|MERGE_RESOLUTION|>--- conflicted
+++ resolved
@@ -1752,17 +1752,13 @@
 				TargetAttributes = {
 					F094A9A11B78D8F000B1FBBF = {
 						CreatedOnToolsVersion = 6.2;
-<<<<<<< HEAD
 						DevelopmentTeam = 7J4U792NQT;
 						ProvisioningStyle = Automatic;
-=======
-						ProvisioningStyle = Manual;
 						SystemCapabilities = {
 							com.apple.Push = {
 								enabled = 1;
 							};
 						};
->>>>>>> 5b5d843f
 					};
 					F094A9BD1B78D8F000B1FBBF = {
 						CreatedOnToolsVersion = 6.2;
