--- conflicted
+++ resolved
@@ -11,11 +11,7 @@
 # - `{ {kit spec hash} => {sdk spec hash}` to depend on specific pod options (:git => …, :podspec => …) for each repo. Used by Fastfile during CI
 #
 # Warning: our internal tooling depends on the name of this variable name, so be sure not to change it
-<<<<<<< HEAD
-# $matrixKitVersion = '= 0.15.4'
-=======
-$matrixKitVersion = '= 0.15.6'
->>>>>>> fd99c457
+# $matrixKitVersion = '= 0.15.6'
 # $matrixKitVersion = :local
 $matrixKitVersion = {'develop' => 'develop'}
 
