# Uncomment this line to define a global platform for your project
# platform :ios, "6.0"

source 'https://github.com/CocoaPods/Specs.git'

target "matrixConsole" do


# Different flavours of pods to MatrixKit
# The tagged version on which this version of Console has been built
<<<<<<< HEAD
#pod 'MatrixKit', '~> 0.2.6'
=======
pod 'MatrixKit', '~> 0.2.7'
>>>>>>> 41dd638a

# The lastest release available on the CocoaPods repository 
#pod 'MatrixKit'

# The develop branch version
pod 'MatrixSDK', :git => 'https://github.com/matrix-org/matrix-ios-sdk.git', :branch => 'develop'
pod 'MatrixKit', :git => 'https://github.com/matrix-org/matrix-ios-kit.git', :branch => 'develop'

# The one used for developping both MatrixSDK and MatrixKit
# Note that MatrixSDK must be cloned into a folder called matrix-ios-sdk next to the MatrixKit folder
#pod 'MatrixKit', :path => '../matrix-ios-kit/MatrixKit.podspec'
#pod 'MatrixSDK', :path => '../matrix-ios-sdk/MatrixSDK.podspec'

pod 'GBDeviceInfo', '~> 3.4.0'

### OpenWebRTC call stack ###
# The wrapper lib between MatrixSDK and OpenWebRTC-SDK
pod 'MatrixOpenWebRTCWrapper', :git => 'https://github.com/matrix-org/matrix-ios-openwebrtc-wrapper.git', :branch => 'master'
pod 'OpenWebRTC-SDK', :git => 'https://github.com/matrix-org/openwebrtc-ios-sdk.git', :branch => 'cvo_support'

end

target "matrixConsole" do

end
<|MERGE_RESOLUTION|>--- conflicted
+++ resolved
@@ -8,11 +8,7 @@
 
 # Different flavours of pods to MatrixKit
 # The tagged version on which this version of Console has been built
-<<<<<<< HEAD
-#pod 'MatrixKit', '~> 0.2.6'
-=======
-pod 'MatrixKit', '~> 0.2.7'
->>>>>>> 41dd638a
+#pod 'MatrixKit', '~> 0.2.7'
 
 # The lastest release available on the CocoaPods repository 
 #pod 'MatrixKit'
