// 
// Copyright 2021 New Vector Ltd
//
// Licensed under the Apache License, Version 2.0 (the "License");
// you may not use this file except in compliance with the License.
// You may obtain a copy of the License at
//
// http://www.apache.org/licenses/LICENSE-2.0
//
// Unless required by applicable law or agreed to in writing, software
// distributed under the License is distributed on an "AS IS" BASIS,
// WITHOUT WARRANTIES OR CONDITIONS OF ANY KIND, either express or implied.
// See the License for the specific language governing permissions and
// limitations under the License.
//

import Foundation

/// The static list of mocked screens in RiotSwiftUI
@available(iOS 14.0, *)
enum MockAppScreens {
    static let appScreens: [MockScreenState.Type] = [
        MockOnboardingSplashScreenScreenState.self,
        MockLocationSharingScreenState.self,
        MockAnalyticsPromptScreenState.self,
        MockUserSuggestionScreenState.self,
        MockPollEditFormScreenState.self,
<<<<<<< HEAD
        MockPollTimelineScreenState.self,
        MockSpaceCreationEmailInvitesScreenState.self,
        MockMatrixItemChooserScreenState.self,
=======
        MockSpaceCreationEmailInvitesScreenState.self,
        MockSpaceCreationMatrixItemChooserScreenState.self,
>>>>>>> f9a1fdfe
        MockSpaceCreationMenuScreenState.self,
        MockSpaceCreationRoomsScreenState.self,
        MockSpaceCreationSettingsScreenState.self,
        MockSpaceCreationPostProcessScreenState.self,
<<<<<<< HEAD
=======
        MockTimelinePollScreenState.self,
        MockTemplateSimpleScreenScreenState.self,
>>>>>>> f9a1fdfe
        MockTemplateUserProfileScreenState.self,
        MockTemplateRoomListScreenState.self,
        MockTemplateRoomChatScreenState.self
    ]
}
<|MERGE_RESOLUTION|>--- conflicted
+++ resolved
@@ -25,23 +25,14 @@
         MockAnalyticsPromptScreenState.self,
         MockUserSuggestionScreenState.self,
         MockPollEditFormScreenState.self,
-<<<<<<< HEAD
-        MockPollTimelineScreenState.self,
         MockSpaceCreationEmailInvitesScreenState.self,
         MockMatrixItemChooserScreenState.self,
-=======
-        MockSpaceCreationEmailInvitesScreenState.self,
-        MockSpaceCreationMatrixItemChooserScreenState.self,
->>>>>>> f9a1fdfe
         MockSpaceCreationMenuScreenState.self,
         MockSpaceCreationRoomsScreenState.self,
         MockSpaceCreationSettingsScreenState.self,
         MockSpaceCreationPostProcessScreenState.self,
-<<<<<<< HEAD
-=======
         MockTimelinePollScreenState.self,
         MockTemplateSimpleScreenScreenState.self,
->>>>>>> f9a1fdfe
         MockTemplateUserProfileScreenState.self,
         MockTemplateRoomListScreenState.self,
         MockTemplateRoomChatScreenState.self
