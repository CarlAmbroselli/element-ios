--- conflicted
+++ resolved
@@ -1,4 +1,4 @@
-// 
+//
 // Copyright 2021 New Vector Ltd
 //
 // Licensed under the Apache License, Version 2.0 (the "License");
@@ -41,13 +41,8 @@
     static func makeTemplateUserProfileViewModel(templateUserProfileService: TemplateUserProfileServiceProtocol) -> TemplateUserProfileViewModelProtocol {
         return TemplateUserProfileViewModel(templateUserProfileService: templateUserProfileService)
     }
-<<<<<<< HEAD
 
-    fileprivate init(templateUserProfileService: TemplateUserProfileServiceProtocol) {
-=======
-    
     private init(templateUserProfileService: TemplateUserProfileServiceProtocol) {
->>>>>>> 53563c99
         self.templateUserProfileService = templateUserProfileService
         super.init(initialViewState: Self.defaultState(templateUserProfileService: templateUserProfileService))
         setupPresenceObserving()
