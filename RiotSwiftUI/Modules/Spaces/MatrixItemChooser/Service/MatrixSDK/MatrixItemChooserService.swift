--- conflicted
+++ resolved
@@ -36,11 +36,7 @@
     
     // MARK: Private
     
-<<<<<<< HEAD
-    private let processingQueue = DispatchQueue(label: "io.matrix.element.MatrixItemChooserService.processingQueue")
-=======
-    private let processingQueue = DispatchQueue(label: "io.element.element.MatrixItemChooserService.processingQueue")
->>>>>>> 97e22f50
+    private let processingQueue = DispatchQueue(label: "io.element.MatrixItemChooserService.processingQueue")
     private let completionQueue = DispatchQueue.main
 
     private let session: MXSession
@@ -70,27 +66,7 @@
     
     init(session: MXSession, selectedItemIds: [String], itemsProcessor: MatrixItemChooserProcessorProtocol) {
         self.session = session
-<<<<<<< HEAD
         self.sectionsSubject = CurrentValueSubject(self.sections)
-=======
-        self.type = itemsProcessor?.dataType ?? .room
-        switch type {
-        case .people:
-            self.items = session.users().map { user in
-                MatrixListItemData(mxUser: user)
-            }
-        case .room:
-            self.items = session.rooms.compactMap { room in
-                if room.summary.roomType == .space {
-                    return nil
-                }
-                
-                return MatrixListItemData(mxRoom: room, spaceService: session.spaceService)
-            }
-        }
-        self.itemsSubject = CurrentValueSubject(self.items)
-        self.filteredItems = []
->>>>>>> 97e22f50
         
         self.selectedItemIds = Set(selectedItemIds)
         self.selectedItemIdsSubject = CurrentValueSubject(self.selectedItemIds)
