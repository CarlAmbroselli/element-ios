--- conflicted
+++ resolved
@@ -63,14 +63,6 @@
         // Disable identicon use
         sdkOptions.disableIdenticonUseForUserAvatar = true
         
-<<<<<<< HEAD
-        DispatchQueue.main.async {
-            // Use UIKit BackgroundTask for handling background tasks in the SDK
-            sdkOptions.backgroundModeHandler = MXUIKitBackgroundModeHandler()
-        }
-        
-=======
->>>>>>> d8a05e09
         // Pass httpAdditionalHeaders to the SDK
         sdkOptions.httpAdditionalHeaders = BuildSettings.httpAdditionalHeaders
         
