--- conflicted
+++ resolved
@@ -309,14 +309,12 @@
     static let messageDetailsAllowCopyMedia: Bool = true
     static let messageDetailsAllowPasteMedia: Bool = true
     
-<<<<<<< HEAD
+    // MARK: - Voice Message
+    
+    static let voiceMessagesEnabled = false
+    
     // MARK: - Notifications
     static let decryptNotificationsByDefault: Bool = true
-=======
-    // MARK: - Voice Message
-    
-    static let voiceMessagesEnabled = false
->>>>>>> 5cd671c7
     
     // MARK: - HTTP
     /// Additional HTTP headers will be sent by all requests. Not recommended to use request-specific headers, like `Authorization`.
