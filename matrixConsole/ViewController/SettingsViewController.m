--- conflicted
+++ resolved
@@ -151,15 +151,12 @@
     unsupportedMsgSwitch = nil;
     sortMembersSwitch = nil;
     displayLeftMembersSwitch = nil;
-<<<<<<< HEAD
     contactsSyncSwitch = nil;
-=======
     
     inAppNotificationsRulesCell = nil;
     linkedEmailCell = nil;
     emailTokenCell = nil;
     maxCacheSizeCell = nil;
->>>>>>> 53c80e41
     [[MatrixSDKHandler sharedHandler] removeObserver:self forKeyPath:@"status"];
 }
 
